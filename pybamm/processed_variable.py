#
# Processed Variable class
#
import numbers
import numpy as np
import pybamm
import scipy.interpolate as interp


<<<<<<< HEAD
=======
def post_process_variables(
    variables, t_sol, u_sol, mesh=None, inputs=None, interp_kind="linear"
):
    """
    Post-process all variables in a model

    Parameters
    ----------
    variables : dict
        Dictionary of variables
    t_sol : array_like, size (m,)
        The time vector returned by the solver
    u_sol : array_like, size (m, k)
        The solution vector returned by the solver. Can include solution values that
        other than those that get read by base_variable.evaluate() (i.e. k>=n)
    mesh : :class:`pybamm.Mesh`
        The mesh used to solve, used here to calculate the reference x values for
        interpolation
    inputs : dict, optional
        Any input parameters to pass to the model
    interp_kind : str
        The method to use for interpolation

    Returns
    -------
    dict
        Dictionary of processed variables
    """
    processed_variables = {}
    known_evals = {t: {} for t in t_sol}
    for var, eqn in variables.items():
        if var in ["Negative particle flux", "Negative particle concentration"]:
            n = 1
        pybamm.logger.debug("Post-processing {}".format(var))
        processed_variables[var] = ProcessedVariable(
            eqn, t_sol, u_sol, mesh, inputs, interp_kind, known_evals
        )

        for t in known_evals:
            known_evals[t].update(processed_variables[var].known_evals[t])
    return processed_variables


>>>>>>> 41fe9e40
class ProcessedVariable(object):
    """
    An object that can be evaluated at arbitrary (scalars or vectors) t and x, and
    returns the (interpolated) value of the base variable at that t and x.

    Parameters
    ----------
    base_variable : :class:`pybamm.Symbol`
        A base variable with a method `evaluate(t,y)` that returns the value of that
        variable. Note that this can be any kind of node in the expression tree, not
        just a :class:`pybamm.Variable`.
        When evaluated, returns an array of size (m,n)
    solution : :class:`pybamm.Solution`
        The solution object to be used to create the processed variables
    interp_kind : str
        The method to use for interpolation
    known_evals : dict
        Dictionary of known evaluations, to be used to speed up finding the solution
    """

    def __init__(self, base_variable, solution, known_evals=None):
        self.base_variable = base_variable
        self.t_sol = solution.t
        self.u_sol = solution.y
        self.mesh = base_variable.mesh
        self.inputs = solution.inputs
        self.domain = base_variable.domain
        self.auxiliary_domains = base_variable.auxiliary_domains
        self.known_evals = known_evals

        if self.known_evals:
            self.base_eval, self.known_evals[solution.t[0]] = base_variable.evaluate(
                solution.t[0],
                solution.y[:, 0],
                solution.inputs,
                known_evals=self.known_evals[solution.t[0]],
            )
        else:
            self.base_eval = base_variable.evaluate(
                solution.t[0], solution.y[:, 0], solution.inputs
            )

        # handle 2D (in space) finite element variables differently
        if (
            self.mesh
            and "current collector" in self.domain
            and isinstance(self.mesh[0], pybamm.ScikitSubMesh2D)
        ):
            if len(solution.t) == 1:
                # space only (steady solution)
                self.initialise_2Dspace_scikit_fem()
            else:
                self.initialise_3D_scikit_fem()

        # check variable shape
        elif (
            isinstance(self.base_eval, numbers.Number)
            or len(self.base_eval.shape) == 0
            or self.base_eval.shape[0] == 1
        ):
            self.initialise_1D()
        else:
            n = self.mesh[0].npts
            base_shape = self.base_eval.shape[0]
            if base_shape in [n, n + 1]:
                self.initialise_2D()
            else:
                self.initialise_3D()

        # Remove base_variable attribute to allow pickling
        del self.base_variable

    def initialise_1D(self):
        # initialise empty array of the correct size
        entries = np.empty(len(self.t_sol))
        # Evaluate the base_variable index-by-index
        for idx in range(len(self.t_sol)):
            t = self.t_sol[idx]
            if self.known_evals:
                entries[idx], self.known_evals[t] = self.base_variable.evaluate(
                    t, self.u_sol[:, idx], self.inputs, known_evals=self.known_evals[t]
                )
            else:
                entries[idx] = self.base_variable.evaluate(
                    t, self.u_sol[:, idx], self.inputs
                )

        # No discretisation provided, or variable has no domain (function of t only)
        self._interpolation_function = interp.interp1d(
            self.t_sol, entries, kind="linear", fill_value=np.nan, bounds_error=False,
        )

        self.entries = entries
        self.dimensions = 1

    def initialise_2D(self):
        len_space = self.base_eval.shape[0]
        entries = np.empty((len_space, len(self.t_sol)))

        # Evaluate the base_variable index-by-index
        for idx in range(len(self.t_sol)):
            t = self.t_sol[idx]
            u = self.u_sol[:, idx]
            if self.known_evals:
                eval_and_known_evals = self.base_variable.evaluate(
                    t, u, self.inputs, known_evals=self.known_evals[t]
                )
                entries[:, idx] = eval_and_known_evals[0][:, 0]
                self.known_evals[t] = eval_and_known_evals[1]
            else:
                entries[:, idx] = self.base_variable.evaluate(t, u, self.inputs)[:, 0]

        # Process the discretisation to get x values
        nodes = self.mesh[0].nodes
        edges = self.mesh[0].edges
        if entries.shape[0] == len(nodes):
            space = nodes
        elif entries.shape[0] == len(edges):
            space = edges

        # add points outside domain for extrapolation to boundaries
        extrap_space_left = np.array([2 * space[0] - space[1]])
        extrap_space_right = np.array([2 * space[-1] - space[-2]])
        space = np.concatenate([extrap_space_left, space, extrap_space_right])
        extrap_entries_left = 2 * entries[0] - entries[1]
        extrap_entries_right = 2 * entries[-1] - entries[-2]
        entries_for_interp = np.vstack(
            [extrap_entries_left, entries, extrap_entries_right]
        )

        # assign attributes for reference (either x_sol or r_sol)
        self.entries = entries
        self.dimensions = 2
        if self.domain[0] in ["negative particle", "positive particle"]:
            self.spatial_var_name = "r"
            self.r_sol = space
        elif self.domain[0] in [
            "negative electrode",
            "separator",
            "positive electrode",
        ]:
            self.spatial_var_name = "x"
            self.x_sol = space
        elif self.domain == ["current collector"]:
            self.spatial_var_name = "z"
            self.z_sol = space
        else:
            self.spatial_var_name = "x"
            self.x_sol = space

        # set up interpolation
        # note that the order of 't' and 'space' is the reverse of what you'd expect

        self._interpolation_function = interp.interp2d(
            self.t_sol, space, entries_for_interp, kind="linear", fill_value=np.nan
        )

    def initialise_3D(self):
        """
        Initialise a 3D object that depends on x and r, or x and z.
        """
        first_dim_nodes = self.mesh.combine_submeshes(*self.domain)[0].nodes
        first_dim_edges = self.mesh.combine_submeshes(*self.domain)[0].edges
        second_dim_pts = self.mesh.combine_submeshes(
            *self.auxiliary_domains["secondary"]
        )[0].nodes
        if self.base_eval.size // len(second_dim_pts) == len(first_dim_nodes):
            first_dim_pts = first_dim_nodes
        elif self.base_eval.size // len(second_dim_pts) == len(first_dim_edges):
            first_dim_pts = first_dim_edges

        # Process r-x or x-z
        if self.domain[0] in [
            "negative particle",
            "positive particle",
        ] and self.auxiliary_domains["secondary"][0] in [
            "negative electrode",
            "positive electrode",
        ]:
<<<<<<< HEAD
            # Switch domain and auxiliary domains and set order to Fortran order ("F")
            dom = self.domain
            self.domain = self.auxiliary_domains["secondary"]
            self.auxiliary_domains["secondary"] = dom
            order = "F"
        else:
            # Set order to C order ("C")
            order = "C"

        # Process x-r or x-z
        if self.domain == ["negative particle"] and self.auxiliary_domains[
            "secondary"
        ] == ["negative electrode"]:
            x_sol = self.mesh[0].nodes
            r_nodes = self.secondary_mesh[0].nodes
            r_edges = self.secondary_mesh[0].edges
            set_up_r = True
        elif self.domain == ["positive particle"] and self.auxiliary_domains[
            "secondary"
        ] == ["positive electrode"]:
            x_sol = self.mesh[0].nodes
            r_nodes = self.secondary_mesh[0].nodes
            r_edges = self.secondary_mesh[0].edges
            set_up_r = True
=======
            self.first_dimension = "r"
            self.second_dimension = "x"
            self.r_sol = first_dim_pts
            self.x_sol = second_dim_pts
>>>>>>> 41fe9e40
        elif self.domain[0] in [
            "negative electrode",
            "separator",
            "positive electrode",
        ] and self.auxiliary_domains["secondary"] == ["current collector"]:
<<<<<<< HEAD
            x_nodes = self.mesh[0].nodes
            x_edges = self.mesh[0].edges
            z_sol = self.mesh["current collector"][0].nodes
            r_sol = None
=======
>>>>>>> 41fe9e40
            self.first_dimension = "x"
            self.second_dimension = "z"
            self.x_sol = first_dim_pts
            self.z_sol = second_dim_pts
        else:
            raise pybamm.DomainError(
                """ Cannot process 3D object with domain '{}'
                and auxiliary_domains '{}'""".format(
                    self.domain, self.auxiliary_domains
                )
            )

        first_dim_size = len(first_dim_pts)
        second_dim_size = len(second_dim_pts)
        entries = np.empty((first_dim_size, second_dim_size, len(self.t_sol)))

        # Evaluate the base_variable index-by-index
        for idx in range(len(self.t_sol)):
            t = self.t_sol[idx]
            u = self.u_sol[:, idx]
            if self.known_evals:
                eval_and_known_evals = self.base_variable.evaluate(
                    t, u, self.inputs, known_evals=self.known_evals[t]
                )
                entries[:, :, idx] = np.reshape(
                    eval_and_known_evals[0],
                    [first_dim_size, second_dim_size],
                    order="F",
                )
                self.known_evals[t] = eval_and_known_evals[1]
            else:
                entries[:, :, idx] = np.reshape(
                    self.base_variable.evaluate(t, u, self.inputs),
                    [first_dim_size, second_dim_size],
                    order="F",
                )

        # assign attributes for reference
        self.entries = entries
        self.dimensions = 3

        # set up interpolation
        self._interpolation_function = interp.RegularGridInterpolator(
            (first_dim_pts, second_dim_pts, self.t_sol),
            entries,
            method="linear",
            fill_value=np.nan,
        )

    def initialise_2Dspace_scikit_fem(self):
        y_sol = self.mesh[0].edges["y"]
        len_y = len(y_sol)
        z_sol = self.mesh[0].edges["z"]
        len_z = len(z_sol)

        # Evaluate the base_variable
        entries = np.reshape(self.base_variable.evaluate(0, self.u_sol), [len_y, len_z])

        # assign attributes for reference
        self.entries = entries
        self.dimensions = 2
        self.y_sol = y_sol
        self.z_sol = z_sol
        self.first_dimension = "y"
        self.second_dimension = "z"

        # set up interpolation
        self._interpolation_function = interp.interp2d(
            y_sol, z_sol, entries, kind="linear", fill_value=np.nan
        )

    def initialise_3D_scikit_fem(self):
        y_sol = self.mesh[0].edges["y"]
        len_y = len(y_sol)
        z_sol = self.mesh[0].edges["z"]
        len_z = len(z_sol)
        entries = np.empty((len_y, len_z, len(self.t_sol)))

        # Evaluate the base_variable index-by-index
        for idx in range(len(self.t_sol)):
            t = self.t_sol[idx]
            u = self.u_sol[:, idx]
            if self.known_evals:
                eval_and_known_evals = self.base_variable.evaluate(
                    t, u, self.inputs, known_evals=self.known_evals[t]
                )
                entries[:, :, idx] = np.reshape(eval_and_known_evals[0], [len_y, len_z])
                self.known_evals[t] = eval_and_known_evals[1]
            else:
                entries[:, :, idx] = np.reshape(
                    self.base_variable.evaluate(t, u, self.inputs), [len_y, len_z]
                )

        # assign attributes for reference
        self.entries = entries
        self.dimensions = 3
        self.y_sol = y_sol
        self.z_sol = z_sol
        self.first_dimension = "y"
        self.second_dimension = "z"

        # set up interpolation
        self._interpolation_function = interp.RegularGridInterpolator(
            (y_sol, z_sol, self.t_sol), entries, method="linear", fill_value=np.nan,
        )

    def __call__(self, t=None, x=None, r=None, y=None, z=None, warn=True):
        """
        Evaluate the variable at arbitrary t (and x, r, y and/or z), using interpolation
        """
        if self.dimensions == 1:
            out = self._interpolation_function(t)
        elif self.dimensions == 2:
            if t is None:
                out = self._interpolation_function(y, z)
            else:
                out = self.call_2D(t, x, r, z)
        elif self.dimensions == 3:
            out = self.call_3D(t, x, r, y, z)
        if warn is True and np.isnan(out).any():
            pybamm.logger.warning(
                "Calling variable outside interpolation range (returns 'nan')"
            )
        return out

    def call_2D(self, t, x, r, z):
        "Evaluate a 2D variable"
        spatial_var = eval_dimension_name(self.spatial_var_name, x, r, None, z)
        return self._interpolation_function(t, spatial_var)

    def call_3D(self, t, x, r, y, z):
        "Evaluate a 3D variable"
        first_dim = eval_dimension_name(self.first_dimension, x, r, y, z)
        second_dim = eval_dimension_name(self.second_dimension, x, r, y, z)
        if isinstance(first_dim, np.ndarray):
            if isinstance(second_dim, np.ndarray) and isinstance(t, np.ndarray):
                first_dim = first_dim[:, np.newaxis, np.newaxis]
                second_dim = second_dim[:, np.newaxis]
            elif isinstance(second_dim, np.ndarray) or isinstance(t, np.ndarray):
                first_dim = first_dim[:, np.newaxis]
        else:
            if isinstance(second_dim, np.ndarray) and isinstance(t, np.ndarray):
                second_dim = second_dim[:, np.newaxis]

        return self._interpolation_function((first_dim, second_dim, t))

    @property
    def data(self):
        "Same as entries, but different name"
        return self.entries


def eval_dimension_name(name, x, r, y, z):
    if name == "x":
        out = x
    elif name == "r":
        out = r
    elif name == "y":
        out = y
    elif name == "z":
        out = z

    if out is None:
        raise ValueError("inputs {} cannot be None".format(name))
    else:
        return out<|MERGE_RESOLUTION|>--- conflicted
+++ resolved
@@ -7,52 +7,6 @@
 import scipy.interpolate as interp
 
 
-<<<<<<< HEAD
-=======
-def post_process_variables(
-    variables, t_sol, u_sol, mesh=None, inputs=None, interp_kind="linear"
-):
-    """
-    Post-process all variables in a model
-
-    Parameters
-    ----------
-    variables : dict
-        Dictionary of variables
-    t_sol : array_like, size (m,)
-        The time vector returned by the solver
-    u_sol : array_like, size (m, k)
-        The solution vector returned by the solver. Can include solution values that
-        other than those that get read by base_variable.evaluate() (i.e. k>=n)
-    mesh : :class:`pybamm.Mesh`
-        The mesh used to solve, used here to calculate the reference x values for
-        interpolation
-    inputs : dict, optional
-        Any input parameters to pass to the model
-    interp_kind : str
-        The method to use for interpolation
-
-    Returns
-    -------
-    dict
-        Dictionary of processed variables
-    """
-    processed_variables = {}
-    known_evals = {t: {} for t in t_sol}
-    for var, eqn in variables.items():
-        if var in ["Negative particle flux", "Negative particle concentration"]:
-            n = 1
-        pybamm.logger.debug("Post-processing {}".format(var))
-        processed_variables[var] = ProcessedVariable(
-            eqn, t_sol, u_sol, mesh, inputs, interp_kind, known_evals
-        )
-
-        for t in known_evals:
-            known_evals[t].update(processed_variables[var].known_evals[t])
-    return processed_variables
-
-
->>>>>>> 41fe9e40
 class ProcessedVariable(object):
     """
     An object that can be evaluated at arbitrary (scalars or vectors) t and x, and
@@ -232,49 +186,15 @@
             "negative electrode",
             "positive electrode",
         ]:
-<<<<<<< HEAD
-            # Switch domain and auxiliary domains and set order to Fortran order ("F")
-            dom = self.domain
-            self.domain = self.auxiliary_domains["secondary"]
-            self.auxiliary_domains["secondary"] = dom
-            order = "F"
-        else:
-            # Set order to C order ("C")
-            order = "C"
-
-        # Process x-r or x-z
-        if self.domain == ["negative particle"] and self.auxiliary_domains[
-            "secondary"
-        ] == ["negative electrode"]:
-            x_sol = self.mesh[0].nodes
-            r_nodes = self.secondary_mesh[0].nodes
-            r_edges = self.secondary_mesh[0].edges
-            set_up_r = True
-        elif self.domain == ["positive particle"] and self.auxiliary_domains[
-            "secondary"
-        ] == ["positive electrode"]:
-            x_sol = self.mesh[0].nodes
-            r_nodes = self.secondary_mesh[0].nodes
-            r_edges = self.secondary_mesh[0].edges
-            set_up_r = True
-=======
             self.first_dimension = "r"
             self.second_dimension = "x"
             self.r_sol = first_dim_pts
             self.x_sol = second_dim_pts
->>>>>>> 41fe9e40
         elif self.domain[0] in [
             "negative electrode",
             "separator",
             "positive electrode",
         ] and self.auxiliary_domains["secondary"] == ["current collector"]:
-<<<<<<< HEAD
-            x_nodes = self.mesh[0].nodes
-            x_edges = self.mesh[0].edges
-            z_sol = self.mesh["current collector"][0].nodes
-            r_sol = None
-=======
->>>>>>> 41fe9e40
             self.first_dimension = "x"
             self.second_dimension = "z"
             self.x_sol = first_dim_pts
