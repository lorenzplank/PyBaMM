#
# Unary operator classes and methods
#
from __future__ import absolute_import, division
from __future__ import print_function, unicode_literals
import pybamm
import numpy as np


class UnaryOperator(pybamm.Symbol):
    """A node in the expression tree representing a unary operator
    (e.g. '-', grad, div)

    Derived classes will specify the particular operator

    **Extends:** :class:`Symbol`

    Parameters
    ----------

    name : str
        name of the node
    child : :class:`Symbol`
        child node

    """

    def __init__(self, name, child):
        super().__init__(name, children=[child], domain=child.domain)

    def __str__(self):
        """ See :meth:`pybamm.Symbol.__str__()`. """
        return "{}({!s})".format(self.name, self.children[0])


class Negate(UnaryOperator):
    """A node in the expression tree representing a `-` negation operator

    **Extends:** :class:`UnaryOperator`
    """

    def __init__(self, child):
        """ See :meth:`pybamm.UnaryOperator.__init__()`. """
        super().__init__("-", child)

    def evaluate(self, t=None, y=None):
        """ See :meth:`pybamm.Symbol.evaluate()`. """
        return -self.children[0].evaluate(t, y)

    def __str__(self):
        """ See :meth:`pybamm.Symbol.__str__()`. """
        return "{}{!s}".format(self.name, self.children[0])


class AbsoluteValue(UnaryOperator):
    """A node in the expression tree representing an `abs` operator

    **Extends:** :class:`UnaryOperator`
    """

    def __init__(self, child):
        """ See :meth:`pybamm.UnaryOperator.__init__()`. """
        super().__init__("abs", child)

    def evaluate(self, t=None, y=None):
        """ See :meth:`pybamm.Symbol.evaluate()`. """
        return np.abs(self.children[0].evaluate(t, y))


class Function(UnaryOperator):
    """A node in the expression tree representing an arbitrary function

    **Extends:** :class:`UnaryOperator`
    """

    def __init__(self, func, child):
        """ See :meth:`pybamm.UnaryOperator.__init__()`. """
        super().__init__("function ({})".format(func.__name__), child)
        self.func = func

    def evaluate(self, t=None, y=None):
        """ See :meth:`pybamm.Symbol.evaluate()`. """
        return self.func(self.children[0].evaluate(t, y))


class SpatialOperator(UnaryOperator):
    """A node in the expression tree representing a unary spatial operator
    (e.g. grad, div)

    Derived classes will specify the particular operator

    This type of node will be replaced by the :class:`Discretisation`
    class with a :class:`Matrix`

    **Extends:** :class:`UnaryOperator`

    Parameters
    ----------

    name : str
        name of the node
    child : :class:`Symbol`
        child node

    """

    def __init__(self, name, child):
        super().__init__(name, child)


class Gradient(SpatialOperator):
    """A node in the expression tree representing a grad operator

    **Extends:** :class:`SpatialOperator`
    """

    def __init__(self, child):
        super().__init__("grad", child)


class Divergence(SpatialOperator):
    """A node in the expression tree representing a div operator

    **Extends:** :class:`SpatialOperator`
    """

    def __init__(self, child):
        super().__init__("div", child)


class Broadcast(SpatialOperator):
    """A node in the expression tree representing a broadcasting operator.
    Broadcasts a child (which *must* have empty domain) to a specified domain. After
    discretisation, this will evaluate to an array of the right shape for the specified
    domain.

    Parameters
    ----------
    child : :class:`Symbol`
        child node
    domain : iterable of string
        the domain to broadcast the child to
    name : string
        name of the node

    **Extends:** :class:`SpatialOperator`
    """

    def __init__(self, child, domain, name=None):
<<<<<<< HEAD
        # if child.domain != []:
        #     raise pybamm.DomainError(
        #         """Domain of a broadcasted child must be [] but is '{}'""".format(
        #             child.domain
        #         )
        #     )
=======
        if child.domain not in [[], domain]:
            raise pybamm.DomainError(
                """
                Domain of a broadcasted child must be []
                or same as 'domain' but is '{}'
                """.format(
                    child.domain
                )
            )
>>>>>>> d2edb820
        if name is None:
            name = "broadcast"
        super().__init__(name, child)
        # overwrite child domain ([]) with specified broadcasting domain
        self.domain = domain


class NumpyBroadcast(Broadcast):
    """A node in the expression tree implementing a broadcasting operator using numpy.
    Broadcasts a child (which *must* have empty domain) to a specified domain. To do
    this, creates a np array of ones of the same shape as the submesh domain, and then
    multiplies the child by that array upon evaluation

    Parameters
    ----------
    child : :class:`Symbol`
        child node
    domain : iterable of string
        the domain to broadcast the child to
    npts : dict
        contains the number of points on each domain

    **Extends:** :class:`SpatialOperator`
    """

    def __init__(self, child, domain, npts):
        super().__init__(child, domain, name="numpy broadcast")
        # determine broadcasting vector size (size 1 if the domain is empty)
        if domain == []:
            self.broadcasting_vector_size = 1
        else:
            self.broadcasting_vector_size = sum([npts[dom] for dom in domain])
        # create broadcasting vector (vector of ones with shape determined by the
        # domain)
        self.broadcasting_vector = np.ones(self.broadcasting_vector_size)

    def evaluate(self, t=None, y=None):
        """ See :meth:`pybamm.Symbol.evaluate()`. """
        child = self.children[0]
        child_eval = child.evaluate(t, y)
        # if child is a vector, add a dimension for broadcasting
        if isinstance(child, pybamm.Vector):
            return child_eval[:, np.newaxis] * self.broadcasting_vector
        # if child is a state vector, check that it has the right shape and then
        # broadcast
        elif isinstance(child, pybamm.StateVector):
            assert child_eval.shape[0] == 1, ValueError(
                """child_eval should have shape (1,n), not {}""".format(
                    child_eval.shape
                )
            )
            return np.repeat(child_eval, self.broadcasting_vector_size, axis=0)
        # otherwise just do normal multiplication
        else:
            return child_eval * self.broadcasting_vector


#
# Methods to call Gradient and Divergence
#


def grad(expression):
    """convenience function for creating a :class:`Gradient`

    Parameters
    ----------

    expression : :class:`Symbol`
        the gradient will be performed on this sub-expression

    Returns
    -------

    :class:`Gradient`
        the gradient of ``expression``
    """

    return Gradient(expression)


def div(expression):
    """convenience function for creating a :class:`Divergence`

    Parameters
    ----------

    expression : :class:`Symbol`
        the divergence will be performed on this sub-expression

    Returns
    -------

    :class:`Divergence`
        the divergence of ``expression``
    """

    return Divergence(expression)<|MERGE_RESOLUTION|>--- conflicted
+++ resolved
@@ -147,14 +147,6 @@
     """
 
     def __init__(self, child, domain, name=None):
-<<<<<<< HEAD
-        # if child.domain != []:
-        #     raise pybamm.DomainError(
-        #         """Domain of a broadcasted child must be [] but is '{}'""".format(
-        #             child.domain
-        #         )
-        #     )
-=======
         if child.domain not in [[], domain]:
             raise pybamm.DomainError(
                 """
@@ -164,7 +156,6 @@
                     child.domain
                 )
             )
->>>>>>> d2edb820
         if name is None:
             name = "broadcast"
         super().__init__(name, child)
