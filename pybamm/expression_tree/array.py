#
# NumpyArray class
#
import numpy as np
import sympy
from scipy.sparse import csr_matrix, issparse

import pybamm


class Array(pybamm.Symbol):
    """
    Node in the expression tree that holds an tensor type variable
    (e.g. :class:`numpy.array`)

    Parameters
    ----------

    entries : numpy.array or list
        the array associated with the node. If a list is provided, it is converted to a
        numpy array
    name : str, optional
        the name of the node
    domain : iterable of str, optional
        list of domains the parameter is valid over, defaults to empty list
    auxiliary_domains : dict, optional
        dictionary of auxiliary domains, defaults to empty dict
    domains : dict
        A dictionary equivalent to {'primary': domain, auxiliary_domains}. Either
        'domain' and 'auxiliary_domains', or just 'domains', should be provided
        (not both). In future, the 'domain' and 'auxiliary_domains' arguments may be
        deprecated.
    entries_string : str
        String representing the entries (slow to recalculate when copying)

    *Extends:* :class:`Symbol`
    """

    def __init__(
        self,
        entries,
        name=None,
        domain=None,
        auxiliary_domains=None,
        domains=None,
        entries_string=None,
    ):
        # if
        if isinstance(entries, list):
            entries = np.array(entries)
        if entries.ndim == 1:
            entries = entries[:, np.newaxis]
        if name is None:
            name = "Array of shape {!s}".format(entries.shape)
        self._entries = entries.astype(float)
        # Use known entries string to avoid re-hashing, where possible
        self.entries_string = entries_string
        super().__init__(
            name, domain=domain, auxiliary_domains=auxiliary_domains, domains=domains
        )

    @property
    def entries(self):
        return self._entries

    @property
    def ndim(self):
<<<<<<< HEAD
        """returns the number of dimensions of the tensor"""
=======
        """returns the number of dimensions of the tensor."""
>>>>>>> 24161dfd
        return self._entries.ndim

    @property
    def shape(self):
<<<<<<< HEAD
        """returns the number of entries along each dimension"""
=======
        """returns the number of entries along each dimension."""
>>>>>>> 24161dfd
        return self._entries.shape

    @property
    def entries_string(self):
        return self._entries_string

    @entries_string.setter
    def entries_string(self, value):
        # We must include the entries in the hash, since different arrays can be
        # indistinguishable by class, name and domain alone
        # Slightly different syntax for sparse and non-sparse matrices
        if value is not None:
            self._entries_string = value
        else:
            entries = self._entries
            if issparse(entries):
                dct = entries.__dict__
                self._entries_string = ["shape", str(dct["_shape"])]
                for key in ["data", "indices", "indptr"]:
                    self._entries_string += [key, dct[key].tobytes()]
                self._entries_string = tuple(self._entries_string)
                # self._entries_string = str(entries.__dict__)
            else:
                self._entries_string = (entries.tobytes(),)

    def set_id(self):
        """See :meth:`pybamm.Symbol.set_id()`."""
        self._id = hash(
            (self.__class__, self.name) + self.entries_string + tuple(self.domain)
        )

    def _jac(self, variable):
        """See :meth:`pybamm.Symbol._jac()`."""
        # Return zeros of correct size
        jac = csr_matrix((self.size, variable.evaluation_array.count(True)))
        return pybamm.Matrix(jac)

<<<<<<< HEAD
    def new_copy(self):
=======
    def create_copy(self):
>>>>>>> 24161dfd
        """See :meth:`pybamm.Symbol.new_copy()`."""
        return self.__class__(
            self.entries,
            self.name,
            domains=self.domains,
            entries_string=self.entries_string,
        )

    def _base_evaluate(self, t=None, y=None, y_dot=None, inputs=None):
        """See :meth:`pybamm.Symbol._base_evaluate()`."""
        return self._entries

    def is_constant(self):
        """See :meth:`pybamm.Symbol.is_constant()`."""
        return True

    def to_equation(self):
        """Returns the value returned by the node when evaluated."""
        entries_list = self.entries.tolist()
        return sympy.Array(entries_list)


def linspace(start, stop, num=50, **kwargs):
    """
    Creates a linearly spaced array by calling `numpy.linspace` with keyword
    arguments 'kwargs'. For a list of 'kwargs' see the
    `numpy linspace documentation <https://tinyurl.com/yc4ne47x>`_
    """
    return pybamm.Array(np.linspace(start, stop, num, **kwargs))


def meshgrid(x, y, **kwargs):
    """
    Return coordinate matrices as from coordinate vectors by calling
    `numpy.meshgrid` with keyword arguments 'kwargs'. For a list of 'kwargs'
    see the `numpy meshgrid documentation <https://tinyurl.com/y8azewrj>`_
    """
    [X, Y] = np.meshgrid(x.entries, y.entries)
    X = pybamm.Array(X)
    Y = pybamm.Array(Y)
    return X, Y<|MERGE_RESOLUTION|>--- conflicted
+++ resolved
@@ -65,20 +65,12 @@
 
     @property
     def ndim(self):
-<<<<<<< HEAD
-        """returns the number of dimensions of the tensor"""
-=======
         """returns the number of dimensions of the tensor."""
->>>>>>> 24161dfd
         return self._entries.ndim
 
     @property
     def shape(self):
-<<<<<<< HEAD
-        """returns the number of entries along each dimension"""
-=======
         """returns the number of entries along each dimension."""
->>>>>>> 24161dfd
         return self._entries.shape
 
     @property
@@ -116,11 +108,7 @@
         jac = csr_matrix((self.size, variable.evaluation_array.count(True)))
         return pybamm.Matrix(jac)
 
-<<<<<<< HEAD
-    def new_copy(self):
-=======
     def create_copy(self):
->>>>>>> 24161dfd
         """See :meth:`pybamm.Symbol.new_copy()`."""
         return self.__class__(
             self.entries,
