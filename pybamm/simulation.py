#
# Simulation class
#
import pickle
import pybamm
import numpy as np
import copy
import warnings
import sys


def is_notebook():
    try:
        shell = get_ipython().__class__.__name__
        if shell == "ZMQInteractiveShell":  # pragma: no cover
            # Jupyter notebook or qtconsole
            cfg = get_ipython().config
            nb = len(cfg["InteractiveShell"].keys()) == 0
            return nb
        elif shell == "TerminalInteractiveShell":  # pragma: no cover
            return False  # Terminal running IPython
        elif shell == "Shell":  # pragma: no cover
            return True  # Google Colab notebook
        else:
            return False  # Other type (?)
    except NameError:
        return False  # Probably standard Python interpreter


def constant_current_constant_voltage_constant_power(variables):
    I = variables["Current [A]"]
    V = variables["Terminal voltage [V]"]
    s_I = pybamm.InputParameter("Current switch")
    s_V = pybamm.InputParameter("Voltage switch")
    s_P = pybamm.InputParameter("Power switch")
    n_cells = pybamm.Parameter("Number of cells connected in series to make a battery")
    return (
        s_I * (I - pybamm.InputParameter("Current input [A]"))
        + s_V * (V - pybamm.InputParameter("Voltage input [V]") / n_cells)
        + s_P * (V * I - pybamm.InputParameter("Power input [W]") / n_cells)
    )


def constant_voltage(variables, V_applied):
    V = variables["Terminal voltage [V]"]
    n_cells = pybamm.Parameter("Number of cells connected in series to make a battery")
    return V - V_applied / n_cells


def constant_power(variables, P_applied):
    I = variables["Current [A]"]
    V = variables["Terminal voltage [V]"]
    n_cells = pybamm.Parameter("Number of cells connected in series to make a battery")
    return V * I - P_applied / n_cells


class Simulation:
    """A Simulation class for easy building and running of PyBaMM simulations.

    Parameters
    ----------
    model : :class:`pybamm.BaseModel`
        The model to be simulated
    experiment : :class:`pybamm.Experiment` (optional)
        The experimental conditions under which to solve the model
    geometry: :class:`pybamm.Geometry` (optional)
        The geometry upon which to solve the model
    parameter_values: :class:`pybamm.ParameterValues` (optional)
        Parameters and their corresponding numerical values.
    submesh_types: dict (optional)
        A dictionary of the types of submesh to use on each subdomain
    var_pts: dict (optional)
        A dictionary of the number of points used by each spatial variable
    spatial_methods: dict (optional)
        A dictionary of the types of spatial method to use on each
        domain (e.g. pybamm.FiniteVolume)
    solver: :class:`pybamm.BaseSolver` (optional)
        The solver to use to solve the model.
    output_variables: list (optional)
        A list of variables to plot automatically
    C_rate: float (optional)
        The C-rate at which you would like to run a constant current (dis)charge.
    """

    def __init__(
        self,
        model,
        experiment=None,
        geometry=None,
        parameter_values=None,
        submesh_types=None,
        var_pts=None,
        spatial_methods=None,
        solver=None,
        output_variables=None,
        C_rate=None,
    ):
        self.parameter_values = parameter_values or model.default_parameter_values

        if isinstance(model, pybamm.lithium_ion.BasicDFNHalfCell):
            raise NotImplementedError(
                "BasicDFNHalfCell is not compatible with Simulations yet."
            )

        if experiment is None:
            # Check to see if the current is provided as data (i.e. drive cycle)
            current = self._parameter_values.get("Current function [A]")
            if isinstance(current, pybamm.Interpolant):
                self.operating_mode = "drive cycle"
            elif isinstance(current, tuple):
                raise NotImplementedError(
                    "Drive cycle from data has been deprecated. "
                    + "Define an Interpolant instead."
                )
            else:
                self.operating_mode = "without experiment"
                if C_rate:
                    self.C_rate = C_rate
                    self._parameter_values.update(
                        {
                            "Current function [A]": self.C_rate
                            * self._parameter_values["Nominal cell capacity [A.h]"]
                        }
                    )

            self._unprocessed_model = model
            self.model = model
        else:
            self.set_up_experiment(model, experiment)

        self.geometry = geometry or self.model.default_geometry
        self.submesh_types = submesh_types or self.model.default_submesh_types
        self.var_pts = var_pts or self.model.default_var_pts
        self.spatial_methods = spatial_methods or self.model.default_spatial_methods
        self.solver = solver or self.model.default_solver
        self.output_variables = output_variables

        # Initialize empty built states
        self._model_with_set_params = None
        self._built_model = None
        self._mesh = None
        self._disc = None
        self._solution = None

        # ignore runtime warnings in notebooks
        if is_notebook():  # pragma: no cover
            import warnings

            warnings.filterwarnings("ignore")

    def set_up_experiment(self, model, experiment):
        """
        Set up a simulation to run with an experiment. This creates a dictionary of
        inputs (current/voltage/power, running time, stopping condition) for each
        operating condition in the experiment. The model will then be solved by
        integrating the model successively with each group of inputs, one group at a
        time.
        """
        self.operating_mode = "with experiment"

        if not isinstance(experiment, pybamm.Experiment):
            raise TypeError("experiment must be a pybamm `Experiment` instance")

        # Save the experiment
        self.experiment = experiment
        # Update parameter values with experiment parameters
        self._parameter_values.update(experiment.parameters)
        # Create a new submodel for each set of operating conditions and update
        # parameters and events accordingly
        self._experiment_inputs = []
        self._experiment_times = []
        for op, events in zip(experiment.operating_conditions, experiment.events):
            if op[1] in ["A", "C"]:
                # Update inputs for constant current
                if op[1] == "A":
                    I = op[0]
                else:
                    # Scale C-rate with capacity to obtain current
                    capacity = self._parameter_values["Nominal cell capacity [A.h]"]
                    I = op[0] * capacity
                operating_inputs = {
                    "Current switch": 1,
                    "Voltage switch": 0,
                    "Power switch": 0,
                    "Current input [A]": I,
                    "Voltage input [V]": 0,  # doesn't matter
                    "Power input [W]": 0,  # doesn't matter
                }
            elif op[1] == "V":
                # Update inputs for constant voltage
                V = op[0]
                operating_inputs = {
                    "Current switch": 0,
                    "Voltage switch": 1,
                    "Power switch": 0,
                    "Current input [A]": 0,  # doesn't matter
                    "Voltage input [V]": V,
                    "Power input [W]": 0,  # doesn't matter
                }
            elif op[1] == "W":
                # Update inputs for constant power
                P = op[0]
                operating_inputs = {
                    "Current switch": 0,
                    "Voltage switch": 0,
                    "Power switch": 1,
                    "Current input [A]": 0,  # doesn't matter
                    "Voltage input [V]": 0,  # doesn't matter
                    "Power input [W]": P,
                }
            # Update period
            operating_inputs["period"] = op[3]
            # Update events
            if events is None:
                # make current and voltage values that won't be hit
                operating_inputs.update(
                    {"Current cut-off [A]": -1e10, "Voltage cut-off [V]": -1e10}
                )
            elif events[1] in ["A", "C"]:
                # update current cut-off, make voltage a value that won't be hit
                if events[1] == "A":
                    I = events[0]
                else:
                    # Scale C-rate with capacity to obtain current
                    capacity = self._parameter_values["Nominal cell capacity [A.h]"]
                    I = events[0] * capacity
                operating_inputs.update(
                    {"Current cut-off [A]": I, "Voltage cut-off [V]": -1e10}
                )
            elif events[1] == "V":
                # update voltage cut-off, make current a value that won't be hit
                V = events[0]
                operating_inputs.update(
                    {"Current cut-off [A]": -1e10, "Voltage cut-off [V]": V}
                )

            self._experiment_inputs.append(operating_inputs)
            # Add time to the experiment times
            dt = op[2]
            if dt is None:
                # max simulation time: 1 week
                dt = 7 * 24 * 3600
            self._experiment_times.append(dt)

        # Set up model for experiment
        if experiment.use_simulation_setup_type == "old":
            self.set_up_model_for_experiment_old(model)
        elif experiment.use_simulation_setup_type == "new":
            self.set_up_model_for_experiment_new(model)

    def set_up_model_for_experiment_old(self, model):
        """
        Set up self.model to be able to run the experiment (old version).
        In this version, a single model is created which can then be called with
        different inputs for current-control, voltage-control, or power-control.

        This reduces set-up time since only one model needs to be processed, but
        increases simulation time since the model formulation is inefficient
        """
        # Create a new model where the current density is now a variable
        # To do so, we replace all instances of the current density in the
        # model with a current density variable, which is obtained from the
        # FunctionControl submodel
        # create the FunctionControl submodel and extract variables
        external_circuit_variables = pybamm.external_circuit.FunctionControl(
            model.param, None
        ).get_fundamental_variables()

        # Perform the replacement
        symbol_replacement_map = {
            model.variables[name]: variable
            for name, variable in external_circuit_variables.items()
        }
        replacer = pybamm.SymbolReplacer(symbol_replacement_map)
        new_model = replacer.process_model(model, inplace=False)

        # Update the algebraic equation and initial conditions for FunctionControl
        # This creates an algebraic equation for the current to allow current, voltage,
        # or power control, together with the appropriate guess for the
        # initial condition.
        # External circuit submodels are always equations on the current
        # The external circuit function should fix either the current, or the voltage,
        # or a combination (e.g. I*V for power control)
        i_cell = new_model.variables["Total current density"]
        new_model.initial_conditions[i_cell] = new_model.param.current_with_time
        new_model.algebraic[i_cell] = constant_current_constant_voltage_constant_power(
            new_model.variables
        )

        # Remove upper and lower voltage cut-offs that are *not* part of the experiment
        new_model.events = [
            event
            for event in model.events
            if event.name not in ["Minimum voltage", "Maximum voltage"]
        ]
        # add current and voltage events to the model
        # current events both negative and positive to catch specification
        new_model.events.extend(
            [
                pybamm.Event(
                    "Current cut-off (positive) [A] [experiment]",
                    new_model.variables["Current [A]"]
                    - abs(pybamm.InputParameter("Current cut-off [A]")),
                ),
                pybamm.Event(
                    "Current cut-off (negative) [A] [experiment]",
                    new_model.variables["Current [A]"]
                    + abs(pybamm.InputParameter("Current cut-off [A]")),
                ),
                pybamm.Event(
                    "Voltage cut-off [V] [experiment]",
                    new_model.variables["Terminal voltage [V]"]
                    - pybamm.InputParameter("Voltage cut-off [V]")
                    / model.param.n_cells,
                ),
            ]
        )

        self.model = new_model

        self.op_conds_to_model_and_param = {
            op_cond[:2]: (new_model, self.parameter_values)
            for op_cond in set(self.experiment.operating_conditions)
        }
        self.op_conds_to_built_models = None

    def set_up_model_for_experiment_new(self, model):
        """
        Set up self.model to be able to run the experiment (new version).
        In this version, a new model is created for each step.

        This increases set-up time since several models to be processed, but
        reduces simulation time since the model formulation is efficient.
        """
        self.op_conds_to_model_and_param = {}
        self.op_conds_to_built_models = None
        for op_cond, op_inputs in zip(
            self.experiment.operating_conditions, self._experiment_inputs
        ):
            # Create model for this operating condition if it has not already been seen
            # before
            if op_cond[:2] not in self.op_conds_to_model_and_param:
                if op_inputs["Current switch"] == 1:
                    # Current control
                    # Make a new copy of the model (we will update events later))
                    new_model = model.new_copy()
                else:
                    # Voltage or power control
                    # Create a new model where the current density is now a variable
                    # To do so, we replace all instances of the current density in the
                    # model with a current density variable, which is obtained from the
                    # FunctionControl submodel
                    # create the FunctionControl submodel and extract variables
                    external_circuit_variables = (
                        pybamm.external_circuit.FunctionControl(
                            model.param, None
                        ).get_fundamental_variables()
                    )

                    # Perform the replacement
                    symbol_replacement_map = {
                        model.variables[name]: variable
                        for name, variable in external_circuit_variables.items()
                    }
                    replacer = pybamm.SymbolReplacer(symbol_replacement_map)
                    new_model = replacer.process_model(model, inplace=False)

                    # Update the algebraic equation and initial conditions for
                    # FunctionControl
                    # This creates an algebraic equation for the current to allow
                    # current, voltage, or power control, together with the appropriate
                    # guess for the initial condition.
                    # External circuit submodels are always equations on the current
                    # The external circuit function should fix either the current, or
                    # the voltage, or a combination (e.g. I*V for power control)
                    i_cell = new_model.variables["Total current density"]
                    new_model.initial_conditions[
                        i_cell
                    ] = new_model.param.current_with_time

                    # add current events to the model
                    # current events both negative and positive to catch specification
                    new_model.events.extend(
                        [
                            pybamm.Event(
                                "Current cut-off (positive) [A] [experiment]",
                                new_model.variables["Current [A]"]
                                - abs(pybamm.InputParameter("Current cut-off [A]")),
                            ),
                            pybamm.Event(
                                "Current cut-off (negative) [A] [experiment]",
                                new_model.variables["Current [A]"]
                                + abs(pybamm.InputParameter("Current cut-off [A]")),
                            ),
                        ]
                    )
                    if op_inputs["Voltage switch"] == 1:
                        new_model.algebraic[i_cell] = constant_voltage(
                            new_model.variables,
                            pybamm.Parameter("Voltage function [V]"),
                        )
                    elif op_inputs["Power switch"] == 1:
                        new_model.algebraic[i_cell] = constant_power(
                            new_model.variables,
                            pybamm.Parameter("Power function [W]"),
                        )

                # add voltage events to the model
                if op_inputs["Power switch"] == 1 or op_inputs["Current switch"] == 1:
                    new_model.events.append(
                        pybamm.Event(
                            "Voltage cut-off [V] [experiment]",
                            new_model.variables["Terminal voltage [V]"]
                            - op_inputs["Voltage cut-off [V]"] / model.param.n_cells,
                        )
                    )

                # Remove upper and lower voltage cut-offs that are *not* part of the
                # experiment
                new_model.events = [
                    event
                    for event in new_model.events
                    if event.name not in ["Minimum voltage", "Maximum voltage"]
                ]

                # Update parameter values
                new_parameter_values = self.parameter_values.copy()
                if op_inputs["Current switch"] == 1:
                    new_parameter_values.update(
                        {"Current function [A]": op_inputs["Current input [A]"]}
                    )
                elif op_inputs["Voltage switch"] == 1:
                    new_parameter_values.update(
                        {"Voltage function [V]": op_inputs["Voltage input [V]"]},
                        check_already_exists=False,
                    )
                elif op_inputs["Power switch"] == 1:
                    new_parameter_values.update(
                        {"Power function [W]": op_inputs["Power input [W]"]},
                        check_already_exists=False,
                    )

                self.op_conds_to_model_and_param[op_cond[:2]] = (
                    new_model,
                    new_parameter_values,
                )
        self.model = model

    def set_parameters(self):
        """
        A method to set the parameters in the model and the associated geometry.
        """

        if self.model_with_set_params:
            return None

        if self._parameter_values._dict_items == {}:
            # Don't process if parameter values is empty
            self._model_with_set_params = self._unprocessed_model
        else:
            self._model_with_set_params = self._parameter_values.process_model(
                self._unprocessed_model, inplace=False
            )
            self._parameter_values.process_geometry(self._geometry)
        self.model = self._model_with_set_params

    def build(self, check_model=True):
        """
        A method to build the model into a system of matrices and vectors suitable for
        performing numerical computations. If the model has already been built or
        solved then this function will have no effect.
        This method will automatically set the parameters
        if they have not already been set.

        Parameters
        ----------
        check_model : bool, optional
            If True, model checks are performed after discretisation (see
            :meth:`pybamm.Discretisation.process_model`). Default is True.
        """

        if self.built_model:
            return None
        elif self.model.is_discretised:
            self._model_with_set_params = self.model
            self._built_model = self.model
        else:
            self.set_parameters()
            self._mesh = pybamm.Mesh(self._geometry, self._submesh_types, self._var_pts)
            self._disc = pybamm.Discretisation(self._mesh, self._spatial_methods)
            self._built_model = self._disc.process_model(
                self._model_with_set_params, inplace=False, check_model=check_model
            )

    def build_for_experiment(self, check_model=True):
        """
        Similar to :meth:`Simulation.build`, but for the case of simulating an
        experiment, where there may be several models to build
        """
        if self.op_conds_to_built_models:
            return None
        else:
            # Can process geometry with default parameter values (only electrical
            # parameters change between parameter values)
            self._parameter_values.process_geometry(self._geometry)
            # Only needs to set up mesh and discretisation once
            self._mesh = pybamm.Mesh(self._geometry, self._submesh_types, self._var_pts)
            self._disc = pybamm.Discretisation(self._mesh, self._spatial_methods)
            # Process all the different models
            self.op_conds_to_built_models = {}
            processed_models = {}
            for op_cond, (
                unbuilt_model,
                parameter_values,
            ) in self.op_conds_to_model_and_param.items():
                if unbuilt_model in processed_models:
                    built_model = processed_models[unbuilt_model]
                else:
                    # It's ok to modify the models in-place as they are not accessible
                    # from outside the simulation
                    model_with_set_params = parameter_values.process_model(
                        unbuilt_model, inplace=True
                    )
                    built_model = self._disc.process_model(
                        model_with_set_params, inplace=True, check_model=check_model
                    )
                    processed_models[unbuilt_model] = built_model

                self.op_conds_to_built_models[op_cond] = built_model

    def solve(
        self,
        t_eval=None,
        solver=None,
        check_model=True,
        save_at_cycles=None,
        starting_solution=None,
        **kwargs,
    ):
        """
        A method to solve the model. This method will automatically build
        and set the model parameters if not already done so.

        Parameters
        ----------
        t_eval : numeric type, optional
            The times (in seconds) at which to compute the solution. Can be
            provided as an array of times at which to return the solution, or as a
            list `[t0, tf]` where `t0` is the initial time and `tf` is the final time.
            If provided as a list the solution is returned at 100 points within the
            interval `[t0, tf]`.

            If not using an experiment or running a drive cycle simulation (current
            provided as data) `t_eval` *must* be provided.

            If running an experiment the values in `t_eval` are ignored, and the
            solution times are specified by the experiment.

            If None and the parameter "Current function [A]" is read from data
            (i.e. drive cycle simulation) the model will be solved at the times
            provided in the data.
        solver : :class:`pybamm.BaseSolver`, optional
            The solver to use to solve the model. If None, Simulation.solver is used
        check_model : bool, optional
            If True, model checks are performed after discretisation (see
            :meth:`pybamm.Discretisation.process_model`). Default is True.
        save_at_cycles : int or list of ints, optional
            Which cycles to save the full sub-solutions for. If None, all cycles are
            saved. If int, every multiple of save_at_cycles is saved. If list, every
            cycle in the list is saved.
        starting_solution : :class:`pybamm.Solution`
            The solution to start stepping from. If None (default), then self._solution
            is used. Must be None if not using an experiment.
        **kwargs
            Additional key-word arguments passed to `solver.solve`.
            See :meth:`pybamm.BaseSolver.solve`.
        """
        # Setup
        if solver is None:
            solver = self.solver

        if self.operating_mode in ["without experiment", "drive cycle"]:
            self.build(check_model=check_model)
            if save_at_cycles is not None:
                raise ValueError(
                    "'save_at_cycles' option can only be used if simulating an "
                    "Experiment "
                )
            if starting_solution is not None:
                raise ValueError(
                    "starting_solution can only be provided if simulating an Experiment"
                )
            if self.operating_mode == "without experiment":
                if t_eval is None:
                    raise pybamm.SolverError(
                        "'t_eval' must be provided if not using an experiment or "
                        "simulating a drive cycle. 't_eval' can be provided as an "
                        "array of times at which to return the solution, or as a "
                        "list [t0, tf] where t0 is the initial time and tf is the "
                        "final time. "
                        "For a constant current (dis)charge the suggested 't_eval'  "
                        "is [0, 3700/C] where C is the C-rate. "
                        "For example, run\n\n"
                        "\tsim.solve([0, 3700])\n\n"
                        "for a 1C discharge."
                    )

            elif self.operating_mode == "drive cycle":
                # For drive cycles (current provided as data) we perform additional
                # tests on t_eval (if provided) to ensure the returned solution
                # captures the input.
                time_data = self._parameter_values["Current function [A]"].x[0]
                # If no t_eval is provided, we use the times provided in the data.
                if t_eval is None:
                    pybamm.logger.info("Setting t_eval as specified by the data")
                    t_eval = time_data
                # If t_eval is provided we first check if it contains all of the
                # times in the data to within 10-12. If it doesn't, we then check
                # that the largest gap in t_eval is smaller than the smallest gap in
                # the time data (to ensure the resolution of t_eval is fine enough).
                # We only raise a warning here as users may genuinely only want
                # the solution returned at some specified points.
                elif (
                    set(np.round(time_data, 12)).issubset(set(np.round(t_eval, 12)))
                ) is False:
                    warnings.warn(
                        """
                        t_eval does not contain all of the time points in the data
                        set. Note: passing t_eval = None automatically sets t_eval
                        to be the points in the data.
                        """,
                        pybamm.SolverWarning,
                    )
                    dt_data_min = np.min(np.diff(time_data))
                    dt_eval_max = np.max(np.diff(t_eval))
                    if dt_eval_max > dt_data_min + sys.float_info.epsilon:
                        warnings.warn(
                            """
                            The largest timestep in t_eval ({}) is larger than
                            the smallest timestep in the data ({}). The returned
                            solution may not have the correct resolution to accurately
                            capture the input. Try refining t_eval. Alternatively,
                            passing t_eval = None automatically sets t_eval to be the
                            points in the data.
                            """.format(
                                dt_eval_max, dt_data_min
                            ),
                            pybamm.SolverWarning,
                        )

            self._solution = solver.solve(self.built_model, t_eval, **kwargs)

        elif self.operating_mode == "with experiment":
            self.build_for_experiment(check_model=check_model)
            if t_eval is not None:
                pybamm.logger.warning(
                    "Ignoring t_eval as solution times are specified by the experiment"
                )
            # Re-initialize solution, e.g. for solving multiple times with different
            # inputs without having to build the simulation again
            self._solution = starting_solution
            # Step through all experimental conditions
            inputs = kwargs.get("inputs", {})
            pybamm.logger.info("Start running experiment")
            timer = pybamm.Timer()

            if starting_solution is None:
                starting_solution_cycles = []
                starting_solution_summary_variables = []
            else:
                starting_solution_cycles = starting_solution.cycles
                starting_solution_summary_variables = (
                    starting_solution.all_summary_variables
                )

            cycle_offset = len(starting_solution_cycles)
            all_cycle_solutions = starting_solution_cycles
            all_summary_variables = starting_solution_summary_variables
            current_solution = starting_solution

            # Set up eSOH model (for summary variables)
            esoh_model = pybamm.lithium_ion.ElectrodeSOH()
            esoh_sim = pybamm.Simulation(
                esoh_model, parameter_values=self.parameter_values
            )

            idx = 0
            num_cycles = len(self.experiment.cycle_lengths)
            feasible = True  # simulation will stop if experiment is infeasible
            for cycle_num, cycle_length in enumerate(
                self.experiment.cycle_lengths, start=1
            ):
                pybamm.logger.notice(
                    f"Cycle {cycle_num+cycle_offset}/{num_cycles+cycle_offset} "
                    f"({timer.time()} elapsed) " + "-" * 20
                )
                steps = []
                cycle_solution = None

                # Decide whether we should save this cycle
                save_this_cycle = (
                    # None: save all cycles
                    save_at_cycles is None
                    # list: save all cycles in the list
                    or (
                        isinstance(save_at_cycles, list)
                        and cycle_num + cycle_offset in save_at_cycles
                    )
                    # int: save all multiples
                    or (
                        isinstance(save_at_cycles, int)
                        and (cycle_num + cycle_offset) % save_at_cycles == 0
                    )
                )
                for step_num in range(1, cycle_length + 1):
                    exp_inputs = self._experiment_inputs[idx]
                    dt = self._experiment_times[idx]
                    op_conds_str = self.experiment.operating_conditions_strings[idx]
                    op_conds_elec = self.experiment.operating_conditions[idx][:2]
                    model = self.op_conds_to_built_models[op_conds_elec]
                    # Use 1-indexing for printing cycle number as it is more
                    # human-intuitive
                    pybamm.logger.notice(
                        f"Cycle {cycle_num+cycle_offset}/{num_cycles+cycle_offset}, "
                        f"step {step_num}/{cycle_length}: {op_conds_str}"
                    )
                    inputs.update(exp_inputs)
                    kwargs["inputs"] = inputs
                    # Make sure we take at least 2 timesteps
                    npts = max(int(round(dt / exp_inputs["period"])) + 1, 2)
                    step_solution = solver.step(
                        current_solution,
                        model,
                        dt,
                        npts=npts,
                        save=False,
                        **kwargs,
                    )
                    steps.append(step_solution)
                    current_solution = step_solution

                    if save_this_cycle:
                        self._solution = self._solution + step_solution

                    # Only allow events specified by experiment
                    if not (
                        cycle_solution is None
                        or cycle_solution.termination == "final time"
                        or "[experiment]" in cycle_solution.termination
                    ):
                        feasible = False
                        break

                    # Increment index for next iteration
                    idx += 1

                # Break if the experiment is infeasible
                if feasible is False:
                    pybamm.logger.warning(
                        "\n\n\tExperiment is infeasible: '{}' ".format(
                            cycle_solution.termination
                        )
                        + "was triggered during '{}'. ".format(
                            self.experiment.operating_conditions_strings[idx]
                        )
                        + "The returned solution only contains the first "
                        "{} cycles. ".format(cycle_num - 1 + cycle_offset)
                        + "Try reducing the current, shortening the time interval, "
                        "or reducing the period.\n\n"
                    )
                    break

                # At the final step of the inner loop we save the cycle
                cycle_solution, cycle_summary_variables = pybamm.make_cycle_solution(
                    steps, esoh_sim, save_this_cycle
                )
                all_cycle_solutions.append(cycle_solution)
                all_summary_variables.append(cycle_summary_variables)

<<<<<<< HEAD
            self.solution.cycles = all_cycle_solutions
            self.solution.set_summary_variables(all_summary_variables)
=======
            if self.solution is not None:
                self.solution.cycles = all_cycle_solutions
>>>>>>> 53ba7582

            pybamm.logger.notice(
                "Finish experiment simulation, took {}".format(timer.time())
            )

        return self.solution

    def step(
        self, dt, solver=None, npts=2, save=True, starting_solution=None, **kwargs
    ):
        """
        A method to step the model forward one timestep. This method will
        automatically build and set the model parameters if not already done so.

        Parameters
        ----------
        dt : numeric type
            The timestep over which to step the solution
        solver : :class:`pybamm.BaseSolver`
            The solver to use to solve the model.
        npts : int, optional
            The number of points at which the solution will be returned during
            the step dt. Default is 2 (returns the solution at t0 and t0 + dt).
        save : bool
            Turn on to store the solution of all previous timesteps
        starting_solution : :class:`pybamm.Solution`
            The solution to start stepping from. If None (default), then self._solution
            is used
        **kwargs
            Additional key-word arguments passed to `solver.solve`.
            See :meth:`pybamm.BaseSolver.step`.
        """
        if self.operating_mode in ["without experiment", "drive cycle"]:
            self.build()

        if solver is None:
            solver = self.solver

        if starting_solution is None:
            starting_solution = self._solution

        self._solution = solver.step(
            starting_solution, self.built_model, dt, npts=npts, save=save, **kwargs
        )

        return self.solution

    def plot(self, output_variables=None, quick_plot_vars=None, **kwargs):
        """
        A method to quickly plot the outputs of the simulation. Creates a
        :class:`pybamm.QuickPlot` object (with keyword arguments 'kwargs') and
        then calls :meth:`pybamm.QuickPlot.dynamic_plot`.

        Parameters
        ----------
        output_variables: list, optional
            A list of the variables to plot.
        quick_plot_vars: list, optional
            A list of the variables to plot. Deprecated, use output_variables instead.
        **kwargs
            Additional keyword arguments passed to
            :meth:`pybamm.QuickPlot.dynamic_plot`.
            For a list of all possible keyword arguments see :class:`pybamm.QuickPlot`.
        """

        if quick_plot_vars is not None:
            raise NotImplementedError(
                "'quick_plot_vars' has been deprecated. Use 'output_variables' instead."
            )

        if self._solution is None:
            raise ValueError(
                "Model has not been solved, please solve the model before plotting."
            )

        if output_variables is None:
            output_variables = self.output_variables

        self.quick_plot = pybamm.dynamic_plot(
            self._solution, output_variables=output_variables, **kwargs
        )

    @property
    def model(self):
        return self._model

    @model.setter
    def model(self, model):
        self._model = copy.copy(model)
        self._model_class = model.__class__

    @property
    def model_with_set_params(self):
        return self._model_with_set_params

    @property
    def built_model(self):
        return self._built_model

    @property
    def geometry(self):
        return self._geometry

    @geometry.setter
    def geometry(self, geometry):
        self._geometry = geometry.copy()

    @property
    def parameter_values(self):
        return self._parameter_values

    @parameter_values.setter
    def parameter_values(self, parameter_values):
        self._parameter_values = parameter_values.copy()

    @property
    def submesh_types(self):
        return self._submesh_types

    @submesh_types.setter
    def submesh_types(self, submesh_types):
        self._submesh_types = submesh_types.copy()

    @property
    def mesh(self):
        return self._mesh

    @property
    def var_pts(self):
        return self._var_pts

    @var_pts.setter
    def var_pts(self, var_pts):
        self._var_pts = var_pts.copy()

    @property
    def spatial_methods(self):
        return self._spatial_methods

    @spatial_methods.setter
    def spatial_methods(self, spatial_methods):
        self._spatial_methods = spatial_methods.copy()

    @property
    def solver(self):
        return self._solver

    @solver.setter
    def solver(self, solver):
        self._solver = solver.copy()

    @property
    def output_variables(self):
        return self._output_variables

    @output_variables.setter
    def output_variables(self, output_variables):
        self._output_variables = copy.copy(output_variables)

    @property
    def solution(self):
        return self._solution

    def specs(
        self,
        geometry=None,
        parameter_values=None,
        submesh_types=None,
        var_pts=None,
        spatial_methods=None,
        solver=None,
        output_variables=None,
        C_rate=None,
    ):
        "Deprecated method for setting specs"
        raise NotImplementedError(
            "The 'specs' method has been deprecated. "
            "Create a new simulation for each different case instead."
        )

    def save(self, filename):
        """Save simulation using pickle"""
        if self.model.convert_to_format == "python":
            # We currently cannot save models in the 'python' format
            raise NotImplementedError(
                """
                Cannot save simulation if model format is python.
                Set model.convert_to_format = 'casadi' instead.
                """
            )
        # Clear solver problem (not pickle-able, will automatically be recomputed)
        if (
            isinstance(self._solver, pybamm.CasadiSolver)
            and self._solver.integrator_specs != {}
        ):
            self._solver.integrator_specs = {}
        if self.solution is not None:
            self.solution.clear_casadi_attributes()
        with open(filename, "wb") as f:
            pickle.dump(self, f, pickle.HIGHEST_PROTOCOL)


def load_sim(filename):
    """Load a saved simulation"""
    return pybamm.load(filename)<|MERGE_RESOLUTION|>--- conflicted
+++ resolved
@@ -777,13 +777,9 @@
                 all_cycle_solutions.append(cycle_solution)
                 all_summary_variables.append(cycle_summary_variables)
 
-<<<<<<< HEAD
-            self.solution.cycles = all_cycle_solutions
-            self.solution.set_summary_variables(all_summary_variables)
-=======
             if self.solution is not None:
                 self.solution.cycles = all_cycle_solutions
->>>>>>> 53ba7582
+                self.solution.set_summary_variables(all_summary_variables)
 
             pybamm.logger.notice(
                 "Finish experiment simulation, took {}".format(timer.time())
