--- conflicted
+++ resolved
@@ -736,21 +736,14 @@
 
         pybamm.logger.info("Finish solving {} ({})".format(model.name, termination))
         pybamm.logger.info(
-<<<<<<< HEAD
-            "Set-up time: {}, Solve time: {}, Total time: {}".format(
-                timer.format(solutions[0].set_up_time),
-                timer.format(solutions[0].solve_time),
-                timer.format(solutions[0].total_time),
-=======
             (
                 "Set-up time: {}, Solve time: {} (of which integration time: {}), "
                 "Total time: {}"
             ).format(
-                solution.set_up_time,
-                solution.solve_time,
-                solution.integration_time,
-                solution.total_time,
->>>>>>> 9d42dfe6
+                solutions[0].set_up_time,
+                solutions[0].solve_time,
+                solutions[0].integration_time,
+                solutions[0].total_time,
             )
         )
 
