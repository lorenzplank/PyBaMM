#
# Casadi algebraic solver class
#
import casadi
import pybamm
import numpy as np


class CasadiAlgebraicSolver(pybamm.BaseSolver):
    """Solve a discretised model which contains only (time independent) algebraic
    equations using CasADi's root finding algorithm.
    Note: this solver could be extended for quasi-static models, or models in
    which the time derivative is manually discretised and results in a (possibly
    nonlinear) algebaric system at each time level.

    Parameters
    ----------
    tol : float, optional
        The tolerance for the solver (default is 1e-6).
    extra_options : dict, optional
        Any options to pass to the CasADi rootfinder.
        Please consult `CasADi documentation <https://tinyurl.com/y7hrxm7d>`_ for
        details.
    sensitivity : str, optional
        Whether (and how) to calculate sensitivities when solving. Options are:

        - None: no sensitivities
        - "explicit forward": explicitly formulate the sensitivity equations. \
        See :class:`pybamm.BaseSolver`
        - "casadi": use casadi to differentiate through the rootfinding operator

    """

    def __init__(self, tol=1e-6, extra_options=None, sensitivity=None):
        super().__init__(sensitivity=sensitivity)
        self.tol = tol
        self.name = "CasADi algebraic solver"
        self.algebraic_solver = True
        self.extra_options = extra_options or {}
        pybamm.citations.register("Andersson2019")

        self.rootfinders = {}
        self.y_sols = {}

    @property
    def tol(self):
        return self._tol

    @tol.setter
    def tol(self, value):
        self._tol = value

    def _integrate(self, model, t_eval, inputs=None):
        """
        Calculate the solution of the algebraic equations through root-finding

        Parameters
        ----------
        model : :class:`pybamm.BaseModel`
            The model whose solution to calculate.
        t_eval : :class:`numpy.array`, size (k,)
            The times at which to compute the solution
        inputs : dict, optional
            Any input parameters to pass to the model when solving.
        """
        # Record whether there are any symbolic inputs
        inputs_dict = inputs or {}
        # Create casadi objects for the root-finder
        inputs = casadi.vertcat(*[v for v in inputs_dict.values()])

        # Create symbolic inputs
        symbolic_inputs = casadi.MX.sym("inputs", inputs.shape[0])

        y0 = model.y0

        # If y0 already satisfies the tolerance for all t then keep it
        if has_symbolic_inputs is False and all(
            np.all(abs(model.casadi_algebraic(t, y0, inputs).full()) < self.tol)
            for t in t_eval
        ):
            pybamm.logger.debug("Keeping same solution at all times")
            return pybamm.Solution(t_eval, y0, termination="success")

        # The casadi algebraic solver can read rhs equations, but leaves them unchanged
        # i.e. the part of the solution vector that corresponds to the differential
        # equations will be equal to the initial condition provided. This allows this
        # solver to be used for initialising the DAE solvers
        if model.rhs == {}:
            len_rhs = 0
            y0_diff = casadi.DM()
            y0_alg = y0
        else:
            # Check y0 to see if it includes sensitivities
            if model.len_rhs_and_alg == y0.shape[0]:
                len_rhs = model.len_rhs
            else:
                len_rhs = model.len_rhs * (inputs.shape[0] + 1)
            y0_diff = y0[:len_rhs]
            y0_alg = y0[len_rhs:]

        y_alg = None

<<<<<<< HEAD
        if model in self.rootfinders:
            if self.sensitivity == "casadi":
                # Reuse (symbolic) solution with new inputs
                y_sol = self.y_sols[model]
                return pybamm.Solution(
                    t_eval,
                    y_sol,
                    termination="success",
                    model=model,
                    inputs=inputs_dict,
                )
            roots = self.rootfinders[model]
        else:
            # Set up
            t_sym = casadi.MX.sym("t")
            y0_diff_sym = casadi.MX.sym("y0_diff", y0_diff.shape[0])
            y_alg_sym = casadi.MX.sym("y_alg", y0_alg.shape[0])
            y_sym = casadi.vertcat(y0_diff_sym, y_alg_sym)

            t_y0diff_inputs_sym = casadi.vertcat(t_sym, y0_diff_sym, symbolic_inputs)
            alg = model.casadi_algebraic(t_sym, y_sym, symbolic_inputs)

            # Set constraints vector in the casadi format
            # Constrain the unknowns. 0 (default): no constraint on ui, 1: ui >= 0.0,
            # -1: ui <= 0.0, 2: ui > 0.0, -2: ui < 0.0.
            constraints = np.zeros_like(model.bounds[0], dtype=int)
            # If the lower bound is positive then the variable must always be positive
            constraints[model.bounds[0] >= 0] = 1
            # If the upper bound is negative then the variable must always be negative
            constraints[model.bounds[1] <= 0] = -1

            # Set up rootfinder
            roots = casadi.rootfinder(
                "roots",
                "newton",
                dict(x=y_alg_sym, p=t_y0diff_inputs_sym, g=alg),
                {
                    **self.extra_options,
                    "abstol": self.tol,
                    "constraints": list(constraints[len_rhs:]),
                },
            )

            self.rootfinders[model] = roots

=======
        # Set up
        t_sym = casadi.MX.sym("t")
        y_alg_sym = casadi.MX.sym("y_alg", y0_alg.shape[0])
        y_sym = casadi.vertcat(y0_diff, y_alg_sym)

        t_and_inputs_sym = casadi.vertcat(t_sym, symbolic_inputs)
        alg = model.casadi_algebraic(t_sym, y_sym, inputs)

        # Set constraints vector in the casadi format
        # Constrain the unknowns. 0 (default): no constraint on ui, 1: ui >= 0.0,
        # -1: ui <= 0.0, 2: ui > 0.0, -2: ui < 0.0.
        constraints = np.zeros_like(model.bounds[0], dtype=int)
        # If the lower bound is positive then the variable must always be positive
        constraints[model.bounds[0] >= 0] = 1
        # If the upper bound is negative then the variable must always be negative
        constraints[model.bounds[1] <= 0] = -1

        # Set up rootfinder
        roots = casadi.rootfinder(
            "roots",
            "newton",
            dict(x=y_alg_sym, p=t_and_inputs_sym, g=alg),
            {
                **self.extra_options,
                "abstol": self.tol,
                "constraints": list(constraints[len_rhs:]),
            },
        )
        timer = pybamm.Timer()
        integration_time = 0
>>>>>>> d3b1cca7
        for idx, t in enumerate(t_eval):
            # Evaluate algebraic with new t and previous y0, if it's already close
            # enough then keep it
            # We can't do this if also doing sensitivity
            if self.sensitivity != "casadi" and np.all(
                abs(model.casadi_algebraic(t, y0, inputs).full()) < self.tol
            ):
                pybamm.logger.debug(
                    "Keeping same solution at t={}".format(t * model.timescale_eval)
                )
                if y_alg is None:
                    y_alg = y0_alg
                else:
                    y_alg = casadi.horzcat(y_alg, y0_alg)
            # Otherwise calculate new y_sol
            else:
                # If doing sensitivity with casadi, evaluate with symbolic inputs
                # Otherwise, evaluate with actual inputs
                if self.sensitivity == "casadi":
                    t_y0_diff_inputs = casadi.vertcat(t, y0_diff, symbolic_inputs)
                else:
                    t_y0_diff_inputs = casadi.vertcat(t, y0_diff, inputs)
                # Solve
                try:
<<<<<<< HEAD
                    y_alg_sol = roots(y0_alg, t_y0_diff_inputs)
=======
                    timer.reset()
                    y_alg_sol = roots(y0_alg, t_eval_inputs_sym)
                    integration_time += timer.time()
>>>>>>> d3b1cca7
                    success = True
                    message = None
                    # Check final output
                    y_sol = casadi.vertcat(y0_diff, y_alg_sol)
                    fun = model.casadi_algebraic(t, y_sol, inputs)
                except RuntimeError as err:
                    success = False
                    message = err.args[0]
                    fun = None

                # If there are no symbolic inputs, check the function is below the tol
                # Skip this check if also doing sensitivity
                if success and (
                    self.sensitivity == "casadi" or np.all(casadi.fabs(fun) < self.tol)
                ):
                    # update initial guess for the next iteration
                    y0_alg = y_alg_sol
                    y0 = casadi.vertcat(y0_diff, y0_alg)
                    # update solution array
                    if y_alg is None:
                        y_alg = y_alg_sol
                    else:
                        y_alg = casadi.horzcat(y_alg, y_alg_sol)
                elif not success:
                    raise pybamm.SolverError(
                        "Could not find acceptable solution: {}".format(message)
                    )
                else:
                    raise pybamm.SolverError(
                        """
                        Could not find acceptable solution: solver terminated
                        successfully, but maximum solution error ({})
                        above tolerance ({})
                        """.format(
                            casadi.mmax(casadi.fabs(fun)), self.tol
                        )
                    )

        # Concatenate differential part
        y_diff = casadi.horzcat(*[y0_diff] * len(t_eval))
        y_sol = casadi.vertcat(y_diff, y_alg)

        # If doing sensitivity, return the solution as a function of the inputs
        if self.sensitivity == "casadi":
            y_sol = casadi.Function("y_sol", [symbolic_inputs], [y_sol])
            # Save the solution, can just reuse and change the inputs
            self.y_sols[model] = y_sol
        # Return solution object (no events, so pass None to t_event, y_event)
<<<<<<< HEAD
        return pybamm.Solution(
            t_eval, y_sol, termination="success", model=model, inputs=inputs_dict
        )
=======
        sol = pybamm.Solution(t_eval, y_sol, termination="success")
        sol.integration_time = integration_time
        return sol
>>>>>>> d3b1cca7
<|MERGE_RESOLUTION|>--- conflicted
+++ resolved
@@ -100,7 +100,6 @@
 
         y_alg = None
 
-<<<<<<< HEAD
         if model in self.rootfinders:
             if self.sensitivity == "casadi":
                 # Reuse (symbolic) solution with new inputs
@@ -146,38 +145,8 @@
 
             self.rootfinders[model] = roots
 
-=======
-        # Set up
-        t_sym = casadi.MX.sym("t")
-        y_alg_sym = casadi.MX.sym("y_alg", y0_alg.shape[0])
-        y_sym = casadi.vertcat(y0_diff, y_alg_sym)
-
-        t_and_inputs_sym = casadi.vertcat(t_sym, symbolic_inputs)
-        alg = model.casadi_algebraic(t_sym, y_sym, inputs)
-
-        # Set constraints vector in the casadi format
-        # Constrain the unknowns. 0 (default): no constraint on ui, 1: ui >= 0.0,
-        # -1: ui <= 0.0, 2: ui > 0.0, -2: ui < 0.0.
-        constraints = np.zeros_like(model.bounds[0], dtype=int)
-        # If the lower bound is positive then the variable must always be positive
-        constraints[model.bounds[0] >= 0] = 1
-        # If the upper bound is negative then the variable must always be negative
-        constraints[model.bounds[1] <= 0] = -1
-
-        # Set up rootfinder
-        roots = casadi.rootfinder(
-            "roots",
-            "newton",
-            dict(x=y_alg_sym, p=t_and_inputs_sym, g=alg),
-            {
-                **self.extra_options,
-                "abstol": self.tol,
-                "constraints": list(constraints[len_rhs:]),
-            },
-        )
         timer = pybamm.Timer()
         integration_time = 0
->>>>>>> d3b1cca7
         for idx, t in enumerate(t_eval):
             # Evaluate algebraic with new t and previous y0, if it's already close
             # enough then keep it
@@ -202,13 +171,9 @@
                     t_y0_diff_inputs = casadi.vertcat(t, y0_diff, inputs)
                 # Solve
                 try:
-<<<<<<< HEAD
+                    timer.reset()
                     y_alg_sol = roots(y0_alg, t_y0_diff_inputs)
-=======
-                    timer.reset()
-                    y_alg_sol = roots(y0_alg, t_eval_inputs_sym)
                     integration_time += timer.time()
->>>>>>> d3b1cca7
                     success = True
                     message = None
                     # Check final output
@@ -257,12 +222,8 @@
             # Save the solution, can just reuse and change the inputs
             self.y_sols[model] = y_sol
         # Return solution object (no events, so pass None to t_event, y_event)
-<<<<<<< HEAD
-        return pybamm.Solution(
+        sol = pybamm.Solution(
             t_eval, y_sol, termination="success", model=model, inputs=inputs_dict
         )
-=======
-        sol = pybamm.Solution(t_eval, y_sol, termination="success")
         sol.integration_time = integration_time
-        return sol
->>>>>>> d3b1cca7
+        return sol