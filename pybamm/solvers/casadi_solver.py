#
# CasADi Solver class
#
import casadi
import pybamm
import numpy as np
from scipy.interpolate import interp1d
from scipy.optimize import brentq


class CasadiSolver(pybamm.BaseSolver):
    """Solve a discretised model, using CasADi.

    **Extends**: :class:`pybamm.BaseSolver`

    Parameters
    ----------
    mode : str
            How to solve the model (default is "safe"):

            - "fast": perform direct integration, without accounting for events. \
            Recommended when simulating a drive cycle or other simulation where \
            no events should be triggered.
            - "safe": perform step-and-check integration in global steps of size \
            dt_max, checking whether events have been triggered. Recommended for \
            simulations of a full charge or discharge.
<<<<<<< HEAD
=======
            - "safe without grid": perform step-and-check integration step-by-step. \
            Takes more steps than "safe" mode, but doesn't require creating the grid \
            each time, so may be faster. Experimental only.
>>>>>>> e2e837bb
    rtol : float, optional
        The relative tolerance for the solver (default is 1e-6).
    atol : float, optional
        The absolute tolerance for the solver (default is 1e-6).
    root_method : str or pybamm algebraic solver class, optional
        The method to use to find initial conditions (for DAE solvers).
        If a solver class, must be an algebraic solver class.
        If "casadi",
        the solver uses casadi's Newton rootfinding algorithm to find initial
        conditions. Otherwise, the solver uses 'scipy.optimize.root' with method
        specified by 'root_method' (e.g. "lm", "hybr", ...)
    root_tol : float, optional
        The tolerance for root-finding. Default is 1e-6.
    max_step_decrease_counts : float, optional
        The maximum number of times step size can be decreased before an error is
        raised. Default is 5.
    dt_max : float, optional
        The maximum global step size (in seconds) used in "safe" mode. If None
        the default value corresponds to a non-dimensional time of 0.01
        (i.e. ``0.01 * model.timescale_eval``).
    extra_options_setup : dict, optional
        Any options to pass to the CasADi integrator when creating the integrator.
        Please consult `CasADi documentation <https://tinyurl.com/y5rk76os>`_ for
        details. Some typical options:

        - "max_num_steps": Maximum number of integrator steps

    extra_options_call : dict, optional
        Any options to pass to the CasADi integrator when calling the integrator.
        Please consult `CasADi documentation <https://tinyurl.com/y5rk76os>`_ for
        details.

    """

    def __init__(
        self,
        mode="safe",
        rtol=1e-6,
        atol=1e-6,
        root_method="casadi",
        root_tol=1e-6,
        max_step_decrease_count=5,
        dt_max=None,
        extra_options_setup=None,
        extra_options_call=None,
    ):
        super().__init__("problem dependent", rtol, atol, root_method, root_tol)
<<<<<<< HEAD
        if mode in ["safe", "fast"]:
=======
        if mode in ["safe", "fast", "safe without grid"]:
>>>>>>> e2e837bb
            self.mode = mode
        else:
            raise ValueError(
                "invalid mode '{}'. Must be 'safe', for solving with events, "
<<<<<<< HEAD
                "or 'fast', for solving quickly without events".format(mode)
=======
                "'fast', for solving quickly without events, or 'safe without grid' "
                "(experimental)".format(mode)
>>>>>>> e2e837bb
            )
        self.max_step_decrease_count = max_step_decrease_count
        self.dt_max = dt_max

        self.extra_options_setup = extra_options_setup or {}
        self.extra_options_call = extra_options_call or {}

        self.name = "CasADi solver with '{}' mode".format(mode)

        # Initialize
        self.integrators = {}
        self.integrator_specs = {}

        pybamm.citations.register("Andersson2019")

    def _integrate(self, model, t_eval, inputs=None):
        """
        Solve a DAE model defined by residuals with initial conditions y0.

        Parameters
        ----------
        model : :class:`pybamm.BaseModel`
            The model whose solution to calculate.
        t_eval : numeric type
            The times at which to compute the solution
        inputs : dict, optional
            Any external variables or input parameters to pass to the model when solving
        """
        # Record whether there are any symbolic inputs
        inputs = inputs or {}
        has_symbolic_inputs = any(isinstance(v, casadi.MX) for v in inputs.values())

        # convert inputs to casadi format
        inputs = casadi.vertcat(*[x for x in inputs.values()])

        if has_symbolic_inputs:
<<<<<<< HEAD
            # Create integrax`tor without grid to avoid having to create several times
            self.get_integrator(model, inputs)
=======
            # Create integrator without grid to avoid having to create several times
            self.create_integrator(model, inputs)
>>>>>>> e2e837bb
            solution = self._run_integrator(model, model.y0, inputs, t_eval)
            solution.termination = "final time"
            return solution
        elif self.mode == "fast" or not model.events:
            if not model.events:
                pybamm.logger.info("No events found, running fast mode")
            # Create an integrator with the grid (we just need to do this once)
<<<<<<< HEAD
            self.get_integrator(model, inputs, t_eval)
            solution = self._run_integrator(model, model.y0, inputs, t_eval)
            solution.termination = "final time"
            return solution
        elif self.mode == "safe":
            # Create integrator without grid to avoid having to create several times
            self.get_integrator(model, inputs)
=======
            self.create_integrator(model, inputs, t_eval)
            solution = self._run_integrator(model, model.y0, inputs, t_eval)
            solution.termination = "final time"
            return solution
        elif self.mode in ["safe", "safe without grid"]:
>>>>>>> e2e837bb
            y0 = model.y0
            if isinstance(y0, casadi.DM):
                y0 = y0.full().flatten()
            # Step-and-check
            t = t_eval[0]
            t_f = t_eval[-1]
            init_event_signs = np.sign(
                np.concatenate(
                    [event(t, y0, inputs) for event in model.terminate_events_eval]
                )
            )
            pybamm.logger.info("Start solving {} with {}".format(model.name, self.name))

            if self.mode == "safe without grid":
                # in "safe without grid" mode,
                # create integrator once, without grid,
                # to avoid having to create several times
                self.create_integrator(model, inputs)
                # Initialize solution
                solution = pybamm.Solution(np.array([t]), y0[:, np.newaxis])
                solution.solve_time = 0
            else:
                solution = None

            # Try to integrate in global steps of size dt_max. Note: dt_max must
            # be at least as big as the the biggest step in t_eval (multiplied
            # by some tolerance, here 1.01) to avoid an empty integration window below
            if self.dt_max:
                # Non-dimensionalise provided dt_max
                dt_max = self.dt_max / model.timescale_eval
            else:
                dt_max = 0.01
            dt_eval_max = np.max(np.diff(t_eval)) * 1.01
            dt_max = np.max([dt_max, dt_eval_max])
            while t < t_f:
                # Step
                solved = False
                count = 0
                dt = dt_max
                while not solved:
                    # Get window of time to integrate over (so that we return
                    # all the points in t_eval, not just t and t+dt)
                    t_window = np.concatenate(
                        ([t], t_eval[(t_eval > t) & (t_eval < t + dt)])
                    )
                    # Sometimes near events the solver fails between two time
                    # points in t_eval (i.e. no points t < t_i < t+dt for t_i
                    # in t_eval), so we simply integrate from t to t+dt
                    if len(t_window) == 1:
                        t_window = np.array([t, t + dt])

<<<<<<< HEAD
                    # integrator = self.get_integrator(model, t_window, inputs)
=======
                    if self.mode == "safe":
                        # update integrator with the grid
                        self.create_integrator(model, inputs, t_window)
>>>>>>> e2e837bb
                    # Try to solve with the current global step, if it fails then
                    # halve the step size and try again.
                    try:
                        current_step_sol = self._run_integrator(
                            model, y0, inputs, t_window
                        )
                        solved = True
                    except pybamm.SolverError:
                        dt /= 2
                        # also reduce maximum step size for future global steps
                        dt_max = dt
                    count += 1
                    if count >= self.max_step_decrease_count:
                        raise pybamm.SolverError(
                            "Maximum number of decreased steps occurred at t={}. Try "
                            "solving the model up to this time only or reducing dt_max "
                            "(currently, dt_max={})."
                            "".format(
                                t * model.timescale_eval, dt_max * model.timescale_eval
                            )
                        )
                # Check most recent y to see if any events have been crossed
                new_event_signs = np.sign(
                    np.concatenate(
                        [
                            event(t, current_step_sol.y[:, -1], inputs)
                            for event in model.terminate_events_eval
                        ]
                    )
                )
                # Exit loop if the sign of an event changes
                # Locate the event time using a root finding algorithm and
                # event state using interpolation. The solution is then truncated
                # so that only the times up to the event are returned
                if (new_event_signs != init_event_signs).any():
                    # get the index of the events that have been crossed
                    event_ind = np.where(new_event_signs != init_event_signs)[0]
                    active_events = [model.terminate_events_eval[i] for i in event_ind]

                    # create interpolant to evaluate y in the current integration
                    # window
                    y_sol = interp1d(current_step_sol.t, current_step_sol.y)

                    # loop over events to compute the time at which they were triggered
                    t_events = [None] * len(active_events)
                    for i, event in enumerate(active_events):

                        def event_fun(t):
                            return event(t, y_sol(t), inputs)

                        if np.isnan(event_fun(current_step_sol.t[-1])[0]):
                            # bracketed search fails if f(a) or f(b) is NaN, so we
                            # need to find the times for which we can evaluate the event
                            times = [
                                t
                                for t in current_step_sol.t
                                if event_fun(t)[0] == event_fun(t)[0]
                            ]
                        else:
                            times = current_step_sol.t
                        # skip if sign hasn't changed
                        if np.sign(event_fun(times[0])) != np.sign(
                            event_fun(times[-1])
                        ):
                            t_events[i] = brentq(
                                lambda t: event_fun(t), times[0], times[-1]
                            )
                        else:
                            t_events[i] = np.nan

                    # t_event is the earliest event triggered
                    t_event = np.nanmin(t_events)
                    y_event = y_sol(t_event)

                    # solve again until the event time
                    # See comments above on creating t_window
                    t_window = np.concatenate(
                        ([t], t_eval[(t_eval > t) & (t_eval < t_event)])
                    )
                    if len(t_window) == 1:
                        t_window = np.array([t, t_event])

<<<<<<< HEAD
                    # integrator = self.get_integrator(model, t_window, inputs)
=======
                    if self.mode == "safe":
                        self.create_integrator(model, inputs, t_window)
>>>>>>> e2e837bb
                    current_step_sol = self._run_integrator(model, y0, inputs, t_window)

                    # assign temporary solve time
                    current_step_sol.solve_time = np.nan
                    # append solution from the current step to solution
                    solution.append(current_step_sol)
                    solution.termination = "event"
                    solution.t_event = t_event
                    solution.y_event = y_event

                    break
                else:
                    # assign temporary solve time
                    current_step_sol.solve_time = np.nan
                    if solution is None:
                        solution = current_step_sol
                    else:
                        # append solution from the current step to solution
                        solution.append(current_step_sol)
                    # update time
                    t = t_window[-1]
                    # update y0
                    y0 = solution.y[:, -1]
            return solution

<<<<<<< HEAD
    def get_integrator(self, model, inputs, t_eval=None):
=======
    def create_integrator(self, model, inputs, t_eval=None):
>>>>>>> e2e837bb
        """
        Method to create a casadi integrator object.
        If t_eval is provided, the integrator uses t_eval to make the grid.
        Otherwise, the integrator has grid [0,1].
        """
        # Use grid if t_eval is given
        use_grid = not (t_eval is None)
        # Only set up problem once
        if model in self.integrators:
            # If we're not using the grid, we don't need to change the integrator
            if use_grid is False:
                return self.integrators[model]
<<<<<<< HEAD
            # Otherwise, create new integrator with an updated (scaled) grid
            else:
                method, problem, options = self.integrator_specs[model]
                t_eval_scaled = (t_eval - t_eval[0]) / (t_eval[-1] - t_eval[0])
                options["grid"] = t_eval_scaled
=======
            # Otherwise, create new integrator with an updated grid
            else:
                method, problem, options = self.integrator_specs[model]
                options["grid"] = t_eval
>>>>>>> e2e837bb
                integrator = casadi.integrator("F", method, problem, options)
                self.integrators[model] = (integrator, use_grid)
                return integrator
        else:
            y0 = model.y0
            rhs = model.casadi_rhs
            algebraic = model.casadi_algebraic

            # When not in DEBUG mode (level=10), suppress warnings from CasADi
            if (
                pybamm.logger.getEffectiveLevel() == 10
                or pybamm.settings.debug_mode is True
            ):
                show_eval_warnings = True
            else:
                show_eval_warnings = False

            options = {
                **self.extra_options_setup,
                "reltol": self.rtol,
                "abstol": self.atol,
                "show_eval_warnings": show_eval_warnings,
            }

            # set up and solve
            t = casadi.MX.sym("t")
            p = casadi.MX.sym("p", inputs.shape[0])
            y_diff = casadi.MX.sym("y_diff", rhs(0, y0, p).shape[0])

<<<<<<< HEAD
            # rescale time
            t_min = casadi.MX.sym("t_min")
            t_max = casadi.MX.sym("t_max")
            t_scaled = t_min + (t_max - t_min) * t
            # add time limits as inputs
            p_with_tlims = casadi.vertcat(p, t_min, t_max)

            # save (scaled) grid
            if use_grid is True:
                t_eval_scaled = (t_eval - t_eval[0]) / (t_eval[-1] - t_eval[0])
                options.update({"grid": t_eval_scaled, "output_t0": True})
=======
            if use_grid is False:
                # rescale time
                t_min = casadi.MX.sym("t_min")
                t_max = casadi.MX.sym("t_max")
                t_scaled = t_min + (t_max - t_min) * t
                # add time limits as inputs
                p_with_tlims = casadi.vertcat(p, t_min, t_max)
            else:
                options.update({"grid": t_eval, "output_t0": True})
                # Set dummy parameters for consistency with rescaled time
                t_max = 1
                t_min = 0
                t_scaled = t
                p_with_tlims = p
>>>>>>> e2e837bb

            problem = {"t": t, "x": y_diff, "p": p_with_tlims}
            if algebraic(0, y0, p).is_empty():
                method = "cvodes"
                # rescale rhs by (t_max - t_min)
                problem.update({"ode": (t_max - t_min) * rhs(t_scaled, y_diff, p)})
            else:
                method = "idas"
                y_alg = casadi.MX.sym("y_alg", algebraic(0, y0, p).shape[0])
                y_full = casadi.vertcat(y_diff, y_alg)
                # rescale rhs by (t_max - t_min)
                problem.update(
                    {
                        "ode": (t_max - t_min) * rhs(t_scaled, y_full, p),
                        "z": y_alg,
                        "alg": algebraic(t_scaled, y_full, p),
                    }
                )
            integrator = casadi.integrator("F", method, problem, options)
            self.integrator_specs[model] = method, problem, options
            self.integrators[model] = (integrator, use_grid)
            return integrator

    def _run_integrator(self, model, y0, inputs, t_eval):
        integrator, use_grid = self.integrators[model]
        len_rhs = model.concatenated_rhs.size
        y0_diff = y0[:len_rhs]
        y0_alg = y0[len_rhs:]
        try:
            # Try solving
            if use_grid is True:
<<<<<<< HEAD
                t_min = t_eval[0]
                t_max = t_eval[-1]
                inputs_with_tlims = casadi.vertcat(inputs, t_min, t_max)
                # Call the integrator once, with the grid
                sol = integrator(
                    x0=y0_diff,
                    z0=y0_alg,
                    p=inputs_with_tlims,
                    **self.extra_options_call
=======
                # Call the integrator once, with the grid
                sol = integrator(
                    x0=y0_diff, z0=y0_alg, p=inputs, **self.extra_options_call
>>>>>>> e2e837bb
                )
                y_sol = np.concatenate([sol["xf"].full(), sol["zf"].full()])
                return pybamm.Solution(t_eval, y_sol)
            else:
                # Repeated calls to the integrator
                x = y0_diff
                z = y0_alg
                y_diff = x
                y_alg = z
                for i in range(len(t_eval) - 1):
                    t_min = t_eval[i]
                    t_max = t_eval[i + 1]
                    inputs_with_tlims = casadi.vertcat(inputs, t_min, t_max)
                    sol = integrator(
                        x0=x, z0=z, p=inputs_with_tlims, **self.extra_options_call
                    )
                    x = sol["xf"]
                    z = sol["zf"]
                    y_diff = casadi.horzcat(y_diff, x)
                    if not z.is_empty():
                        y_alg = casadi.horzcat(y_alg, z)
                if z.is_empty():
                    return pybamm.Solution(t_eval, y_diff)
                else:
                    y_sol = casadi.vertcat(y_diff, y_alg)
                    return pybamm.Solution(t_eval, y_sol)
        except RuntimeError as e:
            # If it doesn't work raise error
            raise pybamm.SolverError(e.args[0])
<|MERGE_RESOLUTION|>--- conflicted
+++ resolved
@@ -24,12 +24,9 @@
             - "safe": perform step-and-check integration in global steps of size \
             dt_max, checking whether events have been triggered. Recommended for \
             simulations of a full charge or discharge.
-<<<<<<< HEAD
-=======
             - "safe without grid": perform step-and-check integration step-by-step. \
             Takes more steps than "safe" mode, but doesn't require creating the grid \
             each time, so may be faster. Experimental only.
->>>>>>> e2e837bb
     rtol : float, optional
         The relative tolerance for the solver (default is 1e-6).
     atol : float, optional
@@ -77,21 +74,13 @@
         extra_options_call=None,
     ):
         super().__init__("problem dependent", rtol, atol, root_method, root_tol)
-<<<<<<< HEAD
-        if mode in ["safe", "fast"]:
-=======
         if mode in ["safe", "fast", "safe without grid"]:
->>>>>>> e2e837bb
             self.mode = mode
         else:
             raise ValueError(
                 "invalid mode '{}'. Must be 'safe', for solving with events, "
-<<<<<<< HEAD
-                "or 'fast', for solving quickly without events".format(mode)
-=======
                 "'fast', for solving quickly without events, or 'safe without grid' "
                 "(experimental)".format(mode)
->>>>>>> e2e837bb
             )
         self.max_step_decrease_count = max_step_decrease_count
         self.dt_max = dt_max
@@ -128,13 +117,8 @@
         inputs = casadi.vertcat(*[x for x in inputs.values()])
 
         if has_symbolic_inputs:
-<<<<<<< HEAD
-            # Create integrax`tor without grid to avoid having to create several times
-            self.get_integrator(model, inputs)
-=======
             # Create integrator without grid to avoid having to create several times
             self.create_integrator(model, inputs)
->>>>>>> e2e837bb
             solution = self._run_integrator(model, model.y0, inputs, t_eval)
             solution.termination = "final time"
             return solution
@@ -142,21 +126,11 @@
             if not model.events:
                 pybamm.logger.info("No events found, running fast mode")
             # Create an integrator with the grid (we just need to do this once)
-<<<<<<< HEAD
-            self.get_integrator(model, inputs, t_eval)
-            solution = self._run_integrator(model, model.y0, inputs, t_eval)
-            solution.termination = "final time"
-            return solution
-        elif self.mode == "safe":
-            # Create integrator without grid to avoid having to create several times
-            self.get_integrator(model, inputs)
-=======
             self.create_integrator(model, inputs, t_eval)
             solution = self._run_integrator(model, model.y0, inputs, t_eval)
             solution.termination = "final time"
             return solution
         elif self.mode in ["safe", "safe without grid"]:
->>>>>>> e2e837bb
             y0 = model.y0
             if isinstance(y0, casadi.DM):
                 y0 = y0.full().flatten()
@@ -208,13 +182,9 @@
                     if len(t_window) == 1:
                         t_window = np.array([t, t + dt])
 
-<<<<<<< HEAD
-                    # integrator = self.get_integrator(model, t_window, inputs)
-=======
                     if self.mode == "safe":
                         # update integrator with the grid
                         self.create_integrator(model, inputs, t_window)
->>>>>>> e2e837bb
                     # Try to solve with the current global step, if it fails then
                     # halve the step size and try again.
                     try:
@@ -297,12 +267,8 @@
                     if len(t_window) == 1:
                         t_window = np.array([t, t_event])
 
-<<<<<<< HEAD
-                    # integrator = self.get_integrator(model, t_window, inputs)
-=======
                     if self.mode == "safe":
                         self.create_integrator(model, inputs, t_window)
->>>>>>> e2e837bb
                     current_step_sol = self._run_integrator(model, y0, inputs, t_window)
 
                     # assign temporary solve time
@@ -328,11 +294,7 @@
                     y0 = solution.y[:, -1]
             return solution
 
-<<<<<<< HEAD
-    def get_integrator(self, model, inputs, t_eval=None):
-=======
     def create_integrator(self, model, inputs, t_eval=None):
->>>>>>> e2e837bb
         """
         Method to create a casadi integrator object.
         If t_eval is provided, the integrator uses t_eval to make the grid.
@@ -345,18 +307,10 @@
             # If we're not using the grid, we don't need to change the integrator
             if use_grid is False:
                 return self.integrators[model]
-<<<<<<< HEAD
-            # Otherwise, create new integrator with an updated (scaled) grid
-            else:
-                method, problem, options = self.integrator_specs[model]
-                t_eval_scaled = (t_eval - t_eval[0]) / (t_eval[-1] - t_eval[0])
-                options["grid"] = t_eval_scaled
-=======
             # Otherwise, create new integrator with an updated grid
             else:
                 method, problem, options = self.integrator_specs[model]
                 options["grid"] = t_eval
->>>>>>> e2e837bb
                 integrator = casadi.integrator("F", method, problem, options)
                 self.integrators[model] = (integrator, use_grid)
                 return integrator
@@ -386,19 +340,6 @@
             p = casadi.MX.sym("p", inputs.shape[0])
             y_diff = casadi.MX.sym("y_diff", rhs(0, y0, p).shape[0])
 
-<<<<<<< HEAD
-            # rescale time
-            t_min = casadi.MX.sym("t_min")
-            t_max = casadi.MX.sym("t_max")
-            t_scaled = t_min + (t_max - t_min) * t
-            # add time limits as inputs
-            p_with_tlims = casadi.vertcat(p, t_min, t_max)
-
-            # save (scaled) grid
-            if use_grid is True:
-                t_eval_scaled = (t_eval - t_eval[0]) / (t_eval[-1] - t_eval[0])
-                options.update({"grid": t_eval_scaled, "output_t0": True})
-=======
             if use_grid is False:
                 # rescale time
                 t_min = casadi.MX.sym("t_min")
@@ -413,7 +354,6 @@
                 t_min = 0
                 t_scaled = t
                 p_with_tlims = p
->>>>>>> e2e837bb
 
             problem = {"t": t, "x": y_diff, "p": p_with_tlims}
             if algebraic(0, y0, p).is_empty():
@@ -445,21 +385,9 @@
         try:
             # Try solving
             if use_grid is True:
-<<<<<<< HEAD
-                t_min = t_eval[0]
-                t_max = t_eval[-1]
-                inputs_with_tlims = casadi.vertcat(inputs, t_min, t_max)
-                # Call the integrator once, with the grid
-                sol = integrator(
-                    x0=y0_diff,
-                    z0=y0_alg,
-                    p=inputs_with_tlims,
-                    **self.extra_options_call
-=======
                 # Call the integrator once, with the grid
                 sol = integrator(
                     x0=y0_diff, z0=y0_alg, p=inputs, **self.extra_options_call
->>>>>>> e2e837bb
                 )
                 y_sol = np.concatenate([sol["xf"].full(), sol["zf"].full()])
                 return pybamm.Solution(t_eval, y_sol)
