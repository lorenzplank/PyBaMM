#
# Dimensional and dimensionless parameter values, and scales
#
import pybamm
import pandas as pd
import os
import numbers


class ParameterValues:
    """
    The parameter values for a simulation.

    Note that this class does not inherit directly from the python dictionary class as
    this causes issues with saving and loading simulations.

    Parameters
    ----------
    values : dict or string
        Explicit set of parameters, or reference to a file of parameters
        If string, gets passed to read_parameters_csv to read a file.
    chemistry : dict
        Dict of strings for default chemistries. Must be of the form:
        {"base chemistry": base_chemistry,
        "cell": cell_properties_authorYear,
        "anode": anode_chemistry_authorYear,
        "separator": separator_chemistry_authorYear,
        "cathode": cathode_chemistry_authorYear,
        "electrolyte": electrolyte_chemistry_authorYear,
        "experiment": experimental_conditions_authorYear}.
        Then the anode chemistry is loaded from the file
        inputs/parameters/base_chemistry/anodes/anode_chemistry_authorYear, etc.
        Parameters in "cell" should include geometry and current collector properties.
        Parameters in "experiment" should include parameters relating to experimental
        conditions, such as initial conditions and currents.

    Examples
    --------
    >>> import pybamm
    >>> values = {"some parameter": 1, "another parameter": 2}
    >>> param = pybamm.ParameterValues(values)
    >>> param["some parameter"]
    1
    >>> file = "/input/parameters/lithium-ion/cells/kokam_Marquis2019/parameters.csv"
    >>> param = pybamm.ParameterValues(values=pybamm.root_dir() + file)
    >>> param["Negative current collector thickness [m]"]
    2.5e-05
    >>> param = pybamm.ParameterValues(chemistry=pybamm.parameter_sets.Marquis2019)
    >>> param["Reference temperature [K]"]
    298.15

    """

    def __init__(self, values=None, chemistry=None):
        self._dict_items = pybamm.FuzzyDict()
        # Must provide either values or chemistry, not both (nor neither)
        if values is not None and chemistry is not None:
            raise ValueError(
                """
                Only one of values and chemistry can be provided. To change parameters
                slightly from a chemistry, first load parameters with the chemistry
                (param = pybamm.ParameterValues(chemistry=...)) and then update with
                param.update({dict of values}).
                """
            )
        if values is None and chemistry is None:
            raise ValueError("values and chemistry cannot both be None")
        # First load chemistry
        if chemistry is not None:
            self.update_from_chemistry(chemistry)
        # Then update with values dictionary or file
        if values is not None:
            # If base_parameters is a filename, load from that filename
            if isinstance(values, str):
                values = self.read_parameters_csv(values)
            # Don't check parameter already exists when first creating it
            self.update(values, check_already_exists=False)

        # Initialise empty _processed_symbols dict (for caching)
        self._processed_symbols = {}

    def __getitem__(self, key):
        return self._dict_items[key]

    def __setitem__(self, key, value):
        "Call the update functionality when doing a setitem"
        self.update({key: value})

    def __delitem__(self, key):
        del self._dict_items[key]

    def keys(self):
        "Get the keys of the dictionary"
        return self._dict_items.keys()

    def values(self):
        "Get the values of the dictionary"
        return self._dict_items.values()

    def items(self):
        "Get the items of the dictionary"
        return self._dict_items.items()

    def update_from_chemistry(self, chemistry):
        """
        Load standard set of components from a 'chemistry' dictionary
        """
        base_chemistry = chemistry["chemistry"]
        # Create path to file
        path = os.path.join(pybamm.root_dir(), "input", "parameters", base_chemistry)
        # Load each component name
        for component_group in [
            "cell",
            "anode",
            "cathode",
            "separator",
            "electrolyte",
            "experiment",
        ]:
            # Make sure component is provided
            try:
                component = chemistry[component_group]
            except KeyError:
                raise KeyError(
                    "must provide '{}' parameters for {} chemistry".format(
                        component_group, base_chemistry
                    )
                )
            # Create path to component and load values
            component_path = os.path.join(path, component_group + "s", component)
            component_params = self.read_parameters_csv(
                os.path.join(component_path, "parameters.csv")
            )
            # Update parameters, making sure to check any conflicts
            self.update(
                component_params,
                check_conflict=True,
                check_already_exists=False,
                path=component_path,
            )

    def read_parameters_csv(self, filename):
        """Reads parameters from csv file into dict.

        Parameters
        ----------
        filename : str
            The name of the csv file containing the parameters.

        Returns
        -------
        dict
            {name: value} pairs for the parameters.

        """
        df = pd.read_csv(filename, comment="#", skip_blank_lines=True)
        # Drop rows that are all NaN (seems to not work with skip_blank_lines)
        df.dropna(how="all", inplace=True)
        return {k: v for (k, v) in zip(df["Name [units]"], df["Value"])}

    def update(self, values, check_conflict=False, check_already_exists=True, path=""):
        """
        Update parameter dictionary, while also performing some basic checks.

        Parameters
        ----------
        values : dict
            Dictionary of parameter values to update parameter dictionary with
        check_conflict : bool, optional
            Whether to check that a parameter in `values` has not already been defined
            in the parameter class when updating it, and if so that its value does not
            change. This is set to True during initialisation, when parameters are
            combined from different sources, and is False by default otherwise
        check_already_exists : bool, optional
            Whether to check that a parameter in `values` already exists when trying to
            update it. This is to avoid cases where an intended change in the parameters
            is ignored due a typo in the parameter name, and is True by default but can
            be manually overridden.
        path : string, optional
            Path from which to load functions
        """
        # update
        for name, value in values.items():
            # check for conflicts
            if (
                check_conflict is True
                and name in self.keys()
                and not (self[name] == float(value) or self[name] == value)
            ):
                raise ValueError(
                    "parameter '{}' already defined with value '{}'".format(
                        name, self[name]
                    )
                )
            # check parameter already exists (for updating parameters)
            if check_already_exists is True:
                try:
                    self._dict_items[name]
                except KeyError as err:
                    raise KeyError(
                        """
                        Cannot update parameter '{}' as it does not have a default
                        value. ({}). If you are sure you want to update this parameter,
                        use param.update({{name: value}}, check_already_exists=False)
                        """.format(
                            name, err.args[0]
                        )
                    )
            # if no conflicts, update, loading functions and data if they are specified
            # Functions are flagged with the string "[function]"
            if isinstance(value, str):
                if value.startswith("[function]"):
                    loaded_value = pybamm.load_function(
                        os.path.join(path, value[10:] + ".py")
                    )
                    self._dict_items[name] = loaded_value
                    values[name] = loaded_value
                # Data is flagged with the string "[data]" or "[current data]"
                elif value.startswith("[current data]") or value.startswith("[data]"):
                    if value.startswith("[current data]"):
                        data_path = os.path.join(
                            pybamm.root_dir(), "input", "drive_cycles"
                        )
                        filename = os.path.join(data_path, value[14:] + ".csv")
                        function_name = value[14:]
                    else:
                        filename = os.path.join(path, value[6:] + ".csv")
                        function_name = value[6:]
                    data = pd.read_csv(
                        filename, comment="#", skip_blank_lines=True
                    ).to_numpy()
                    # Save name and data
                    self._dict_items[name] = (function_name, data)
                    values[name] = (function_name, data)
                elif value == "[input]":
                    self._dict_items[name] = pybamm.InputParameter(name)
                # Anything else should be a converted to a float
                else:
                    self._dict_items[name] = float(value)
                    values[name] = float(value)
            else:
                self._dict_items[name] = value
        # check parameter values
        self.check_and_update_parameter_values(values)
        # reset processed symbols
        self._processed_symbols = {}

    def check_and_update_parameter_values(self, values):
        # Make sure typical current is non-zero
        if "Typical current [A]" in values and values["Typical current [A]"] == 0:
            raise ValueError(
                """
                "Typical current [A]" cannot be zero. A possible alternative is to set
                "Current function [A]" to `0` instead.
                """
            )
        if "C-rate" in values and "Current function [A]" in values:
            raise ValueError(
                """
                Cannot provide both "C-rate" and "Current function [A]" simultaneously
                """
            )
        # If the capacity of the cell has been provided, make sure "C-rate" and current
        # match with the stated capacity
        if "Cell capacity [A.h]" in values or "Cell capacity [A.h]" in self._dict_items:
            # Capacity from values takes precedence
            if "Cell capacity [A.h]" in values:
                capacity = values["Cell capacity [A.h]"]
            else:
                capacity = self._dict_items["Cell capacity [A.h]"]
            # Make sure they match if both provided
            # Update the other if only one provided
            if "C-rate" in values:
                # Can't provide C-rate as a function
                if callable(values["C-rate"]):
                    value = CrateToCurrent(values["C-rate"], capacity)
                elif isinstance(values["C-rate"], tuple):
                    data = values["C-rate"][1]
                    data[:, 1] = data[:, 1] * capacity
                    value = (values["C-rate"][0] + "_to_Crate", data)
                elif values["C-rate"] == "[input]":
                    value = CrateToCurrent(values["C-rate"], capacity, typ="input")
                else:
                    value = values["C-rate"] * capacity
                self._dict_items["Current function [A]"] = value
            elif "Current function [A]" in values:
                if callable(values["Current function [A]"]):
                    value = CurrentToCrate(values["Current function [A]"], capacity)
                elif isinstance(values["Current function [A]"], tuple):
                    data = values["Current function [A]"][1]
                    data[:, 1] = data[:, 1] / capacity
                    value = (values["Current function [A]"][0] + "_to_current", data)
                elif values["Current function [A]"] == "[input]":
                    value = CurrentToCrate(
                        values["Current function [A]"], capacity, typ="input"
                    )
                else:
                    value = values["Current function [A]"] / capacity
                self._dict_items["C-rate"] = value

        return values

    def process_model(self, unprocessed_model, inplace=True):
        """Assign parameter values to a model.
        Currently inplace, could be changed to return a new model.

        Parameters
        ----------
        unprocessed_model : :class:`pybamm.BaseModel`
            Model to assign parameter values for
        inplace: bool, optional
            If True, replace the parameters in the model in place. Otherwise, return a
            new model with parameter values set. Default is True.

        Raises
        ------
        :class:`pybamm.ModelError`
            If an empty model is passed (`model.rhs = {}` and `model.algebraic={}`)

        """
        pybamm.logger.info(
            "Start setting parameters for {}".format(unprocessed_model.name)
        )

        # set up inplace vs not inplace
        if inplace:
            # any changes to model_disc attributes will change model attributes
            # since they point to the same object
            model = unprocessed_model
        else:
            # create a blank model of the same class
            model = unprocessed_model.new_copy()

        if len(unprocessed_model.rhs) == 0 and len(unprocessed_model.algebraic) == 0:
            raise pybamm.ModelError("Cannot process parameters for empty model")

        for variable, equation in model.rhs.items():
            pybamm.logger.debug("Processing parameters for {!r} (rhs)".format(variable))
            model.rhs[variable] = self.process_symbol(equation)

        for variable, equation in model.algebraic.items():
            pybamm.logger.debug(
                "Processing parameters for {!r} (algebraic)".format(variable)
            )
            model.algebraic[variable] = self.process_symbol(equation)

        for variable, equation in model.initial_conditions.items():
            pybamm.logger.debug(
                "Processing parameters for {!r} (initial conditions)".format(variable)
            )
            model.initial_conditions[variable] = self.process_symbol(equation)

        # Boundary conditions are dictionaries {"left": left bc, "right": right bc}
        # in general, but may be imposed on the tabs (or *not* on the tab) for a
        # small number of variables, e.g. {"negative tab": neg. tab bc,
        # "positive tab": pos. tab bc "no tab": no tab bc}.
        new_boundary_conditions = {}
        sides = ["left", "right", "negative tab", "positive tab", "no tab"]
        for variable, bcs in model.boundary_conditions.items():
            processed_variable = self.process_symbol(variable)
            new_boundary_conditions[processed_variable] = {}
            for side in sides:
                try:
                    bc, typ = bcs[side]
                    pybamm.logger.debug(
                        "Processing parameters for {!r} ({} bc)".format(variable, side)
                    )
                    processed_bc = (self.process_symbol(bc), typ)
                    new_boundary_conditions[processed_variable][side] = processed_bc
                except KeyError as err:
                    # don't raise error if the key error comes from the side not being
                    # found
                    if err.args[0] in side:
                        pass
                    # do raise error otherwise (e.g. can't process symbol)
                    else:
                        raise KeyError(err)

        model.boundary_conditions = new_boundary_conditions

        for variable, equation in model.variables.items():
            pybamm.logger.debug(
                "Processing parameters for {!r} (variables)".format(variable)
            )
<<<<<<< HEAD
            model.variables[variable] = processing_function(equation)
        for event in model.events:
            pybamm.logger.debug(
                "{} parameters for event '{}''".format(processing.capitalize(), event)
            )
            event.expression = processing_function(event.expression)
=======
            model.variables[variable] = self.process_symbol(equation)
        for event, equation in model.events.items():
            pybamm.logger.debug("Processing parameters for event '{}''".format(event))
            model.events[event] = self.process_symbol(equation)
>>>>>>> 8f417cb1

        pybamm.logger.info("Finish setting parameters for {}".format(model.name))

        return model

    def update_model(self, model, disc):
        raise NotImplementedError(
            """
            update_model functionality has been deprecated.
            Use pybamm.InputParameter to quickly change a parameter value instead
            """
        )

    def process_geometry(self, geometry):
        """
        Assign parameter values to a geometry (inplace).

        Parameters
        ----------
        geometry : :class:`pybamm.Geometry`
                Geometry specs to assign parameter values to
        """
        for domain in geometry:
            for prim_sec_tabs, variables in geometry[domain].items():
                # process tab information if using 1 or 2D current collectors
                if prim_sec_tabs == "tabs":
                    for tab, position_size in variables.items():
                        for position_size, sym in position_size.items():
                            geometry[domain][prim_sec_tabs][tab][
                                position_size
                            ] = self.process_symbol(sym)
                else:
                    for spatial_variable, spatial_limits in variables.items():
                        for lim, sym in spatial_limits.items():
                            geometry[domain][prim_sec_tabs][spatial_variable][
                                lim
                            ] = self.process_symbol(sym)

    def process_symbol(self, symbol):
        """Walk through the symbol and replace any Parameter with a Value.
        If a symbol has already been processed, the stored value is returned.

        Parameters
        ----------
        symbol : :class:`pybamm.Symbol`
            Symbol or Expression tree to set parameters for

        Returns
        -------
        symbol : :class:`pybamm.Symbol`
            Symbol with Parameter instances replaced by Value

        """

        try:
            return self._processed_symbols[symbol.id]
        except KeyError:
            processed_symbol = self._process_symbol(symbol)

            self._processed_symbols[symbol.id] = processed_symbol
            return processed_symbol

    def _process_symbol(self, symbol):
        """ See :meth:`ParameterValues.process_symbol()`. """

        if isinstance(symbol, pybamm.Parameter):
            value = self[symbol.name]
            if isinstance(value, numbers.Number):
                # Scalar inherits name (for updating parameters) and domain (for
                # Broadcast)
                return pybamm.Scalar(value, name=symbol.name, domain=symbol.domain)
            elif isinstance(value, pybamm.InputParameter):
                value.domain = symbol.domain
                return value

        elif isinstance(symbol, pybamm.FunctionParameter):
            new_children = [self.process_symbol(child) for child in symbol.children]
            function_name = self[symbol.name]

            # Create Function or Interpolant or Scalar object
            if isinstance(function_name, tuple):
                # If function_name is a tuple then it should be (name, data) and we need
                # to create an Interpolant
                name, data = function_name
                function = pybamm.Interpolant(data, *new_children, name=name)
            elif isinstance(function_name, numbers.Number):
                # If the "function" is provided is actually a scalar, return a Scalar
                # object instead of throwing an error.
                # Also use ones_like so that we get the right shapes
                function = pybamm.Scalar(
                    function_name, name=symbol.name
                ) * pybamm.ones_like(*new_children)
            elif isinstance(function_name, pybamm.InputParameter):
                # Replace the function with an input parameter
                function = function_name
            else:
                # otherwise evaluate the function to create a new PyBaMM object
                function = function_name(*new_children)
            # Differentiate if necessary
            if symbol.diff_variable is None:
                function_out = function
            else:
                # return differentiated function
                new_diff_variable = self.process_symbol(symbol.diff_variable)
                function_out = function.diff(new_diff_variable)
            # Process again just to be sure
            return self.process_symbol(function_out)

        elif isinstance(symbol, pybamm.BinaryOperator):
            # process children
            new_left = self.process_symbol(symbol.left)
            new_right = self.process_symbol(symbol.right)
            # make new symbol, ensure domain remains the same
            new_symbol = symbol._binary_new_copy(new_left, new_right)
            new_symbol.domain = symbol.domain
            return new_symbol

        # Unary operators
        elif isinstance(symbol, pybamm.UnaryOperator):
            new_child = self.process_symbol(symbol.child)
            new_symbol = symbol._unary_new_copy(new_child)
            # ensure domain remains the same
            new_symbol.domain = symbol.domain
            return new_symbol

        # Functions
        elif isinstance(symbol, pybamm.Function):
            new_children = [self.process_symbol(child) for child in symbol.children]
            return symbol._function_new_copy(new_children)

        # Concatenations
        elif isinstance(symbol, pybamm.Concatenation):
            new_children = [self.process_symbol(child) for child in symbol.children]
            return symbol._concatenation_new_copy(new_children)

        else:
            # Backup option: return new copy of the object
            try:
                return symbol.new_copy()
            except NotImplementedError:
                raise NotImplementedError(
                    "Cannot process parameters for symbol of type '{}'".format(
                        type(symbol)
                    )
                )

    def evaluate(self, symbol):
        """
        Process and evaluate a symbol.

        Parameters
        ----------
        symbol : :class:`pybamm.Symbol`
            Symbol or Expression tree to evaluate

        Returns
        -------
        number of array
            The evaluated symbol
        """
        processed_symbol = self.process_symbol(symbol)
        if processed_symbol.is_constant() and processed_symbol.evaluates_to_number():
            return processed_symbol.evaluate()
        else:
            raise ValueError("symbol must evaluate to a constant scalar")


class CurrentToCrate:
    "Convert a current function to a C-rate function"

    def __init__(self, current, capacity, typ="function"):
        self.current = current
        self.capacity = capacity
        self.type = typ

    def __call__(self, t):
        if self.type == "function":
            return self.current(t) / self.capacity
        elif self.type == "input":
            return pybamm.InputParameter("Current function [A]") / self.capacity


class CrateToCurrent:
    "Convert a C-rate function to a current function"

    def __init__(self, Crate, capacity, typ="function"):
        self.Crate = Crate
        self.capacity = capacity
        self.type = typ

    def __call__(self, t):
        if self.type == "function":
            return self.Crate(t) * self.capacity
        elif self.type == "input":
            return pybamm.InputParameter("C-rate") * self.capacity<|MERGE_RESOLUTION|>--- conflicted
+++ resolved
@@ -382,19 +382,12 @@
             pybamm.logger.debug(
                 "Processing parameters for {!r} (variables)".format(variable)
             )
-<<<<<<< HEAD
-            model.variables[variable] = processing_function(equation)
-        for event in model.events:
-            pybamm.logger.debug(
-                "{} parameters for event '{}''".format(processing.capitalize(), event)
-            )
-            event.expression = processing_function(event.expression)
-=======
             model.variables[variable] = self.process_symbol(equation)
-        for event, equation in model.events.items():
-            pybamm.logger.debug("Processing parameters for event '{}''".format(event))
-            model.events[event] = self.process_symbol(equation)
->>>>>>> 8f417cb1
+
+        for i, event in enumerate(model.events):
+            pybamm.logger.debug("Processing parameters for event'{}''"
+                                .format(event.name))
+            event.expression = self.process_symbol(event.expression)
 
         pybamm.logger.info("Finish setting parameters for {}".format(model.name))
 
