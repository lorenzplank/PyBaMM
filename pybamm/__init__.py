--- conflicted
+++ resolved
@@ -84,13 +84,8 @@
     grad,
     div,
     surf,
-<<<<<<< HEAD
-    Diagonal,
-    integrate,
-=======
     average,
     boundary_value,
->>>>>>> 122b5656
 )
 from .expression_tree.parameter import Parameter, FunctionParameter
 from .expression_tree.broadcasts import Broadcast, NumpyBroadcast
