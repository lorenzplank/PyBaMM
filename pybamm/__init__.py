#
# Root of the pybamm module.
# Provides access to all shared functionality (models, solvers, etc.).
#
# The code in this file is adapted from Pints
# (see https://github.com/pints-team/pints)
#
import sys
import os

#
# Version info: Remember to keep this in sync with setup.py!
#
VERSION_INT = 0, 0, 0
VERSION = ".".join([str(x) for x in VERSION_INT])
if sys.version_info[0] < 3:
    del x  # Before Python3, list comprehension iterators leaked

#
# Expose pybamm version
#


def version(formatted=False):
    if formatted:
        return "PyBaMM " + VERSION
    else:
        return VERSION_INT


#
# Constants
#
# Float format: a float can be converted to a 17 digit decimal and back without
# loss of information
FLOAT_FORMAT = "{: .17e}"
# Absolute path to the PyBaMM repo
script_path = os.path.abspath(__file__)
ABSOLUTE_PATH = os.path.join(os.path.split(script_path)[0], "..")

#
# Utility classes and methods
#
from .util import Timer
from .util import root_dir, load_function, rmse, get_infinite_nested_dict
from .logger import logger, set_logging_level
from .settings import settings

#
# Classes for the Expression Tree
#
from .expression_tree.symbol import (
    Symbol,
    domain_size,
    create_object_of_size,
    evaluate_for_shape_using_domain,
)
from .expression_tree.binary_operators import (
    is_scalar_zero,
    is_matrix_zero,
    BinaryOperator,
    Addition,
    Power,
    Subtraction,
    Multiplication,
    MatrixMultiplication,
    Division,
    Inner,
    inner,
    Outer,
    Kron,
    outer,
    source,
)
from .expression_tree.concatenations import (
    Concatenation,
    NumpyConcatenation,
    DomainConcatenation,
    SparseStack,
)
from .expression_tree.array import Array
from .expression_tree.matrix import Matrix
from .expression_tree.unary_operators import (
    UnaryOperator,
    Negate,
    AbsoluteValue,
    Index,
    SpatialOperator,
    Gradient,
    Divergence,
    Laplacian,
    Mass,
    BoundaryMass,
    BoundaryOperator,
    BoundaryValue,
    BoundaryGradient,
    Integral,
    IndefiniteIntegral,
<<<<<<< HEAD
=======
    DefiniteIntegralVector,
>>>>>>> 11456678
    BoundaryIntegral,
    grad,
    div,
    laplacian,
    surf,
    x_average,
    z_average,
    yz_average,
    boundary_value,
)
from .expression_tree.functions import *
from .expression_tree.parameter import Parameter, FunctionParameter
from .expression_tree.broadcasts import Broadcast, PrimaryBroadcast, FullBroadcast
from .expression_tree.scalar import Scalar
from .expression_tree.variable import Variable
from .expression_tree.independent_variable import (
    IndependentVariable,
    Time,
    SpatialVariable,
)
from .expression_tree.independent_variable import t
from .expression_tree.vector import Vector
from .expression_tree.state_vector import StateVector

from .expression_tree.exceptions import (
    DomainError,
    OptionError,
    ModelError,
    SolverError,
    ShapeError,
    ModelWarning,
    UndefinedOperationError,
    GeometryError,
)
from .expression_tree.simplify import (
    Simplification,
    simplify_if_constant,
    simplify_addition_subtraction,
    simplify_multiplication_division,
)
from .expression_tree.evaluate import (
    find_symbols,
    id_to_python_variable,
    to_python,
    EvaluatorPython,
)

#
# Model classes
#
from .models.base_model import BaseModel
from .models import standard_variables

# Battery models
from .models.full_battery_models.base_battery_model import BaseBatteryModel
from .models.full_battery_models import lead_acid
from .models.full_battery_models import lithium_ion

# Other models
from .models.reaction_diffusion import ReactionDiffusionModel
from .models.simple_ode_model import SimpleODEModel

#
# Submodel classes
#
from .models.submodels.base_submodel import BaseSubModel

from .models.submodels import (
    convection,
    current_collector,
    electrolyte,
    electrode,
    interface,
    oxygen_diffusion,
    particle,
    porosity,
    thermal,
)

#
# Parameters class and methods
#
from .parameters.parameter_values import ParameterValues
from .parameters import standard_current_functions
from .parameters import geometric_parameters
from .parameters import electrical_parameters
from .parameters import thermal_parameters
from .parameters import standard_parameters_lithium_ion, standard_parameters_lead_acid
from .parameters.print_parameters import print_parameters, print_evaluated_parameters

#
# Geometry
#
from .geometry.geometry import (
    Geometry,
    Geometry1DMacro,
    Geometry3DMacro,
    Geometry1DMicro,
    Geometry1p1DMicro,
    Geometryxp1DMacro,
    Geometryxp0p1DMicro,
    Geometryxp1p1DMicro,
    Geometry2DCurrentCollector,
)

from .expression_tree.independent_variable import KNOWN_SPATIAL_VARS, KNOWN_COORD_SYS
from .geometry import standard_spatial_vars

#
# Mesh and Discretisation classes
#
from .discretisations.discretisation import Discretisation
from .meshes.meshes import Mesh
from .meshes.zero_dimensional_submesh import SubMesh0D
from .meshes.one_dimensional_submeshes import SubMesh1D, Uniform1DSubMesh
from .meshes.scikit_fem_submeshes import Scikit2DSubMesh, have_scikit_fem

#
# Spatial Methods
#
from .spatial_methods.spatial_method import SpatialMethod
from .spatial_methods.zero_dimensional_method import ZeroDimensionalMethod
from .spatial_methods.finite_volume import FiniteVolume
from .spatial_methods.scikit_finite_element import ScikitFiniteElement

#
# Solver classes
#
from .solvers.solution import Solution
from .solvers.base_solver import BaseSolver
from .solvers.ode_solver import OdeSolver
from .solvers.dae_solver import DaeSolver
from .solvers.scipy_solver import ScipySolver
from .solvers.scikits_dae_solver import ScikitsDaeSolver
from .solvers.scikits_ode_solver import ScikitsOdeSolver
from .solvers.scikits_ode_solver import have_scikits_odes
from .solvers.algebraic_solver import AlgebraicSolver

#
# Current profiles
#
from .parameters.standard_current_functions.base_current import GetCurrent
from .parameters.standard_current_functions.get_constant_current import (
    GetConstantCurrent,
)
from .parameters.standard_current_functions.get_user_current import GetUserCurrent
from .parameters.standard_current_functions.get_current_data import GetCurrentData

#
# other
#
from .processed_variable import post_process_variables, ProcessedVariable
from .quick_plot import QuickPlot, ax_min, ax_max

#
# Remove any imported modules, so we don't expose them as part of pybamm
#
del sys<|MERGE_RESOLUTION|>--- conflicted
+++ resolved
@@ -96,10 +96,7 @@
     BoundaryGradient,
     Integral,
     IndefiniteIntegral,
-<<<<<<< HEAD
-=======
     DefiniteIntegralVector,
->>>>>>> 11456678
     BoundaryIntegral,
     grad,
     div,
