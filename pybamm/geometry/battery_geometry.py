--- conflicted
+++ resolved
@@ -46,37 +46,15 @@
 
     # Add particle domains
     if include_particles is True:
-<<<<<<< HEAD
         for domain in ["negative", "positive"]:
-            if options.electrode_types[domain] == "planar":
-                continue
-            geo_domain = geo.domain_params[domain]
-            d = domain[0]
-            geometry.update(
-                {
-                    f"{domain} particle": {
-                        f"r_{d}": {"min": 0, "max": geo_domain.prim.R_typ}
-                    },
-                }
-            )
-            phases = int(getattr(options, domain)["particle phases"])
-            if phases >= 2:
+            if options.electrode_types[domain] == "porous":
+                geo_domain = geo.domain_params[domain]
+                d = domain[0]
                 geometry.update(
                     {
-                        f"{domain} primary particle": {
-                            f"r_{d}_prim": {"min": 0, "max": geo_domain.prim.R_typ}
+                        f"{domain} particle": {
+                            f"r_{d}": {"min": 0, "max": geo_domain.prim.R_typ}
                         },
-                        f"{domain} secondary particle": {
-                            f"r_{d}_sec": {"min": 0, "max": geo_domain.sec.R_typ}
-                        },
-=======
-        zero_one = {"min": 0, "max": 1}
-        for domain in ["negative", "positive"]:
-            if options.electrode_types[domain] == "porous":
-                geometry.update(
-                    {
-                        f"{domain} particle": {f"r_{domain[0]}": zero_one},
->>>>>>> 728eda45
                     }
                 )
                 phases = int(getattr(options, domain)["particle phases"])
@@ -84,10 +62,10 @@
                     geometry.update(
                         {
                             f"{domain} primary particle": {
-                                f"r_{domain[0]}_prim": zero_one
+                                f"r_{d}_prim": {"min": 0, "max": geo_domain.prim.R_typ}
                             },
                             f"{domain} secondary particle": {
-                                f"r_{domain[0]}_sec": zero_one
+                                f"r_{d}_sec": {"min": 0, "max": geo_domain.sec.R_typ}
                             },
                         }
                     )
