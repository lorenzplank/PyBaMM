#
# Base battery model class
#

import pybamm
import numbers


class BatteryModelOptions(pybamm.FuzzyDict):
    """
    Attributes
    ----------

    options: dict
        A dictionary of options to be passed to the model. The options that can
        be set are listed below. Note that not all of the options are compatible with
        each other and with all of the models implemented in PyBaMM. Each option is
        optional and takes a default value if not provided.
        In general, the option provided must be a string, but there are some cases
        where a 2-tuple of strings can be provided instead to indicate a different
        option for the negative and positive electrodes.

            * "cell geometry" : str
                Sets the geometry of the cell. Can be "pouch" (default) or
                "arbitrary". The arbitrary geometry option solves a 1D electrochemical
                model with prescribed cell volume and cross-sectional area, and
                (if thermal effects are included) solves a lumped thermal model
                with prescribed surface area for cooling.
            * "convection" : str
                Whether to include the effects of convection in the model. Can be
                "none" (default), "uniform transverse" or "full transverse".
                Must be "none" for lithium-ion models.
            * "current collector" : str
                Sets the current collector model to use. Can be "uniform" (default),
                "potential pair" or "potential pair quite conductive".
            * "dimensionality" : int
                Sets the dimension of the current collector problem. Can be 0
                (default), 1 or 2.
            * "electrolyte conductivity" : str
                Can be "default" (default), "full", "leading order", "composite" or
                "integrated".
            * "external submodels" : list
                A list of the submodels that you would like to supply an external
                variable for instead of solving in PyBaMM. The entries of the lists
                are strings that correspond to the submodel names in the keys
                of `self.submodels`.
            * "hydrolysis" : str
                Whether to include hydrolysis in the model. Only implemented for
                lead-acid models. Can be "false" (default) or "true". If "true", then
                "surface form" cannot be 'false'.
            * "intercalation kinetics" : str
                Model for intercalation kinetics. Can be "symmetric Butler-Volmer"
                (default), "asymmetric Butler-Volmer", "linear", "Marcus", or
                "Marcus-Hush-Chidsey" (which uses the asymptotic form from Zeng 2014).
                A 2-tuple can be provided for different behaviour in negative and
                positive electrodes.
            * "interface utilisation": str
                Can be "full" (default), "constant", or "current-driven".
            * "lithium plating" : str
                Sets the model for lithium plating. Can be "none" (default),
                "reversible" or "irreversible".
            * "loss of active material" : str
                Sets the model for loss of active material. Can be "none" (default),
                "stress-driven", "reaction-driven", or "stress and reaction-driven".
                A 2-tuple can be provided for different behaviour in negative and
                positive electrodes.
            * "operating mode" : str
                Sets the operating mode for the model. This determines how the current
                is set. Can be:

                - "current" (default) : the current is explicity supplied
                - "voltage"/"power"/"resistance" : solve an algebraic equation for \
                    current such that voltage/power/resistance is correct
                - "differential power"/"differential resistance" : solve a \
                    differential equation for the power or resistance
                - "explicit power"/"explicit resistance" : current is defined in terms \
                    of the voltage such that power/resistance is correct
                - "CCCV": a special implementation of the common constant-current \
                    constant-voltage charging protocol, via an ODE for the current
                - callable : if a callable is given as this option, the function \
                    defines the residual of an algebraic equation. The applied current \
                    will be solved for such that the algebraic constraint is satisfied.
            * "particle" : str
                Sets the submodel to use to describe behaviour within the particle.
                Can be "Fickian diffusion" (default), "uniform profile",
                "quadratic profile", or "quartic profile".
            * "particle shape" : str
                Sets the model shape of the electrode particles. This is used to
                calculate the surface area to volume ratio. Can be "spherical"
                (default), or "no particles".
            * "particle size" : str
                Sets the model to include a single active particle size or a
                distribution of sizes at any macroscale location. Can be "single"
                (default) or "distribution". Option applies to both electrodes.
            * "particle mechanics" : str
                Sets the model to account for mechanical effects such as particle
                swelling and cracking. Can be "none" (default), "swelling only",
                or "swelling and cracking".
                A 2-tuple can be provided for different behaviour in negative and
                positive electrodes.
            * "SEI" : str
                Set the SEI submodel to be used. Options are:

                - "none": :class:`pybamm.sei.NoSEI` (no SEI growth)
                - "constant": :class:`pybamm.sei.Constant` (constant SEI thickness)
                - "reaction limited", "solvent-diffusion limited",\
                    "electron-migration limited", "interstitial-diffusion limited", \
                    or "ec reaction limited": :class:`pybamm.sei.SEIGrowth`
            * "SEI film resistance" : str
                Set the submodel for additional term in the overpotential due to SEI.
                The default value is "none" if the "SEI" option is "none", and
                "distributed" otherwise. This is because the "distributed" model is more
                complex than the model with no additional resistance, which adds
                unnecessary complexity if there is no SEI in the first place

                - "none": no additional resistance\

                    .. math::
                        \\eta_r = \\frac{F}{RT} * (\\phi_s - \\phi_e - U)

                - "distributed": properly included additional resistance term\

                    .. math::
                        \\eta_r = \\frac{F}{RT}
                        * (\\phi_s - \\phi_e - U - R_{sei} * L_{sei} * j)

                - "average": constant additional resistance term (approximation to the \
                    true model). This model can give similar results to the \
                    "distributed" case without needing to make j an algebraic state\

                    .. math::
                        \\eta_r = \\frac{F}{RT}
                        * (\\phi_s - \\phi_e - U - R_{sei} * L_{sei} * \\frac{I}{aL})
            * "SEI porosity change" : str
                Whether to include porosity change due to SEI formation, can be "false"
                (default) or "true".
            * "stress-induced diffusion" : str
                Whether to include stress-induced diffusion, can be "false" or "true".
                The default is "false" if "particle mechanics" is "none" and "true"
                otherwise. A 2-tuple can be provided for different behaviour in negative
                and positive electrodes.
            * "surface form" : str
                Whether to use the surface formulation of the problem. Can be "false"
                (default), "differential" or "algebraic".
            * "thermal" : str
                Sets the thermal model to use. Can be "isothermal" (default), "lumped",
                "x-lumped", or "x-full".
            * "timescale" : str or number
                Sets the timescale of the model. If "default", the discharge timescale,
                as defined by other parameters, is used. Otherwise, the number is used.
            * "total interfacial current density as a state" : str
                Whether to make a state for the total interfacial current density and
                solve an algebraic equation for it. Default is "false", unless "SEI film
                resistance" is distributed in which case it is automatically set to
                "true".
            * "working electrode": str
                Which electrode(s) intercalates and which is counter. If "both"
                (default), the model is a standard battery. Otherwise can be "negative"
                or "positive" to indicate a half-cell model.

    **Extends:** :class:`dict`
    """

    def __init__(self, extra_options):
        self.possible_options = {
            "cell geometry": ["arbitrary", "pouch"],
            "convection": ["none", "uniform transverse", "full transverse"],
            "current collector": [
                "uniform",
                "potential pair",
                "potential pair quite conductive",
            ],
            "dimensionality": [0, 1, 2],
            "electrolyte conductivity": [
                "default",
                "full",
                "leading order",
                "composite",
                "integrated",
            ],
            "hydrolysis": ["false", "true"],
            "intercalation kinetics": [
                "symmetric Butler-Volmer",
                "asymmetric Butler-Volmer",
                "linear",
                "Marcus",
                "Marcus-Hush-Chidsey",
            ],
            "interface utilisation": ["full", "constant", "current-driven"],
            "lithium plating": ["none", "reversible", "irreversible"],
            "lithium plating porosity change": ["false", "true"],
            "loss of active material": [
                "none",
                "stress-driven",
                "reaction-driven",
                "stress and reaction-driven",
            ],
            "operating mode": [
                "current",
                "voltage",
                "power",
                "differential power",
                "explicit power",
                "resistance",
                "differential resistance",
                "explicit resistance",
                "CCCV",
            ],
            "particle": [
                "Fickian diffusion",
                "fast diffusion",
                "uniform profile",
                "quadratic profile",
                "quartic profile",
                "negative composite",
                "positive composite",
                "both composite",
            ],
            "particle mechanics": ["none", "swelling only", "swelling and cracking"],
            "particle shape": ["spherical", "no particles"],
            "particle size": ["single", "distribution"],
            "SEI": [
                "none",
                "constant",
                "reaction limited",
                "solvent-diffusion limited",
                "electron-migration limited",
                "interstitial-diffusion limited",
                "ec reaction limited",
            ],
            "SEI film resistance": ["none", "distributed", "average"],
            "SEI porosity change": ["false", "true"],
            "stress-induced diffusion": ["false", "true"],
            "surface form": ["false", "differential", "algebraic"],
            "thermal": ["isothermal", "lumped", "x-lumped", "x-full"],
            "total interfacial current density as a state": ["false", "true"],
            "working electrode": ["both", "negative", "positive"],
        }

        default_options = {
            name: options[0] for name, options in self.possible_options.items()
        }
        default_options["external submodels"] = []
        default_options["timescale"] = "default"

        # Change the default for cell geometry based on which thermal option is provided
        extra_options = extra_options or {}
        # return "none" if option not given
        thermal_option = extra_options.get("thermal", "none")
        if thermal_option in ["none", "isothermal", "lumped"]:
            default_options["cell geometry"] = "arbitrary"
        else:
            default_options["cell geometry"] = "pouch"
        # The "cell geometry" option will still be overridden by extra_options if
        # provided

        # Change the default for SEI film resistance based on which SEI option is
        # provided
        # return "none" if option not given
        sei_option = extra_options.get("SEI", "none")
        if sei_option == "none":
            default_options["SEI film resistance"] = "none"
        else:
            default_options["SEI film resistance"] = "distributed"
        # The "SEI film resistance" option will still be overridden by extra_options if
        # provided

        # Change the default for particle mechanics based on which LAM option is
        # provided
        # return "none" if option not given
        lam_option = extra_options.get("loss of active material", "none")
        if "stress-driven" in lam_option or "stress and reaction-driven" in lam_option:
            default_options["particle mechanics"] = "swelling only"
        else:
            default_options["particle mechanics"] = "none"
        # The "particle mechanics" option will still be overridden by extra_options if
        # provided

        # Change the default for stress-induced diffusion based on which particle
        # mechanics option is provided. If the user doesn't supply a particle mechanics
        # option set the default stress-induced diffusion option based on the default
        # particle mechanics option which may change depending on other options
        # (e.g. for stress-driven LAM the default mechanics option is "swelling only")
        mechanics_option = extra_options.get("particle mechanics", "none")
        if (
            mechanics_option == "none"
            and default_options["particle mechanics"] == "none"
        ):
            default_options["stress-induced diffusion"] = "false"
        else:
            default_options["stress-induced diffusion"] = "true"
        # The "stress-induced diffusion" option will still be overridden by
        # extra_options if provided

        options = pybamm.FuzzyDict(default_options)
        # any extra options overwrite the default options
        for name, opt in extra_options.items():
            if name in default_options:
                options[name] = opt
            else:
                if name == "particle cracking":
                    raise pybamm.OptionError(
                        "The 'particle cracking' option has been renamed. "
                        "Use 'particle mechanics' instead."
                    )
                else:
                    raise pybamm.OptionError(
                        "Option '{}' not recognised. Best matches are {}".format(
                            name, options.get_best_matches(name)
                        )
                    )

        # If "SEI film resistance" is "distributed" then "total interfacial current
        # density as a state" must be "true"
        if options["SEI film resistance"] == "distributed":
            options["total interfacial current density as a state"] = "true"
            # Check that extra_options did not try to provide a clashing option
            if (
                extra_options.get("total interfacial current density as a state")
                == "false"
            ):
                raise pybamm.OptionError(
                    "If 'sei film resistance' is 'distributed' then 'total interfacial "
                    "current density as a state' must be 'true'"
                )

        # Options not yet compatible with particle-size distributions
        if options["particle size"] == "distribution":
            if options["lithium plating"] != "none":
                raise NotImplementedError(
                    "Lithium plating submodels do not yet support particle-size "
                    "distributions."
                )
            if options["particle"] in ["quadratic profile", "quartic profile"]:
                raise NotImplementedError(
                    "'quadratic' and 'quartic' concentration profiles have not yet "
                    "been implemented for particle-size ditributions"
                )
            if options["particle mechanics"] != "none":
                raise NotImplementedError(
                    "Particle mechanics submodels do not yet support particle-size"
                    " distributions."
                )
            if options["particle shape"] != "spherical":
                raise NotImplementedError(
                    "Particle shape must be 'spherical' for particle-size distribution"
                    " submodels."
                )
            if options["SEI"] != "none":
                raise NotImplementedError(
                    "SEI submodels do not yet support particle-size distributions."
                )
            if options["stress-induced diffusion"] == "true":
                raise NotImplementedError(
                    "stress-induced diffusion cannot yet be included in "
                    "particle-size distributions."
                )
            if options["thermal"] == "x-full":
                raise NotImplementedError(
                    "X-full thermal submodels do not yet support particle-size"
                    " distributions."
                )

        # Renamed options
        if options["particle"] == "fast diffusion":
            raise pybamm.OptionError(
                "The 'fast diffusion' option has been renamed. "
                "Use 'uniform profile' instead."
            )
        if options["SEI porosity change"] in [True, False]:
            raise pybamm.OptionError(
                "SEI porosity change must now be given in string format "
                "('true' or 'false')"
            )

        # Some standard checks to make sure options are compatible
        if options["dimensionality"] == 0:
            if options["current collector"] not in ["uniform"]:
                raise pybamm.OptionError(
                    "current collector model must be uniform in 0D model"
                )
            if options["convection"] == "full transverse":
                raise pybamm.OptionError(
                    "cannot have transverse convection in 0D model"
                )

        if (
            options["thermal"] in ["x-lumped", "x-full"]
            and options["cell geometry"] != "pouch"
        ):
            raise pybamm.OptionError(
                options["thermal"] + " model must have pouch geometry."
            )
        if options["thermal"] == "x-full" and options["dimensionality"] != 0:
            n = options["dimensionality"]
            raise pybamm.OptionError(
                f"X-full thermal submodels do not yet support {n}D current collectors"
            )

        if isinstance(options["stress-induced diffusion"], str):
            if (
                options["stress-induced diffusion"] == "true"
                and options["particle mechanics"] == "none"
            ):
                raise pybamm.OptionError(
                    "cannot have stress-induced diffusion without a particle "
                    "mechanics model"
                )

        if options["working electrode"] != "both":
            if options["thermal"] == "x-full":
                raise pybamm.OptionError(
                    "X-full thermal submodel is not compatible with half-cell models"
                )
            elif options["thermal"] == "x-lumped" and options["dimensionality"] != 0:
                n = options["dimensionality"]
                raise pybamm.OptionError(
                    f"X-lumped thermal submodels do not yet support {n}D "
                    "current collectors in a half-cell configuration"
                )

        # Check options are valid
        for option, value in options.items():
            if option == "external submodels" or option == "working electrode":
                pass
            else:
                if isinstance(value, str) or option in [
                    "dimensionality",
                    "operating mode",
                    "timescale",
                ]:  # some options accept non-strings
                    value = (value,)
                else:
                    if not (
                        (
                            option
                            in [
                                "intercalation kinetics",
                                "interface utilisation",
                                "loss of active material",
                                "particle mechanics",
                                "particle",
                                "stress-induced diffusion",
                            ]
                            and isinstance(value, tuple)
                            and len(value) == 2
                        )
                    ):
                        # more possible options that can take 2-tuples to be added
                        # as they come
                        raise pybamm.OptionError(
                            f"\n'{value}' is not recognized in option '{option}'. "
                            "Values must be strings or (in some cases) "
                            "2-tuples of strings"
                        )
                for val in value:
                    if option == "timescale":
                        if not (val == "default" or isinstance(val, numbers.Number)):
                            raise pybamm.OptionError(
                                "'timescale' option must be either 'default' "
                                "or a number"
                            )
                    elif val not in self.possible_options[option]:
                        if not (option == "operating mode" and callable(val)):
                            raise pybamm.OptionError(
                                f"\n'{val}' is not recognized in option '{option}'. "
                                f"Possible values are {self.possible_options[option]}"
                            )

        super().__init__(options.items())

    def print_options(self):
        """
        Print the possible options with the ones currently selected
        """
        for key, value in self.items():
            if key in self.possible_options.keys():
                print(f"{key!r}: {value!r} (possible: {self.possible_options[key]!r})")
            else:
                print(f"{key!r}: {value!r}")

    def print_detailed_options(self):
        """
        Print the docstring for Options
        """
        print(self.__doc__)

    @property
    def negative(self):
        "Returns the options for the negative electrode"
        # index 0 in a 2-tuple for the negative electrode
        return BatteryModelDomainOptions(self.items(), 0)

    @property
    def positive(self):
        "Returns the options for the positive electrode"
        # index 1 in a 2-tuple for the positive electrode
        return BatteryModelDomainOptions(self.items(), 1)


class BatteryModelDomainOptions(dict):
    def __init__(self, dict_items, index):
        super().__init__(dict_items)
        self.index = index

    def __getitem__(self, key):
        options = super().__getitem__(key)
        if isinstance(options, str):
            return options
        else:
            # 2-tuple, first is negative domain, second is positive domain
            return options[self.index]


class BaseBatteryModel(pybamm.BaseModel):
    """
    Base model class with some default settings and required variables
    **Extends:** :class:`pybamm.BaseModel`
    """

    def __init__(self, options=None, name="Unnamed battery model"):
        super().__init__(name)
        self.options = options
        self.submodels = {}
        self._built = False
        self._built_fundamental_and_external = False

    @pybamm.BaseModel.timescale.setter
    def timescale(self, value):
        """Set the timescale"""
        raise NotImplementedError(
            "Timescale cannot be directly overwritten for this model. "
            "Pass a timescale to the 'timescale' option instead."
        )

    @pybamm.BaseModel.length_scales.setter
    def length_scales(self, value):
        """Set the length scales"""
        raise NotImplementedError(
            "Length scales cannot be directly overwritten for this model. "
        )

    @property
    def default_geometry(self):
        return pybamm.battery_geometry(
            options=self.options,
            current_collector_dimension=self.options["dimensionality"],
        )

    @property
    def default_var_pts(self):
        base_var_pts = {
            "x_n": 20,
            "x_s": 20,
            "x_p": 20,
            "r_n": 20,
            "r_p": 20,
            "y": 10,
            "z": 10,
            "R_n": 30,
            "R_p": 30,
        }
        # Reduce the default points for 2D current collectors
        if self.options["dimensionality"] == 2:
            base_var_pts.update({"x_n": 10, "x_s": 10, "x_p": 10})
        return base_var_pts

    @property
    def default_submesh_types(self):
        base_submeshes = {
            "negative electrode": pybamm.Uniform1DSubMesh,
            "separator": pybamm.Uniform1DSubMesh,
            "positive electrode": pybamm.Uniform1DSubMesh,
            "negative particle": pybamm.Uniform1DSubMesh,
            "positive particle": pybamm.Uniform1DSubMesh,
            "negative particle size": pybamm.Uniform1DSubMesh,
            "positive particle size": pybamm.Uniform1DSubMesh,
        }
        if self.options["dimensionality"] == 0:
            base_submeshes["current collector"] = pybamm.SubMesh0D
        elif self.options["dimensionality"] == 1:
            base_submeshes["current collector"] = pybamm.Uniform1DSubMesh

        elif self.options["dimensionality"] == 2:
            base_submeshes["current collector"] = pybamm.ScikitUniform2DSubMesh
        return base_submeshes

    @property
    def default_spatial_methods(self):
        base_spatial_methods = {
            "macroscale": pybamm.FiniteVolume(),
            "negative particle": pybamm.FiniteVolume(),
            "positive particle": pybamm.FiniteVolume(),
            "negative particle size": pybamm.FiniteVolume(),
            "positive particle size": pybamm.FiniteVolume(),
        }
        if self.options["dimensionality"] == 0:
            # 0D submesh - use base spatial method
            base_spatial_methods[
                "current collector"
            ] = pybamm.ZeroDimensionalSpatialMethod()
        elif self.options["dimensionality"] == 1:
            base_spatial_methods["current collector"] = pybamm.FiniteVolume()
        elif self.options["dimensionality"] == 2:
            base_spatial_methods["current collector"] = pybamm.ScikitFiniteElement()
        return base_spatial_methods

    @property
    def options(self):
        return self._options

    @options.setter
    def options(self, extra_options):
        options = BatteryModelOptions(extra_options)

        # Options that are incompatible with models
        if isinstance(self, pybamm.lithium_ion.BaseModel):
            if options["convection"] != "none":
                raise pybamm.OptionError(
                    "convection not implemented for lithium-ion models"
                )
        if isinstance(self, pybamm.lithium_ion.SPMe):
            if options["electrolyte conductivity"] not in [
                "default",
                "composite",
                "integrated",
            ]:
                raise pybamm.OptionError(
                    "electrolyte conductivity '{}' not suitable for SPMe".format(
                        options["electrolyte conductivity"]
                    )
                )
        if isinstance(self, pybamm.lead_acid.BaseModel):
            if options["thermal"] != "isothermal" and options["dimensionality"] != 0:
                raise pybamm.OptionError(
                    "Lead-acid models can only have thermal "
                    "effects if dimensionality is 0."
                )
            if options["SEI"] != "none" or options["SEI film resistance"] != "none":
                raise pybamm.OptionError("Lead-acid models cannot have SEI formation")
            if options["lithium plating"] != "none":
                raise pybamm.OptionError("Lead-acid models cannot have lithium plating")

        if (
            isinstance(self, (pybamm.lead_acid.LOQS, pybamm.lead_acid.Composite))
            and options["surface form"] == "false"
            and options["hydrolysis"] == "true"
        ):
            raise pybamm.OptionError(
                """must use surface formulation to solve {!s} with hydrolysis
                    """.format(
                    self
                )
            )

        self._options = options

    def set_standard_output_variables(self):
        # Time
        self.variables.update(
            {
                "Time": pybamm.t,
                "Time [s]": pybamm.t * self.timescale,
                "Time [min]": pybamm.t * self.timescale / 60,
                "Time [h]": pybamm.t * self.timescale / 3600,
            }
        )

        # Spatial
        var = pybamm.standard_spatial_vars
        L_x = self.param.L_x
        L_z = self.param.L_z
        self.variables.update(
            {
                "x": var.x,
                "x [m]": var.x * L_x,
                "x_n": var.x_n,
                "x_n [m]": var.x_n * L_x,
                "x_s": var.x_s,
                "x_s [m]": var.x_s * L_x,
                "x_p": var.x_p,
                "x_p [m]": var.x_p * L_x,
            }
        )
        if self.options["dimensionality"] == 1:
            self.variables.update({"z": var.z, "z [m]": var.z * L_z})
        elif self.options["dimensionality"] == 2:
            # Note: both y and z are scaled with L_z
            self.variables.update(
                {"y": var.y, "y [m]": var.y * L_z, "z": var.z, "z [m]": var.z * L_z}
            )

        # Initialize "total reaction" variables
        # These will get populated by the "get_coupled_variables" methods, and then used
        # later by "set_rhs" or "set_algebraic", which ensures that we always have
        # added all the necessary variables by the time the sum is used
        self.variables.update(
            {
                "Sum of electrolyte reaction source terms": 0,
                "Sum of positive electrode electrolyte reaction source terms": 0,
                "Sum of x-averaged positive electrode "
                "electrolyte reaction source terms": 0,
                "Sum of interfacial current densities": 0,
                "Sum of positive electrode interfacial current densities": 0,
                "Sum of x-averaged positive electrode interfacial current densities": 0,
            }
        )
        if not self.half_cell:
            self.variables.update(
                {
                    "Sum of negative electrode electrolyte reaction source terms": 0,
                    "Sum of x-averaged negative electrode "
                    "electrolyte reaction source terms": 0,
                    "Sum of negative electrode interfacial current densities": 0,
                    "Sum of x-averaged negative electrode interfacial current densities"
                    "": 0,
                }
            )

    def build_fundamental_and_external(self):
        # Get the fundamental variables
        for submodel_name, submodel in self.submodels.items():
            pybamm.logger.debug(
                "Getting fundamental variables for {} submodel ({})".format(
                    submodel_name, self.name
                )
            )
            self.variables.update(submodel.get_fundamental_variables())

        # Set the submodels that are external
        for sub in self.options["external submodels"]:
            self.submodels[sub].external = True

        # Set any external variables
        self.external_variables = []
        for submodel_name, submodel in self.submodels.items():
            pybamm.logger.debug(
                "Getting external variables for {} submodel ({})".format(
                    submodel_name, self.name
                )
            )
            external_variables = submodel.get_external_variables()

            self.external_variables += external_variables

        self._built_fundamental_and_external = True

    def build_coupled_variables(self):
        # Note: pybamm will try to get the coupled variables for the submodels in the
        # order they are set by the user. If this fails for a particular submodel,
        # return to it later and try again. If setting coupled variables fails and
        # there are no more submodels to try, raise an error.
        submodels = list(self.submodels.keys())
        count = 0
        # For this part the FuzzyDict of variables is briefly converted back into a
        # normal dictionary for speed with KeyErrors
        self._variables = dict(self._variables)
        while len(submodels) > 0:
            count += 1
            for submodel_name, submodel in self.submodels.items():
                if submodel_name in submodels:
                    pybamm.logger.debug(
                        "Getting coupled variables for {} submodel ({})".format(
                            submodel_name, self.name
                        )
                    )
                    try:
                        self.variables.update(
                            submodel.get_coupled_variables(self.variables)
                        )
                        submodels.remove(submodel_name)
                    except KeyError as key:
                        if len(submodels) == 1 or count == 100:
                            # no more submodels to try
                            raise pybamm.ModelError(
                                "Missing variable for submodel '{}': {}.\n".format(
                                    submodel_name, key
                                )
                                + "Check the selected "
                                "submodels provide all of the required variables."
                            )
                        else:
                            # try setting coupled variables on next loop through
                            pybamm.logger.debug(
                                "Can't find {}, trying other submodels first".format(
                                    key
                                )
                            )
        # Convert variables back into FuzzyDict
        self.variables = pybamm.FuzzyDict(self._variables)

    def build_model_equations(self):
        # Set model equations
        for submodel_name, submodel in self.submodels.items():
            if submodel.external is False:
                pybamm.logger.verbose(
                    "Setting rhs for {} submodel ({})".format(submodel_name, self.name)
                )

                submodel.set_rhs(self.variables)
                pybamm.logger.verbose(
                    "Setting algebraic for {} submodel ({})".format(
                        submodel_name, self.name
                    )
                )

                submodel.set_algebraic(self.variables)
                pybamm.logger.verbose(
                    "Setting boundary conditions for {} submodel ({})".format(
                        submodel_name, self.name
                    )
                )

                submodel.set_boundary_conditions(self.variables)
                pybamm.logger.verbose(
                    "Setting initial conditions for {} submodel ({})".format(
                        submodel_name, self.name
                    )
                )
                submodel.set_initial_conditions(self.variables)
                submodel.set_events(self.variables)
                pybamm.logger.verbose(
                    "Updating {} submodel ({})".format(submodel_name, self.name)
                )
                self.update(submodel)
                self.check_no_repeated_keys()

    def build_model(self):

        # Check if already built
        if self._built:
            raise pybamm.ModelError(
                """Model already built. If you are adding a new submodel, try using
                `model.update` instead."""
            )

        pybamm.logger.info("Start building {}".format(self.name))

        if self._built_fundamental_and_external is False:
            self.build_fundamental_and_external()

        self.build_coupled_variables()

        self.build_model_equations()

        pybamm.logger.debug("Setting voltage variables ({})".format(self.name))
        self.set_voltage_variables()

        pybamm.logger.debug("Setting SoC variables ({})".format(self.name))
        self.set_soc_variables()

        pybamm.logger.debug("Setting degradation variables ({})".format(self.name))
        self.set_degradation_variables()
        self.set_summary_variables()

        self._built = True
        pybamm.logger.info("Finish building {}".format(self.name))

    def new_empty_copy(self):
        """See :meth:`pybamm.BaseModel.new_empty_copy()`"""
<<<<<<< HEAD
        new_model = self.__class__(name=self.name, options=self.options, build=False)
=======
        new_model = self.__class__(name=self.name, options=self.options)
>>>>>>> 24161dfd
        new_model.use_jacobian = self.use_jacobian
        new_model.convert_to_format = self.convert_to_format
        new_model._timescale = self.timescale
        new_model._length_scales = self.length_scales
        return new_model

    @property
    def summary_variables(self):
        return self._summary_variables

    @summary_variables.setter
    def summary_variables(self, value):
        """
        Set summary variables

        Parameters
        ----------
        value : list of strings
            Names of the summary variables. Must all be in self.variables.
        """
        for var in value:
            if var not in self.variables:
                raise KeyError(
                    f"No cycling variable defined for summary variable '{var}'"
                )
        self._summary_variables = value

    def set_summary_variables(self):
        self._summary_variables = []

    def get_intercalation_kinetics(self, domain):
        options = getattr(self.options, domain.lower())
        if options["intercalation kinetics"] == "symmetric Butler-Volmer":
            return pybamm.kinetics.SymmetricButlerVolmer
        elif options["intercalation kinetics"] == "asymmetric Butler-Volmer":
            return pybamm.kinetics.AsymmetricButlerVolmer
        elif options["intercalation kinetics"] == "linear":
            return pybamm.kinetics.Linear
        elif options["intercalation kinetics"] == "Marcus":
            return pybamm.kinetics.Marcus
        elif options["intercalation kinetics"] == "Marcus-Hush-Chidsey":
            return pybamm.kinetics.MarcusHushChidsey

    @property
    def inverse_intercalation_kinetics(self):
        if self.options["intercalation kinetics"] == "symmetric Butler-Volmer":
            return pybamm.kinetics.InverseButlerVolmer
        else:
            raise pybamm.OptionError(
                "Inverse kinetics are only implemented for symmetric Butler-Volmer. "
                "Use option {'surface form': 'algebraic'} to use forward kinetics "
                "instead."
            )

    def set_external_circuit_submodel(self):
        """
        Define how the external circuit defines the boundary conditions for the model,
        e.g. (not necessarily constant-) current, voltage, etc
        """
        if self.options["operating mode"] == "current":
            model = pybamm.external_circuit.ExplicitCurrentControl(self.param)
        elif self.options["operating mode"] == "voltage":
            model = pybamm.external_circuit.VoltageFunctionControl(self.param)
        elif self.options["operating mode"] == "power":
            model = pybamm.external_circuit.PowerFunctionControl(
                self.param, "algebraic"
            )
        elif self.options["operating mode"] == "differential power":
            model = pybamm.external_circuit.PowerFunctionControl(
                self.param, "differential without max"
            )
        elif self.options["operating mode"] == "explicit power":
            model = pybamm.external_circuit.ExplicitPowerControl(self.param)
        elif self.options["operating mode"] == "resistance":
            model = pybamm.external_circuit.ResistanceFunctionControl(
                self.param, "algebraic"
            )
        elif self.options["operating mode"] == "differential resistance":
            model = pybamm.external_circuit.ResistanceFunctionControl(
                self.param, "differential without max"
            )
        elif self.options["operating mode"] == "explicit resistance":
            model = pybamm.external_circuit.ExplicitResistanceControl(self.param)
        elif self.options["operating mode"] == "CCCV":
            model = pybamm.external_circuit.CCCVFunctionControl(self.param)
        elif callable(self.options["operating mode"]):
            model = pybamm.external_circuit.FunctionControl(
                self.param, self.options["operating mode"]
            )
        self.submodels["external circuit"] = model

    def set_tortuosity_submodels(self):
        self.submodels["electrolyte tortuosity"] = pybamm.tortuosity.Bruggeman(
            self.param, "Electrolyte", self.options
        )
        self.submodels["electrode tortuosity"] = pybamm.tortuosity.Bruggeman(
            self.param, "Electrode", self.options
        )

    def set_thermal_submodel(self):

        if self.options["thermal"] == "isothermal":
            thermal_submodel = pybamm.thermal.isothermal.Isothermal(
                self.param, self.options
            )

        elif self.options["thermal"] == "lumped":
            thermal_submodel = pybamm.thermal.Lumped(
                self.param,
                self.options,
            )

        elif self.options["thermal"] == "x-lumped":
            if self.options["dimensionality"] == 0:
                thermal_submodel = pybamm.thermal.Lumped(self.param, self.options)
            elif self.options["dimensionality"] == 1:
                thermal_submodel = pybamm.thermal.pouch_cell.CurrentCollector1D(
                    self.param,
                    self.options,
                )
            elif self.options["dimensionality"] == 2:
                thermal_submodel = pybamm.thermal.pouch_cell.CurrentCollector2D(
                    self.param,
                    self.options,
                )
        elif self.options["thermal"] == "x-full":
            if self.options["dimensionality"] == 0:
                thermal_submodel = pybamm.thermal.OneDimensionalX(
                    self.param, self.options
                )

        self.submodels["thermal"] = thermal_submodel

    def set_current_collector_submodel(self):

        if self.options["current collector"] in ["uniform"]:
            submodel = pybamm.current_collector.Uniform(self.param)
        elif self.options["current collector"] == "potential pair":
            if self.options["dimensionality"] == 1:
                submodel = pybamm.current_collector.PotentialPair1plus1D(self.param)
            elif self.options["dimensionality"] == 2:
                submodel = pybamm.current_collector.PotentialPair2plus1D(self.param)
        self.submodels["current collector"] = submodel

    def set_interface_utilisation_submodel(self):
        if self.half_cell:
            domains = ["Counter", "Positive"]
        else:
            domains = ["Negative", "Positive"]
        for domain in domains:
            name = domain.lower() + " interface utilisation"
            if domain == "Counter":
                domain = "Negative"
            util = getattr(self.options, domain.lower())["interface utilisation"]
            if util == "full":
                self.submodels[name] = pybamm.interface_utilisation.Full(
                    self.param, domain, self.options
                )
            elif util == "constant":
                self.submodels[name] = pybamm.interface_utilisation.Constant(
                    self.param, domain, self.options
                )
            elif util == "current-driven":
                if self.half_cell and domain == "Negative":
                    reaction_loc = "interface"
                elif self.x_average:
                    reaction_loc = "x-average"
                else:
                    reaction_loc = "full electrode"
                self.submodels[name] = pybamm.interface_utilisation.CurrentDriven(
                    self.param, domain, self.options, reaction_loc
                )

    def set_voltage_variables(self):

        ocp_n = self.variables["Negative electrode open circuit potential"]
        ocp_p = self.variables["Positive electrode open circuit potential"]
        ocp_n_av = self.variables[
            "X-averaged negative electrode open circuit potential"
        ]
        ocp_p_av = self.variables[
            "X-averaged positive electrode open circuit potential"
        ]

        ocp_n_dim = self.variables["Negative electrode open circuit potential [V]"]
        ocp_p_dim = self.variables["Positive electrode open circuit potential [V]"]
        ocp_n_av_dim = self.variables[
            "X-averaged negative electrode open circuit potential [V]"
        ]
        ocp_p_av_dim = self.variables[
            "X-averaged positive electrode open circuit potential [V]"
        ]

        ocp_n_left = pybamm.boundary_value(ocp_n, "left")
        ocp_n_left_dim = pybamm.boundary_value(ocp_n_dim, "left")
        ocp_p_right = pybamm.boundary_value(ocp_p, "right")
        ocp_p_right_dim = pybamm.boundary_value(ocp_p_dim, "right")

        ocv_av = ocp_p_av - ocp_n_av
        ocv_av_dim = ocp_p_av_dim - ocp_n_av_dim
        ocv = ocp_p_right - ocp_n_left
        ocv_dim = ocp_p_right_dim - ocp_n_left_dim

        # overpotentials
        if self.half_cell:
            eta_r_n_av = self.variables[
                "Lithium metal interface reaction overpotential"
            ]
            eta_r_n_av_dim = self.variables[
                "Lithium metal interface reaction overpotential [V]"
            ]
        else:
            eta_r_n_av = self.variables[
                "X-averaged negative electrode reaction overpotential"
            ]
            eta_r_n_av_dim = self.variables[
                "X-averaged negative electrode reaction overpotential [V]"
            ]
        eta_r_p_av = self.variables[
            "X-averaged positive electrode reaction overpotential"
        ]
        eta_r_p_av_dim = self.variables[
            "X-averaged positive electrode reaction overpotential [V]"
        ]

        delta_phi_s_n_av = self.variables["X-averaged negative electrode ohmic losses"]
        delta_phi_s_n_av_dim = self.variables[
            "X-averaged negative electrode ohmic losses [V]"
        ]
        delta_phi_s_p_av = self.variables["X-averaged positive electrode ohmic losses"]
        delta_phi_s_p_av_dim = self.variables[
            "X-averaged positive electrode ohmic losses [V]"
        ]

        delta_phi_s_av = delta_phi_s_p_av - delta_phi_s_n_av
        delta_phi_s_av_dim = delta_phi_s_p_av_dim - delta_phi_s_n_av_dim

        eta_r_av = eta_r_p_av - eta_r_n_av
        eta_r_av_dim = eta_r_p_av_dim - eta_r_n_av_dim

        # SEI film overpotential
        if self.half_cell:
            eta_sei_av = self.variables["SEI film overpotential"]
            eta_sei_av_dim = self.variables["SEI film overpotential [V]"]
        else:
            eta_sei_av = self.variables["X-averaged SEI film overpotential"]
            eta_sei_av_dim = self.variables["X-averaged SEI film overpotential [V]"]

        # TODO: add current collector losses to the voltage in 3D

        self.variables.update(
            {
                "X-averaged open circuit voltage": ocv_av,
                "Measured open circuit voltage": ocv,
                "X-averaged open circuit voltage [V]": ocv_av_dim,
                "Measured open circuit voltage [V]": ocv_dim,
                "X-averaged reaction overpotential": eta_r_av,
                "X-averaged reaction overpotential [V]": eta_r_av_dim,
                "X-averaged SEI film overpotential": eta_sei_av,
                "X-averaged SEI film overpotential [V]": eta_sei_av_dim,
                "X-averaged solid phase ohmic losses": delta_phi_s_av,
                "X-averaged solid phase ohmic losses [V]": delta_phi_s_av_dim,
            }
        )

        # Battery-wide variables
        V = self.variables["Terminal voltage"]
        V_dim = self.variables["Terminal voltage [V]"]
        eta_e_av_dim = self.variables["X-averaged electrolyte ohmic losses [V]"]
        eta_c_av_dim = self.variables["X-averaged concentration overpotential [V]"]
        num_cells = pybamm.Parameter(
            "Number of cells connected in series to make a battery"
        )
        self.variables.update(
            {
                "X-averaged battery open circuit voltage [V]": ocv_av_dim * num_cells,
                "Measured battery open circuit voltage [V]": ocv_dim * num_cells,
                "X-averaged battery reaction overpotential [V]": eta_r_av_dim
                * num_cells,
                "X-averaged battery solid phase ohmic losses [V]": delta_phi_s_av_dim
                * num_cells,
                "X-averaged battery electrolyte ohmic losses [V]": eta_e_av_dim
                * num_cells,
                "X-averaged battery concentration overpotential [V]": eta_c_av_dim
                * num_cells,
                "Battery voltage [V]": V_dim * num_cells,
            }
        )
        # Variables for calculating the equivalent circuit model (ECM) resistance
        # Need to compare OCV to initial value to capture this as an overpotential
        ocv_init = self.param.ocv_init
        ocv_init_dim = (
            self.param.U_p_ref
            - self.param.U_n_ref
            + self.param.potential_scale * ocv_init
        )
        eta_ocv = ocv - ocv_init
        eta_ocv_dim = ocv_dim - ocv_init_dim
        # Current collector current density for working out euiqvalent resistance
        # based on Ohm's Law
        i_cc = self.variables["Current collector current density"]
        i_cc_dim = self.variables["Current collector current density [A.m-2]"]
        # ECM overvoltage is OCV minus terminal voltage
        v_ecm = ocv - V
        v_ecm_dim = ocv_dim - V_dim
        # Current collector area for turning resistivity into resistance
        A_cc = self.param.A_cc

        # Hack to avoid division by zero if i_cc is exactly zero
        # If i_cc is zero, i_cc_not_zero becomes 1. But multiplying by sign(i_cc) makes
        # the local resistance 'zero' (really, it's not defined when i_cc is zero)
        def x_not_zero(x):
            return ((x > 0) + (x < 0)) * x + (x >= 0) * (x <= 0)

        i_cc_not_zero = x_not_zero(i_cc)
        i_cc_dim_not_zero = x_not_zero(i_cc_dim)

        self.variables.update(
            {
                "Change in measured open circuit voltage": eta_ocv,
                "Change in measured open circuit voltage [V]": eta_ocv_dim,
                "Local ECM resistance": pybamm.sign(i_cc)
                * v_ecm
                / (i_cc_not_zero * A_cc),
                "Local ECM resistance [Ohm]": pybamm.sign(i_cc)
                * v_ecm_dim
                / (i_cc_dim_not_zero * A_cc),
            }
        )

        # Cut-off voltage
        self.events.append(
            pybamm.Event(
                "Minimum voltage",
                V - self.param.voltage_low_cut,
                pybamm.EventType.TERMINATION,
            )
        )
        self.events.append(
            pybamm.Event(
                "Maximum voltage",
                V - self.param.voltage_high_cut,
                pybamm.EventType.TERMINATION,
            )
        )

        # Cut-off open-circuit voltage (for event switch with casadi 'fast with events'
        # mode)
        # A tolerance of ~1 is sufficiently small since the dimensionless voltage is
        # scaled with the thermal voltage (0.025V) and hence has a range of around 60
        tol = 5
        self.events.append(
            pybamm.Event(
                "Minimum voltage switch",
                V - (self.param.voltage_low_cut - tol),
                pybamm.EventType.SWITCH,
            )
        )
        self.events.append(
            pybamm.Event(
                "Maximum voltage switch",
                V - (self.param.voltage_high_cut + tol),
                pybamm.EventType.SWITCH,
            )
        )

        # Power and resistance
        I_dim = self.variables["Current [A]"]
        I_dim_not_zero = x_not_zero(I_dim)
        self.variables.update(
            {
                "Terminal power [W]": I_dim * V_dim,
                "Power [W]": I_dim * V_dim,
                "Resistance [Ohm]": pybamm.sign(I_dim) * V_dim / I_dim_not_zero,
            }
        )

    def set_degradation_variables(self):
        """
        Set variables that quantify degradation.
        This function is overriden by the base battery models
        """
        pass

    def set_soc_variables(self):
        """
        Set variables relating to the state of charge.
        This function is overriden by the base battery models
        """
        pass

    def process_parameters_and_discretise(self, symbol, parameter_values, disc):
        """
        Process parameters and discretise a symbol using supplied parameter values
        and discretisation. Note: care should be taken if using spatial operators
        on dimensional symbols. Operators in pybamm are written in non-dimensional
        form, so may need to be scaled by the appropriate length scale. It is
        recommended to use this method on non-dimensional symbols.

        Parameters
        ----------
        symbol : :class:`pybamm.Symbol`
            Symbol to be processed
        parameter_values : :class:`pybamm.ParameterValues`
            The parameter values to use during processing
        disc : :class:`pybamm.Discretisation`
            The discrisation to use

        Returns
        -------
        :class:`pybamm.Symbol`
            Processed symbol
        """
        # Set y slices
        if disc.y_slices == {}:
            variables = list(self.rhs.keys()) + list(self.algebraic.keys())
            disc.set_variable_slices(variables)

        # Set boundary conditions (also requires setting parameter values)
        if disc.bcs == {}:
            self.boundary_conditions = parameter_values.process_boundary_conditions(
                self
            )
            disc.bcs = disc.process_boundary_conditions(self)

        # Process
        param_symbol = parameter_values.process_symbol(symbol)
        disc_symbol = disc.process_symbol(param_symbol)

        return disc_symbol<|MERGE_RESOLUTION|>--- conflicted
+++ resolved
@@ -858,11 +858,7 @@
 
     def new_empty_copy(self):
         """See :meth:`pybamm.BaseModel.new_empty_copy()`"""
-<<<<<<< HEAD
-        new_model = self.__class__(name=self.name, options=self.options, build=False)
-=======
         new_model = self.__class__(name=self.name, options=self.options)
->>>>>>> 24161dfd
         new_model.use_jacobian = self.use_jacobian
         new_model.convert_to_format = self.convert_to_format
         new_model._timescale = self.timescale
