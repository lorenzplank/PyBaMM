#
# Basic Doyle-Fuller-Newman (DFN) Half Cell Model
#
import pybamm
from .base_lithium_ion_model import BaseModel


class BasicDFNHalfCell(BaseModel):
    """Doyle-Fuller-Newman (DFN) model of a lithium-ion battery with lithium counter
    electrode, adapted from [2]_.

    This class differs from the :class:`pybamm.lithium_ion.BasicDFN` model class in
    that it is for a cell with a lithium counter electrode (half cell). This is a
    feature under development (for example, it cannot be used with the Experiment class
    for the moment) and in the future it will be incorporated as a standard model with
    the full functionality.

    The electrode labeled "positive electrode" is the working electrode, and the
    electrode labeled "negative electrode" is the counter electrode. If the "negative
    electrode" is the working electrode, then the parameters for the "negative
    electrode" are used to define the "positive electrode".
    This facilitates compatibility with the full-cell models.

    Parameters
    ----------
    options : dict
        A dictionary of options to be passed to the model. For the half cell it should
        include which is the working electrode.
    name : str, optional
        The name of the model.

    References
    ----------
    .. [2] M Doyle, TF Fuller and JS Nwman. “Modeling of Galvanostatic Charge and
        Discharge of the Lithium/Polymer/Insertion Cell”. Journal of The
        Electrochemical Society, 140(6):1526-1533, 1993

    **Extends:** :class:`pybamm.lithium_ion.BaseModel`
    """

    def __init__(self, options=None, name="Doyle-Fuller-Newman half cell model"):
        super().__init__(options, name)
        if self.options["working electrode"] not in ["negative", "positive"]:
            raise ValueError(
                "The option 'working electrode' should be either 'positive'"
                " or 'negative'"
            )
        pybamm.citations.register("Marquis2019")
        # `param` is a class containing all the relevant parameters and functions for
        # this model. These are purely symbolic at this stage, and will be set by the
        # `ParameterValues` class when the model is processed.
        param = self.param

        R_w_typ = param.p.prim.R_typ

        # Set default length scales
        self._length_scales = {
            "separator": param.L_x,
            "positive electrode": param.L_x,
            "positive particle": R_w_typ,
            "current collector y": param.L_z,
            "current collector z": param.L_z,
        }

        ######################
        # Variables
        ######################
        # Variables that depend on time only are created without a domain
        Q = pybamm.Variable("Discharge capacity [A.h]")

        # Define some useful scalings
        pot_scale = param.potential_scale
        i_typ = param.current_scale

        # Variables that vary spatially are created with a domain.
        c_e_s = pybamm.Variable(
            "Separator electrolyte concentration", domain="separator"
        )
        c_e_w = pybamm.Variable(
            "Positive electrolyte concentration", domain="positive electrode"
        )
        c_e = pybamm.concatenation(c_e_s, c_e_w)
        c_s_w = pybamm.Variable(
            "Positive particle concentration",
            domain="positive particle",
            auxiliary_domains={"secondary": "positive electrode"},
        )
        phi_s_w = pybamm.Variable(
            "Positive electrode potential", domain="positive electrode"
        )
        phi_e_s = pybamm.Variable("Separator electrolyte potential", domain="separator")
        phi_e_w = pybamm.Variable(
            "Positive electrolyte potential", domain="positive electrode"
        )
        phi_e = pybamm.concatenation(phi_e_s, phi_e_w)

        # Constant temperature
        T = param.T_init

        ######################
        # Other set-up
        ######################

        # Current density
        i_cell = param.current_with_time

        # Define particle surface concentration
        # Surf takes the surface value of a variable, i.e. its boundary value on the
        # right side. This is also accessible via `boundary_value(x, "right")`, with
        # "left" providing the boundary value of the left side
        c_s_surf_w = pybamm.surf(c_s_w)

        # Define parameters. We need to assemble them differently depending on the
        # working electrode

        # Porosity and Transport_efficiency
        eps_s = pybamm.PrimaryBroadcast(
            pybamm.Parameter("Separator porosity"), "separator"
        )
        eps_w = pybamm.PrimaryBroadcast(
            pybamm.Parameter("Positive electrode porosity"), "positive electrode"
        )
        b_e_s = param.s.b_e
        b_e_w = param.p.b_e

        # Interfacial reactions
<<<<<<< HEAD
        j0_w = param.p.prim.j0(c_e_w, c_s_surf_w, T) / param.p.prim.C_r
        U_w = param.p.prim.U
        ne_w = param.p.prim.ne
=======
        j0_w = param.p.j0(c_e_w, c_s_surf_w, T)
        U_w = param.p.U
        ne_w = param.p.ne
>>>>>>> aa63cd7d

        # Particle diffusion parameters
        D_w = param.p.prim.D
        C_w = param.p.prim.cap_init
        a_R_w = param.p.prim.a_R
        gamma_e = param.c_e_typ / param.p.prim.c_max
        c_w_init = param.p.prim.c_init

        # Electrode equation parameters
        eps_s_w = pybamm.Parameter("Positive electrode active material volume fraction")
        b_s_w = param.p.b_s
        sigma_w = param.p.sigma

        # Other parameters (for outputs)
        c_w_max = param.p.prim.c_max
        U_w_ref = param.p.prim.U_ref
        U_Li_ref = param.n.prim.U_ref
        L_w = param.p.L

        # gamma_w is always 1 because we choose the timescale based on the working
        # electrode
        gamma_w = pybamm.Scalar(1)

        eps = pybamm.concatenation(eps_s, eps_w)
        tor = pybamm.concatenation(eps_s ** b_e_s, eps_w ** b_e_w)

        j_w = (
            2 * j0_w * pybamm.sinh(ne_w / 2 * (phi_s_w - phi_e_w - U_w(c_s_surf_w, T)))
        )
        j_s = pybamm.PrimaryBroadcast(0, "separator")
        j = pybamm.concatenation(j_s, j_w)

        ######################
        # State of Charge
        ######################
        I = param.dimensional_current_with_time
        # The `rhs` dictionary contains differential equations, with the key being the
        # variable in the d/dt
        self.rhs[Q] = I * self.timescale / 3600
        # Initial conditions must be provided for the ODEs
        self.initial_conditions[Q] = pybamm.Scalar(0)

        ######################
        # Particles
        ######################
        # The div and grad operators will be converted to the appropriate matrix
        # multiplication at the discretisation stage
        N_s_w = -D_w(c_s_w, T) * pybamm.grad(c_s_w)
        self.rhs[c_s_w] = -(1 / C_w) * pybamm.div(N_s_w)

        # Boundary conditions must be provided for equations with spatial
        # derivatives
        self.boundary_conditions[c_s_w] = {
            "left": (pybamm.Scalar(0), "Neumann"),
            "right": (
                -C_w * j_w / a_R_w / gamma_w / D_w(c_s_surf_w, T),
                "Neumann",
            ),
        }
        self.initial_conditions[c_s_w] = c_w_init

        # Events specify points at which a solution should terminate
        self.events += [
            pybamm.Event(
                "Minimum positive particle surface concentration",
                pybamm.min(c_s_surf_w) - 0.01,
            ),
            pybamm.Event(
                "Maximum positive particle surface concentration",
                (1 - 0.01) - pybamm.max(c_s_surf_w),
            ),
        ]

        ######################
        # Current in the solid
        ######################
        sigma_eff_w = sigma_w(T) * eps_s_w ** b_s_w
        i_s_w = -sigma_eff_w * pybamm.grad(phi_s_w)
        self.boundary_conditions[phi_s_w] = {
            "left": (pybamm.Scalar(0), "Neumann"),
            "right": (
                i_cell / pybamm.boundary_value(-sigma_eff_w, "right"),
                "Neumann",
            ),
        }
        self.algebraic[phi_s_w] = pybamm.div(i_s_w) + j_w
        # Initial conditions must also be provided for algebraic equations, as an
        # initial guess for a root-finding algorithm which calculates consistent
        # initial conditions
        self.initial_conditions[phi_s_w] = param.p.prim.U_init

        ######################
        # Electrolyte concentration
        ######################
        N_e = -tor * param.D_e(c_e, T) * pybamm.grad(c_e)
        self.rhs[c_e] = (1 / eps) * (
            -pybamm.div(N_e) / param.C_e + (1 - param.t_plus(c_e, T)) * j / gamma_e
        )
        dce_dx = (
            -(1 - param.t_plus(c_e, T))
            * i_cell
            * param.C_e
            / (tor * gamma_e * param.D_e(c_e, T))
        )

        self.boundary_conditions[c_e] = {
            "left": (pybamm.boundary_value(dce_dx, "left"), "Neumann"),
            "right": (pybamm.Scalar(0), "Neumann"),
        }

        self.initial_conditions[c_e] = param.c_e_init
        self.events.append(
            pybamm.Event(
                "Zero electrolyte concentration cut-off", pybamm.min(c_e) - 0.002
            )
        )

        ######################
        # Current in the electrolyte
        ######################
        i_e = (param.kappa_e(c_e, T) * tor * gamma_e / param.C_e) * (
            param.chiT_over_c(c_e, T) * pybamm.grad(c_e) - pybamm.grad(phi_e)
        )
        self.algebraic[phi_e] = pybamm.div(i_e) - j

        # dimensionless reference potential so that dimensional reference potential
        # is zero (phi_dim = U_n_ref + pot_scale * phi)
        l_Li = param.p.l
        sigma_Li = param.p.sigma
        j_Li = param.j0_plating(pybamm.boundary_value(c_e, "left"), 1, T)
        eta_Li = 2 * (1 + param.Theta * T) * pybamm.arcsinh(i_cell / (2 * j_Li))

        phi_s_cn = 0
        delta_phi = eta_Li + U_Li_ref
        delta_phis_Li = l_Li * i_cell / sigma_Li(T)
        ref_potential = phi_s_cn - delta_phis_Li - delta_phi

        self.boundary_conditions[phi_e] = {
            "left": (ref_potential, "Dirichlet"),
            "right": (pybamm.Scalar(0), "Neumann"),
        }

        self.initial_conditions[phi_e] = param.n.prim.U_ref / pot_scale

        ######################
        # (Some) variables
        ######################
        vdrop_cell = pybamm.boundary_value(phi_s_w, "right") - ref_potential
        vdrop_Li = -eta_Li - delta_phis_Li
        voltage = vdrop_cell + vdrop_Li
        voltage_dim = U_w_ref - U_Li_ref + pot_scale * voltage
        c_e_total = pybamm.x_average(eps * c_e)
        c_s_surf_w_av = pybamm.x_average(c_s_surf_w)

        c_s_rav = pybamm.r_average(c_s_w)
        c_s_vol_av = pybamm.x_average(eps_s_w * c_s_rav)

        # Cut-off voltage
        self.events.append(
            pybamm.Event(
                "Minimum voltage",
                voltage_dim - self.param.voltage_low_cut_dimensional,
                pybamm.EventType.TERMINATION,
            )
        )
        self.events.append(
            pybamm.Event(
                "Maximum voltage",
                voltage_dim - self.param.voltage_high_cut_dimensional,
                pybamm.EventType.TERMINATION,
            )
        )

        # Cut-off open-circuit voltage (for event switch with casadi 'fast with events'
        # mode)
        tol = 0.1
        self.events.append(
            pybamm.Event(
                "Minimum voltage switch",
                voltage_dim - (self.param.voltage_low_cut_dimensional - tol),
                pybamm.EventType.SWITCH,
            )
        )
        self.events.append(
            pybamm.Event(
                "Maximum voltage switch",
                voltage_dim - (self.param.voltage_high_cut_dimensional + tol),
                pybamm.EventType.SWITCH,
            )
        )

        # The `variables` dictionary contains all variables that might be useful for
        # visualising the solution of the model
        self.variables = {
            "Time [s]": self.timescale * pybamm.t,
            "Positive particle surface concentration": c_s_surf_w,
            "X-averaged positive particle surface concentration": c_s_surf_w_av,
            "Positive particle concentration": c_s_w,
            "Positive particle surface concentration [mol.m-3]": c_w_max * c_s_surf_w,
            "X-averaged positive particle surface concentration "
            "[mol.m-3]": c_w_max * c_s_surf_w_av,
            "Positive particle concentration [mol.m-3]": c_w_max * c_s_w,
            "Total lithium in positive electrode": c_s_vol_av,
            "Total lithium in positive electrode [mol]": c_s_vol_av
            * c_w_max
            * L_w
            * param.A_cc,
            "Electrolyte concentration": c_e,
            "Electrolyte concentration [mol.m-3]": param.c_e_typ * c_e,
            "Total lithium in electrolyte": c_e_total,
            "Total lithium in electrolyte [mol]": c_e_total
            * param.c_e_typ
            * param.L_x
            * param.A_cc,
            "Current [A]": I,
            "Current density [A.m-2]": i_cell * i_typ,
            "Positive electrode potential": phi_s_w,
            "Positive electrode potential [V]": U_w_ref
            - U_Li_ref
            + pot_scale * phi_s_w,
            "Positive electrode open circuit potential": U_w(c_s_surf_w, T),
            "Positive electrode open circuit potential [V]": U_w_ref
            + pot_scale * U_w(c_s_surf_w, T),
            "Electrolyte potential": phi_e,
            "Electrolyte potential [V]": -U_Li_ref + pot_scale * phi_e,
            "Voltage drop in the cell": vdrop_cell,
            "Voltage drop in the cell [V]": U_w_ref - U_Li_ref + pot_scale * vdrop_cell,
            "Negative electrode exchange current density": j_Li,
            "Negative electrode reaction overpotential": eta_Li,
            "Negative electrode reaction overpotential [V]": pot_scale * eta_Li,
            "Negative electrode potential drop": delta_phis_Li,
            "Negative electrode potential drop [V]": pot_scale * delta_phis_Li,
            "Terminal voltage": voltage,
            "Terminal voltage [V]": voltage_dim,
            "Instantaneous power [W.m-2]": i_cell * i_typ * voltage_dim,
            "Pore-wall flux [mol.m-2.s-1]": j_w,
        }

    def new_copy(self, build=False):
        new_model = self.__class__(name=self.name, options=self.options)
        new_model.use_jacobian = self.use_jacobian
        new_model.convert_to_format = self.convert_to_format
        new_model._timescale = self.timescale
        new_model._length_scales = self.length_scales
        return new_model<|MERGE_RESOLUTION|>--- conflicted
+++ resolved
@@ -124,15 +124,9 @@
         b_e_w = param.p.b_e
 
         # Interfacial reactions
-<<<<<<< HEAD
-        j0_w = param.p.prim.j0(c_e_w, c_s_surf_w, T) / param.p.prim.C_r
-        U_w = param.p.prim.U
-        ne_w = param.p.prim.ne
-=======
-        j0_w = param.p.j0(c_e_w, c_s_surf_w, T)
+        j0_w = param.p.prim.j0(c_e_w, c_s_surf_w, T)
         U_w = param.p.U
         ne_w = param.p.ne
->>>>>>> aa63cd7d
 
         # Particle diffusion parameters
         D_w = param.p.prim.D
