--- conflicted
+++ resolved
@@ -276,20 +276,8 @@
             phases = self.options.phase_number_to_names(
                 getattr(self.options, domain)["particle phases"]
             )
-<<<<<<< HEAD
-            domain_options = getattr(self.options, domain)
-            for phase in phases:
-                ocp_option = getattr(domain_options, phase)["open circuit potential"]
-                if ocp_option == "single":
-                    ocp_model = pybamm.open_circuit_potential.SingleOpenCircuitPotential
-                elif ocp_option == "current sigmoid":
-                    ocp_model = (
-                        pybamm.open_circuit_potential.CurrentSigmoidOpenCircuitPotential
-                    )
-=======
             for phase in phases:
                 ocp_model = pybamm.open_circuit_potential.SingleOpenCircuitPotential
->>>>>>> 7cff6ea3
                 self.submodels[f"{domain} {phase} open circuit potential"] = ocp_model(
                     self.param, domain, "lithium-ion main", self.options, phase
                 )
@@ -336,30 +324,10 @@
                 self.param, x_average, self.options
             )
 
-<<<<<<< HEAD
-    def set_total_kinetics_submodel(self):
-        self.submodels["total interface"] = pybamm.kinetics.TotalKinetics(
-            self.param, "lithium-ion", self.options
-        )
-
-    def set_other_reaction_submodels_to_zero(self):
-        for domain in ["Negative", "Positive"]:
-            self.submodels[
-                f"{domain.lower()} oxygen interface"
-            ] = pybamm.kinetics.NoReaction(
-                self.param, domain, "lithium-ion oxygen", "primary"
-            )
-            self.submodels[
-                f"{domain.lower()} oxygen open circuit potential"
-            ] = pybamm.open_circuit_potential.SingleOpenCircuitPotential(
-                self.param, domain, "lithium-ion oxygen", self.options, "primary"
-            )
-=======
     def set_total_interface_submodel(self):
         self.submodels["total interface"] = pybamm.interface.TotalInterfacialCurrent(
             self.param, "lithium-ion", self.options
         )
->>>>>>> 7cff6ea3
 
     def set_crack_submodel(self):
         for domain in ["Negative", "Positive"]:
