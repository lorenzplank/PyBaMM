#
# Full model of electrode employing Ohm's law
#
import pybamm
from .base_ohm import BaseModel


class Full(BaseModel):
    """Full model of electrode employing Ohm's law.

    Parameters
    ----------
    param : parameter class
        The parameters to use for this submodel
    domain : str
        Either 'Negative' or 'Positive'
    options : dict, optional
        A dictionary of options to be passed to the model.

    **Extends:** :class:`pybamm.electrode.ohm.BaseModel`
    """

    def __init__(self, param, domain, options=None):
        super().__init__(param, domain, options=options)

    def get_fundamental_variables(self):

        if self.domain == "Negative":
            phi_s = pybamm.standard_variables.phi_s_n
        elif self.domain == "Positive":
            phi_s = pybamm.standard_variables.phi_s_p

        variables = self._get_standard_potential_variables(phi_s)

        return variables

    def get_coupled_variables(self, variables):

        phi_s = variables[self.domain + " electrode potential"]
        tor = variables[self.domain + " electrode tortuosity"]
        T = variables[self.domain + " electrode temperature"]

        if self.domain == "Negative":
            sigma = self.param.sigma_n(T)
        elif self.domain == "Positive":
            sigma = self.param.sigma_p(T)

        sigma_eff = sigma * tor
        i_s = -sigma_eff * pybamm.grad(phi_s)

        variables.update({self.domain + " electrode effective conductivity": sigma_eff})

        variables.update(self._get_standard_current_variables(i_s))

        if self.domain == "Positive":
            variables.update(self._get_standard_whole_cell_variables(variables))

        return variables

    def set_algebraic(self, variables):

        phi_s = variables[self.domain + " electrode potential"]
        i_s = variables[self.domain + " electrode current density"]

        # Get surface area to volume ratio (could be a distribution in x to
        # account for graded electrodes)
        a = variables[self.domain + " electrode surface area to volume ratio"]

        # Variable summing all of the interfacial current densities
        sum_j = variables[
            "Sum of " + self.domain.lower() + " electrode interfacial current densities"
        ]

        self.algebraic[phi_s] = pybamm.div(i_s) + a * sum_j

    def set_boundary_conditions(self, variables):

        phi_s = variables[self.domain + " electrode potential"]
        phi_s_cn = variables["Negative current collector potential"]
        tor = variables[self.domain + " electrode tortuosity"]
        T = variables[self.domain + " electrode temperature"]

        if self.domain == "Negative":
            lbc = (phi_s_cn, "Dirichlet")
            rbc = (pybamm.Scalar(0), "Neumann")

        elif self.domain == "Positive":
            lbc = (pybamm.Scalar(0), "Neumann")
            sigma_eff = self.param.sigma_p(T) * tor
            i_boundary_cc = variables["Current collector current density"]
            rbc = (
                i_boundary_cc / pybamm.boundary_value(-sigma_eff, "right"),
                "Neumann",
            )

        self.boundary_conditions[phi_s] = {"left": lbc, "right": rbc}

    def set_initial_conditions(self, variables):

        phi_s = variables[self.domain + " electrode potential"]

        if self.domain == "Negative":
            phi_s_init = pybamm.Scalar(0)
        elif self.domain == "Positive":
<<<<<<< HEAD
            phi_s_init = self.param.ocv_init
=======
            phi_s_init = self.param.U_p_init - self.param.U_n_init
>>>>>>> 6194e5c0

        self.initial_conditions[phi_s] = phi_s_init<|MERGE_RESOLUTION|>--- conflicted
+++ resolved
@@ -102,10 +102,6 @@
         if self.domain == "Negative":
             phi_s_init = pybamm.Scalar(0)
         elif self.domain == "Positive":
-<<<<<<< HEAD
             phi_s_init = self.param.ocv_init
-=======
-            phi_s_init = self.param.U_p_init - self.param.U_n_init
->>>>>>> 6194e5c0
 
         self.initial_conditions[phi_s] = phi_s_init