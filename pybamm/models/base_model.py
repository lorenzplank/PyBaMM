--- conflicted
+++ resolved
@@ -693,29 +693,21 @@
         for input_param in self.input_parameters:
             name = input_param.name
             inputs_wrong_order[name] = casadi.MX.sym(name, input_param._expected_size)
-<<<<<<< HEAD
-=======
         # Read external variables
         external_casadi = {}
         for external_varaiable in self.external_variables:
             name = external_varaiable.name
             ev_size = external_varaiable._evaluate_for_shape().shape[0]
             external_casadi[name] = casadi.MX.sym(name, ev_size)
->>>>>>> c51df9fa
         # Sort according to input_parameter_order
         if input_parameter_order is None:
             inputs = inputs_wrong_order
         else:
             inputs = {name: inputs_wrong_order[name] for name in input_parameter_order}
-<<<<<<< HEAD
-
-        inputs_stacked = casadi.vertcat(*[p for p in inputs.values()])
-=======
         # Set up external variables and inputs
         # Put external variables first like the integrator expects
         ext_and_in = {**external_casadi, **inputs}
         inputs_stacked = casadi.vertcat(*[p for p in ext_and_in.values()])
->>>>>>> c51df9fa
 
         # Convert initial conditions to casadi form
         y0 = self.concatenated_initial_conditions.to_casadi(
@@ -725,11 +717,7 @@
         z0 = y0[self.concatenated_rhs.size :]
 
         # Convert rhs and algebraic to casadi form and calculate jacobians
-<<<<<<< HEAD
-        rhs = self.concatenated_rhs.to_casadi(t_casadi, y_casadi, inputs=inputs)
-=======
         rhs = self.concatenated_rhs.to_casadi(t_casadi, y_casadi, inputs=ext_and_in)
->>>>>>> c51df9fa
         jac_rhs = casadi.jacobian(rhs, y_casadi)
         algebraic = self.concatenated_algebraic.to_casadi(
             t_casadi, y_casadi, inputs=inputs
@@ -737,17 +725,10 @@
         jac_algebraic = casadi.jacobian(algebraic, y_casadi)
 
         # For specified variables, convert to casadi
-<<<<<<< HEAD
-        variables = {}
-        for name in variable_names:
-            var = self.variables[name]
-            variables[name] = var.to_casadi(t_casadi, y_casadi, inputs=inputs)
-=======
         variables = OrderedDict()
         for name in variable_names:
             var = self.variables[name]
             variables[name] = var.to_casadi(t_casadi, y_casadi, inputs=ext_and_in)
->>>>>>> c51df9fa
 
         casadi_dict = {
             "t": t_casadi,
@@ -765,8 +746,6 @@
 
         return casadi_dict
 
-<<<<<<< HEAD
-=======
     def generate(
         self, filename, variable_names, input_parameter_order=None, cg_options=None
     ):
@@ -820,7 +799,6 @@
         C.add(variables_fn)
         C.generate()
 
->>>>>>> c51df9fa
     @property
     def default_parameter_values(self):
         return pybamm.ParameterValues({})
