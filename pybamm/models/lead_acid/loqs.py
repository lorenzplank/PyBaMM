--- conflicted
+++ resolved
@@ -39,7 +39,6 @@
         iota_ref_p = pybamm.standard_parameters_lead_acid.iota_ref_p
         U_Pb = pybamm.standard_parameters_lead_acid.U_Pb_ref
         U_PbO2 = pybamm.standard_parameters_lead_acid.U_PbO2_ref
-        icell = pybamm.standard_parameters_lead_acid.icell
         # Initial conditions
         c0_init = pybamm.standard_parameters_lead_acid.c_init
         eps0n_init = pybamm.standard_parameters_lead_acid.epsn_init
@@ -47,7 +46,6 @@
         eps0p_init = pybamm.standard_parameters_lead_acid.epsp_init
 
         # ODEs
-<<<<<<< HEAD
         j0n = icell / ln
         j0p = -icell / lp
         deps0ndt = -beta_surf_n * j0n
@@ -56,16 +54,6 @@
             1
             / (ln * eps0n + ls * eps0s + lp * eps0p)
             * ((sn - sp) * icell - c0 * (ln * deps0ndt + lp * deps0pdt))
-=======
-        jn = icell / ln
-        jp = -icell / lp
-        depsndt = -beta_surf_n * jn
-        depspdt = -beta_surf_p * jp
-        dcdt = (
-            1
-            / (ln * epsn + ls * epss + lp * epsp)
-            * ((sn - sp) * icell - c * (ln * depsndt + lp * depspdt))
->>>>>>> a9446845
         )
         self.rhs = {
             c0: dc0dt,
@@ -93,17 +81,10 @@
         # Phis = pybamm.Concatenation(Phisn, pybamm.Scalar(0), Phisp)
         # self.variables = {"c": c, "eps": eps, "Phi": Phi, "Phis": Phis, "V": V}
         self.variables = {
-<<<<<<< HEAD
-            "c": pybamm.Broadcast(c0, ["whole cell"]),
-            "Phi": pybamm.Broadcast(Phi0, ["whole cell"]),
+            "c": pybamm.Broadcast(c0, whole_cell),
+            "Phi": pybamm.Broadcast(Phi0, whole_cell),
             "V": V0,
             "int(epsilon_times_c)dx": (ln * eps0n + ls * eps0s + lp * eps0p) * c0,
-=======
-            "c": pybamm.Broadcast(c, whole_cell),
-            "Phi": pybamm.Broadcast(Phi, whole_cell),
-            "V": V,
-            "int(epsilon_times_c)dx": (ln * epsn + ls * epss + lp * epsp) * c,
->>>>>>> a9446845
         }
 
         # Overwrite default parameter values
