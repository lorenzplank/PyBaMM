--- conflicted
+++ resolved
@@ -5,13 +5,10 @@
 on:
   release:
     types: [published]
-<<<<<<< HEAD
   pull_request:
-=======
   schedule:
     # Run at 10 am UTC on day-of-month 1 and 15.
     - cron: "0 10 1,15 * *"
->>>>>>> d33ab838
   workflow_dispatch:
     inputs:
       # target:
@@ -99,26 +96,15 @@
       - name: Build wheels on ${{ matrix.os }}
         run: pipx run cibuildwheel --output-dir wheelhouse
         env:
-<<<<<<< HEAD
-          # NumPy requires BLAS now which is no longer available on manylinux2014 i686, so skip it
           CIBW_ARCHS_LINUX: x86_64
-          # TODO: openblas no longer available on centos 7 i686 image, use blas instead for now
           CIBW_BEFORE_ALL_LINUX: >
-            yum -y install blas-devel lapack-devel &&
-            bash scripts/install_sundials.sh 5.8.1 6.5.0
+            yum -y install openblas-devel lapack-devel &&
+            bash scripts/install_sundials.sh 6.0.3 6.5.0
           CIBW_BEFORE_BUILD_LINUX: >
             python -m pip install cmake casadi numpy
           # override; point to casadi install path so that it can be found by the repair command
           CIBW_REPAIR_WHEEL_COMMAND_LINUX: >
             LD_LIBRARY_PATH="${LD_LIBRARY_PATH}:$(python -c 'import casadi; print(casadi.__path__[0])')" auditwheel repair -w {dest_dir} {wheel}
-=======
-          CIBW_ARCHS_LINUX: x86_64
-          CIBW_BEFORE_ALL_LINUX: >
-            yum -y install openblas-devel lapack-devel &&
-            bash build_manylinux_wheels/install_sundials.sh 6.0.3 6.5.0
-
-          CIBW_BEFORE_BUILD_LINUX: "python -m pip install cmake casadi numpy"
->>>>>>> d33ab838
           CIBW_BEFORE_BUILD_MACOS: >
             python -m pip
             install cmake casadi numpy &&
@@ -148,17 +134,10 @@
           python-version: 3.11
 
       - name: Install dependencies
-<<<<<<< HEAD
         run: pip install --upgrade pip setuptools wheel
 
       - name: Build SDist
         run: pipx run build --sdist
-=======
-        run: pip install --upgrade pip setuptools wheel build
-
-      - name: Build sdist
-        run: python -m build --sdist
->>>>>>> d33ab838
 
       - name: Upload SDist
         uses: actions/upload-artifact@v3
@@ -167,8 +146,8 @@
           path: ./dist/*.tar.gz
           if-no-files-found: error
 
-<<<<<<< HEAD
   # publish_pypi:
+  #   if: github.event_name != 'schedule'
   #   name: Upload package to PyPI
   #   needs: [build_wheels, build_windows_wheels, build_sdist]
   #   runs-on: ubuntu-latest
@@ -182,14 +161,12 @@
   #         mv windows_wheels/* wheels/* sdist/* files/
 
   #     - name: Publish on PyPI
-  #       if: |
-  #         github.event.inputs.target == 'pypi' ||
-  #         (github.event-name == 'push' && github.ref == 'refs/heads/main')
+  #       if: github.event.inputs.target == 'pypi' || github.event_name == 'release'
   #       uses: pypa/gh-action-pypi-publish@release/v1
   #       with:
   #         user: __token__
   #         password: ${{ secrets.PYPI_TOKEN }}
-  #         packages_dir: files/
+  #         packages-dir: files/
 
   #     - name: Publish on TestPyPI
   #       if: github.event.inputs.target == 'testpypi'
@@ -199,49 +176,17 @@
   #         password: ${{ secrets.TESTPYPI_TOKEN }}
   #         packages-dir: files/
   #         repository-url: https://test.pypi.org/legacy/
-=======
-  publish_pypi:
-    if: github.event_name != 'schedule'
-    name: Upload package to PyPI
-    needs: [build_wheels, build_windows_wheels, build_sdist]
-    runs-on: ubuntu-latest
-    steps:
-      - name: Download all artifacts
-        uses: actions/download-artifact@v3
 
-      - name: Move all package files to files/
-        run: |
-          mkdir files
-          mv windows_wheels/* wheels/* sdist/* files/
-
-      - name: Publish on PyPI
-        if: github.event.inputs.target == 'pypi' || github.event_name == 'release'
-        uses: pypa/gh-action-pypi-publish@release/v1
-        with:
-          user: __token__
-          password: ${{ secrets.PYPI_TOKEN }}
-          packages-dir: files/
-
-      - name: Publish on TestPyPI
-        if: github.event.inputs.target == 'testpypi'
-        uses: pypa/gh-action-pypi-publish@release/v1
-        with:
-          user: __token__
-          password: ${{ secrets.TESTPYPI_TOKEN }}
-          packages-dir: files/
-          repository-url: https://test.pypi.org/legacy/
-
-  open_failure_issue:
-    needs: [build_windows_wheels, build_wheels, build_sdist]
-    name: Open an issue if build fails
-    if: ${{ always() && contains(needs.*.result, 'failure') }}
-    runs-on: ubuntu-latest
-    steps:
-    - uses: actions/checkout@v4
-    - uses: JasonEtco/create-an-issue@v2
-      env:
-        GITHUB_TOKEN: ${{ secrets.GITHUB_TOKEN }}
-        LOGS: ${{ github.server_url }}/${{ github.repository }}/actions/runs/${{ github.run_id }}
-      with:
-        filename: .github/wheel_failure.md
->>>>>>> d33ab838
+  # open_failure_issue:
+  #   needs: [build_windows_wheels, build_wheels, build_sdist]
+  #   name: Open an issue if build fails
+  #   if: ${{ always() && contains(needs.*.result, 'failure') }}
+  #   runs-on: ubuntu-latest
+  #   steps:
+  #   - uses: actions/checkout@v4
+  #   - uses: JasonEtco/create-an-issue@v2
+  #     env:
+  #       GITHUB_TOKEN: ${{ secrets.GITHUB_TOKEN }}
+  #       LOGS: ${{ github.server_url }}/${{ github.repository }}/actions/runs/${{ github.run_id }}
+  #     with:
+  #       filename: .github/wheel_failure.md