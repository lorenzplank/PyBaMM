--- conflicted
+++ resolved
@@ -9,14 +9,9 @@
 Negative electrode width [m],0.0001,Scott Moura FastDFN,
 Separator width [m],2.5E-05,Scott Moura FastDFN,
 Positive electrode width [m],0.0001,Scott Moura FastDFN,
-<<<<<<< HEAD
-Electrode height [m],0.18,KOKAM SLPB78205130H,Not needed for 1D
-Electrode depth [m],0.22,KOKAM SLPB78205130H,Not needed for 1D
-=======
 Positive current collector width [m],2.5E-05,Scott Moura FastDFN,
 Electrode height [m],0.137,KOKAM SLPB78205130H,Not needed for 1D
 Electrode depth [m],0.207,KOKAM SLPB78205130H,Not needed for 1D
->>>>>>> 94a42785
 Negative current collector thickness [m],2.5E-05,Scott Moura FastDFN,
 Positive current collector thickness [m],2.5E-05,Scott Moura FastDFN,
 Negative tab width [m],0.04,,Need to actual value for KOKAM cell
