--- conflicted
+++ resolved
@@ -1,14 +1,12 @@
 # [Unreleased](https://github.com/pybamm-team/PyBaMM/)
 
-<<<<<<< HEAD
 ## Features
 
 - The `pybamm_install_odes` command now includes support for macOS systems and can be used to set up SUNDIALS and install the `scikits.odes` solver on macOS ([#3417](https://github.com/pybamm-team/PyBaMM/pull/3417))
-=======
+
 ## Bug fixes
 
 - Fixed a bug where the JaxSolver would fails when using GPU support with no input parameters ([#3423](https://github.com/pybamm-team/PyBaMM/pull/3423))
->>>>>>> d37a8f23
 
 # [v23.9rc0](https://github.com/pybamm-team/PyBaMM/tree/v23.9rc0) - 2023-10-31
 
