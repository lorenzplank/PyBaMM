# [Unreleased](https://github.com/pybamm-team/PyBaMM/)

## Bug fixes

<<<<<<< HEAD
- Fixed a bug where simulations using the CasADi-based solvers would fail randomly with the half-cell model ([#3494](https://github.com/pybamm-team/PyBaMM/pull/3494))
- Fixed a bug where the JaxSolver would fails when using GPU support with no input parameters ([#3423](https://github.com/pybamm-team/PyBaMM/pull/3423))
=======
- Fixed bug that made identical Experiment steps with different end times crash ([#3516](https://github.com/pybamm-team/PyBaMM/pull/3516))
- Fixed bug in calculation of theoretical energy that made it very slow ([#3506](https://github.com/pybamm-team/PyBaMM/pull/3506))
- The irreversible plating model now increments `f"{Domain} dead lithium concentration [mol.m-3]"`, not `f"{Domain} lithium plating concentration [mol.m-3]"` as it did previously. ([#3485](https://github.com/pybamm-team/PyBaMM/pull/3485))
>>>>>>> a4632463

# [v23.9](https://github.com/pybamm-team/PyBaMM/tree/v23.9) - 2023-10-31

## Features

- The parameter "Ambient temperature [K]" can now be given as a function of position `(y,z)` and time `t`. The "edge" and "current collector" heat transfer coefficient parameters can also depend on `(y,z)` ([#3257](https://github.com/pybamm-team/PyBaMM/pull/3257))
- Spherical and cylindrical shell domains can now be solved with any boundary conditions ([#3237](https://github.com/pybamm-team/PyBaMM/pull/3237))
- Processed variables now get the spatial variables automatically, allowing plotting of more generic models ([#3234](https://github.com/pybamm-team/PyBaMM/pull/3234))
- Numpy functions now work with PyBaMM symbols (e.g. `np.exp(pybamm.Symbol("a"))` returns `pybamm.Exp(pybamm.Symbol("a"))`). This means that parameter functions can be specified using numpy functions instead of pybamm functions. Additionally, combining numpy arrays with pybamm objects now works (the numpy array is converted to a pybamm array) ([#3205](https://github.com/pybamm-team/PyBaMM/pull/3205))
- Half-cell models where graphite - or other negative electrode material of choice - is treated as the positive electrode ([#3198](https://github.com/pybamm-team/PyBaMM/pull/3198))
- Degradation mechanisms `SEI`, `SEI on cracks` and `lithium plating` can be made to work on the positive electrode by specifying the relevant options as a 2-tuple. If a tuple is not given and `working electrode` is set to `both`, they will be applied on the negative electrode only. ([#3198](https://github.com/pybamm-team/PyBaMM/pull/3198))
- Added an example notebook to demonstrate how to use half-cell models ([#3198](https://github.com/pybamm-team/PyBaMM/pull/3198))
- Added option to use an empirical hysteresis model for the diffusivity and exchange-current density ([#3194](https://github.com/pybamm-team/PyBaMM/pull/3194))
- Double-layer capacity can now be provided as a function of temperature ([#3174](https://github.com/pybamm-team/PyBaMM/pull/3174))
- `pybamm_install_jax` is deprecated. It is now replaced with `pip install pybamm[jax]` ([#3163](https://github.com/pybamm-team/PyBaMM/pull/3163))
- Implement the MSMR model ([#3116](https://github.com/pybamm-team/PyBaMM/pull/3116))
- Added new example notebook `rpt-experiment` to demonstrate how to set up degradation experiments with RPTs ([#2851](https://github.com/pybamm-team/PyBaMM/pull/2851))

## Bug fixes

- Fixed a bug where the JaxSolver would fails when using GPU support with no input parameters ([#3423](https://github.com/pybamm-team/PyBaMM/pull/3423))
- Make pybamm importable with minimal dependencies ([#3044](https://github.com/pybamm-team/PyBaMM/pull/3044), [#3475](https://github.com/pybamm-team/PyBaMM/pull/3475))
- Fixed a bug where supplying an initial soc did not work with half cell models ([#3456](https://github.com/pybamm-team/PyBaMM/pull/3456))
- Fixed a bug where empty lists passed to QuickPlot resulted in an IndexError and did not return a meaningful error message ([#3359](https://github.com/pybamm-team/PyBaMM/pull/3359))
- Fixed a bug where there was a missing thermal conductivity in the thermal pouch cell models ([#3330](https://github.com/pybamm-team/PyBaMM/pull/3330))
- Fixed a bug that caused incorrect results of “{Domain} electrode thickness change [m]” due to the absence of dimension for the variable `electrode_thickness_change`([#3329](https://github.com/pybamm-team/PyBaMM/pull/3329)).
- Fixed a bug that occured in `check_ys_are_not_too_large` when trying to reference `y-slice` where the referenced variable was not a `pybamm.StateVector` ([#3313](https://github.com/pybamm-team/PyBaMM/pull/3313)
- Fixed a bug with `_Heaviside._evaluate_for_shape` which meant some expressions involving heaviside function and subtractions did not work ([#3306](https://github.com/pybamm-team/PyBaMM/pull/3306))
- Attributes of `pybamm.Simulation` objects (models, parameter values, geometries, choice of solver, and output variables) are now private and as such cannot be edited in-place after the simulation has been created ([#3267](https://github.com/pybamm-team/PyBaMM/pull/3267)
- Fixed bug causing incorrect activation energies using `create_from_bpx()` ([#3242](https://github.com/pybamm-team/PyBaMM/pull/3242))
- Fixed a bug where the "basic" lithium-ion models gave incorrect results when using nonlinear particle diffusivity ([#3207](https://github.com/pybamm-team/PyBaMM/pull/3207))
- Particle size distributions now work with SPMe and NewmanTobias models ([#3207](https://github.com/pybamm-team/PyBaMM/pull/3207))
- Attempting to set `working electrode` to `negative` now triggers an `OptionError`. Instead, set it to `positive` and use what would normally be the negative electrode as the positive electrode. ([#3198](https://github.com/pybamm-team/PyBaMM/pull/3198))
- Fix to simulate c_rate steps with drive cycles ([#3186](https://github.com/pybamm-team/PyBaMM/pull/3186))
- Always save last cycle in experiment, to fix issues with `starting_solution` and `last_state` ([#3177](https://github.com/pybamm-team/PyBaMM/pull/3177))
- Fix simulations with `starting_solution` to work with `start_time` experiments ([#3177](https://github.com/pybamm-team/PyBaMM/pull/3177))
- Fix SEI Example Notebook ([#3166](https://github.com/pybamm-team/PyBaMM/pull/3166))
- Thevenin() model is now constructed with standard variables: `Time [s]`, `Time [min]`, `Time [h]` ([#3143](https://github.com/pybamm-team/PyBaMM/pull/3143))
- Error generated when invalid parameter values are passed ([#3132](https://github.com/pybamm-team/PyBaMM/pull/3132))
- Parameters in `Prada2013` have been updated to better match those given in the paper, which is a 2.3 Ah cell, instead of the mix-and-match with the 1.1 Ah cell from Lain2019 ([#3096](https://github.com/pybamm-team/PyBaMM/pull/3096))
- The `OneDimensionalX` thermal model has been updated to account for edge/tab cooling and account for the current collector volumetric heat capacity. It now gives the correct behaviour compared with a lumped model with the correct total heat transfer coefficient and surface area for cooling. ([#3042](https://github.com/pybamm-team/PyBaMM/pull/3042))

## Optimizations

- Improved how steps are processed in simulations to reduce memory usage ([#3261](https://github.com/pybamm-team/PyBaMM/pull/3261))
- Added parameter list support to JAX solver, permitting multithreading / GPU execution ([#3121](https://github.com/pybamm-team/PyBaMM/pull/3121))

## Breaking changes

- The parameter "Exchange-current density for lithium plating [A.m-2]" has been renamed to "Exchange-current density for lithium metal electrode [A.m-2]" when referring to the lithium plating reaction on the surface of a lithium metal electrode ([#3445](https://github.com/pybamm-team/PyBaMM/pull/3445))
- Dropped support for i686 (32-bit) architectures on GNU/Linux distributions ([#3412](https://github.com/pybamm-team/PyBaMM/pull/3412))
- The class `pybamm.thermal.OneDimensionalX` has been moved to `pybamm.thermal.pouch_cell.OneDimensionalX` to reflect the fact that the model formulation implicitly assumes a pouch cell geometry ([#3257](https://github.com/pybamm-team/PyBaMM/pull/3257))
- The "lumped" thermal option now always used the parameters "Cell cooling surface area [m2]", "Cell volume [m3]" and "Total heat transfer coefficient [W.m-2.K-1]" to compute the cell cooling regardless of the chosen "cell geometry" option. The user must now specify the correct values for these parameters instead of them being calculated based on e.g. a pouch cell. An `OptionWarning` is raised to let users know to update their parameters ([#3257](https://github.com/pybamm-team/PyBaMM/pull/3257))
- Numpy functions now work with PyBaMM symbols (e.g. `np.exp(pybamm.Symbol("a"))` returns `pybamm.Exp(pybamm.Symbol("a"))`). This means that parameter functions can be specified using numpy functions instead of pybamm functions. Additionally, combining numpy arrays with pybamm objects now works (the numpy array is converted to a pybamm array) ([#3205](https://github.com/pybamm-team/PyBaMM/pull/3205))
- The `SEI`, `SEI on cracks` and `lithium plating` submodels can now be used on either electrode, which means the `__init__` functions for the relevant classes now have `domain` as a required argument ([#3198](https://github.com/pybamm-team/PyBaMM/pull/3198))
- Likewise, the names of all variables corresponding to those submodels now have domains. For example, instead of `SEI thickness [m]`, use `Negative SEI thickness [m]` or `Positive SEI thickness [m]`. ([#3198](https://github.com/pybamm-team/PyBaMM/pull/3198))
- If `options["working electrode"] == "both"` and either `SEI`, `SEI on cracks` or `lithium plating` are not provided as tuples, they are automatically made into tuples. This directly modifies `extra_options`, not `default_options` to ensure the other changes to `default_options` still happen when required. ([#3198](https://github.com/pybamm-team/PyBaMM/pull/3198))
- Added option to use an empirical hysteresis model for the diffusivity and exchange-current density ([#3194](https://github.com/pybamm-team/PyBaMM/pull/3194))
- Double-layer capacity can now be provided as a function of temperature ([#3174](https://github.com/pybamm-team/PyBaMM/pull/3174))
- `pybamm_install_jax` is deprecated. It is now replaced with `pip install pybamm[jax]` ([#3163](https://github.com/pybamm-team/PyBaMM/pull/3163))
- PyBaMM now has optional dependencies that can be installed with the pattern `pip install pybamm[option]` e.g. `pybamm[plot]` ([#3044](https://github.com/pybamm-team/PyBaMM/pull/3044), [#3475](https://github.com/pybamm-team/PyBaMM/pull/3475))

# [v23.5](https://github.com/pybamm-team/PyBaMM/tree/v23.5) - 2023-06-18

## Features

- Idaklu solver can be given a list of variables to calculate during the solve ([#3217](https://github.com/pybamm-team/PyBaMM/pull/3217))
- Enable multithreading in IDAKLU solver ([#2947](https://github.com/pybamm-team/PyBaMM/pull/2947))
- If a solution contains cycles and steps, the cycle number and step number are now saved when `solution.save_data()` is called ([#2931](https://github.com/pybamm-team/PyBaMM/pull/2931))
- Experiments can now be given a `start_time` to define when each step should be triggered ([#2616](https://github.com/pybamm-team/PyBaMM/pull/2616))

## Optimizations

- Test `JaxSolver`'s compatibility with Python `3.8`, `3.9`, `3.10`, and `3.11` ([#2958](https://github.com/pybamm-team/PyBaMM/pull/2958))
- Update Jax (0.4.8) and JaxLib (0.4.7) compatibility ([#2927](https://github.com/pybamm-team/PyBaMM/pull/2927))
- Migrate from `tox=3.28` to `nox` ([#3005](https://github.com/pybamm-team/PyBaMM/pull/3005))
- Removed `importlib_metadata` as a required dependency for user installations ([#3050](https://github.com/pybamm-team/PyBaMM/pull/3050))

## Bug fixes

- Realign 'count' increment in CasadiSolver.\_integrate() ([#2986](https://github.com/pybamm-team/PyBaMM/pull/2986))
- Fix `pybamm_install_odes` and update the required SUNDIALS version ([#2958](https://github.com/pybamm-team/PyBaMM/pull/2958))
- Fixed a bug where all data included in a BPX was incorrectly assumed to be given as a function of time.([#2957](https://github.com/pybamm-team/PyBaMM/pull/2957))
- Remove brew install for Mac from the recommended developer installation options for SUNDIALS ([#2925](https://github.com/pybamm-team/PyBaMM/pull/2925))
- Fix `bpx.py` to correctly generate parameters for "lumped" thermal model ([#2860](https://github.com/pybamm-team/PyBaMM/issues/2860))

## Breaking changes

- Deprecate functionality to load parameter set from a csv file. Parameter sets must now be provided as python dictionaries ([#2959](https://github.com/pybamm-team/PyBaMM/pull/2959))
- Tox support for Installation & testing has now been replaced by Nox ([#3005](https://github.com/pybamm-team/PyBaMM/pull/3005))

# [v23.4.1](https://github.com/pybamm-team/PyBaMM/tree/v23.4) - 2023-05-01

## Bug fixes

- Fixed a performance regression introduced by citation tags ([#2862](https://github.com/pybamm-team/PyBaMM/pull/2862)). Citations tags functionality is removed for now.

# [v23.4](https://github.com/pybamm-team/PyBaMM/tree/v23.4) - 2023-04-30

## Features

- Added verbose logging to `pybamm.print_citations()` and citation tags for the `pybamm.Citations` class so that users can now see where the citations were registered when running simulations ([#2862](https://github.com/pybamm-team/PyBaMM/pull/2862))
- Updated to casadi 3.6, which required some changes to the casadi integrator ([#2859](https://github.com/pybamm-team/PyBaMM/pull/2859))
- PyBaMM is now natively supported on Apple silicon chips (`M1/M2`) ([#2435](https://github.com/pybamm-team/PyBaMM/pull/2435))
- PyBaMM is now supported on Python `3.10` and `3.11` ([#2435](https://github.com/pybamm-team/PyBaMM/pull/2435))

## Optimizations

- Fixed deprecated `interp2d` method by switching to `xarray.DataArray` as the backend for `ProcessedVariable` ([#2907](https://github.com/pybamm-team/PyBaMM/pull/2907))

## Bug fixes

- Initial conditions for sensitivity equations calculated correctly ([#2920](https://github.com/pybamm-team/PyBaMM/pull/2920))
- Parameter sets can now contain the key "chemistry", and will ignore its value (this previously would give errors in some cases) ([#2901](https://github.com/pybamm-team/PyBaMM/pull/2901))
- Fixed keyerror on "all" when getting sensitivities from IDAKLU solver([#2883](https://github.com/pybamm-team/PyBaMM/pull/2883))
- Fixed a bug in the discretisation of initial conditions of a scaled variable ([#2856](https://github.com/pybamm-team/PyBaMM/pull/2856))

## Breaking changes

- Made `Jupyter` a development only dependency. Now `Jupyter` would not be a required dependency for users while installing `PyBaMM`. ([#2846](https://github.com/pybamm-team/PyBaMM/pull/2846))

# [v23.3](https://github.com/pybamm-team/PyBaMM/tree/v23.3) - 2023-03-31

## Features

- Added option to limit the number of integrators stored in CasadiSolver, which is particularly relevant when running simulations back-to-back [#2823](https://github.com/pybamm-team/PyBaMM/pull/2823)
- Added new variables, related to electrode balance, for the `ElectrodeSOH` model ([#2807](https://github.com/pybamm-team/PyBaMM/pull/2807))
- Added method to calculate maximum theoretical energy. ([#2777](https://github.com/pybamm-team/PyBaMM/pull/2777)) and add to summary variables ([#2781](https://github.com/pybamm-team/PyBaMM/pull/2781))
- Renamed "Terminal voltage [V]" to just "Voltage [V]". "Terminal voltage [V]" can still be used and will return the same value as "Voltage [V]". ([#2740](https://github.com/pybamm-team/PyBaMM/pull/2740))
- Added "Negative electrode surface potential difference at separator interface [V]", which is the value of the surface potential difference (`phi_s - phi_e`) at the anode/separator interface, commonly controlled in fast-charging algorithms to avoid plating. Also added "Positive electrode surface potential difference at separator interface [V]". ([#2740](https://github.com/pybamm-team/PyBaMM/pull/2740))
- Added "Bulk open-circuit voltage [V]", which is the open-circuit voltage as calculated from the bulk particle concentrations. The old variable "Measured open circuit voltage [V]", which referred to the open-circuit potential as calculated from the surface particle concentrations, has been renamed to "Surface open-circuit voltage [V]". ([#2740](https://github.com/pybamm-team/PyBaMM/pull/2740)) "Bulk open-circuit voltage [V]" was briefly named "Open-circuit voltage [V]", but this was changed in ([#2845](https://github.com/pybamm-team/PyBaMM/pull/2845))
- Added an example for `plot_voltage_components`, explaining what the different voltage components are. ([#2740](https://github.com/pybamm-team/PyBaMM/pull/2740))

## Bug fixes

- Fix non-deteministic outcome of some tests in the test suite ([#2844](https://github.com/pybamm-team/PyBaMM/pull/2844))
- Fixed excessive RAM consumption when running multiple simulations ([#2823](https://github.com/pybamm-team/PyBaMM/pull/2823))
- Fixed use of `last_state` as `starting_solution` in `Simulation.solve()` ([#2822](https://github.com/pybamm-team/PyBaMM/pull/2822))
- Fixed a bug where variable bounds could not contain `InputParameters` ([#2795](https://github.com/pybamm-team/PyBaMM/pull/2795))
- Improved `model.latexify()` to have a cleaner and more readable output ([#2764](https://github.com/pybamm-team/PyBaMM/pull/2764))
- Fixed electrolyte conservation in the case of concentration-dependent transference number ([#2758](https://github.com/pybamm-team/PyBaMM/pull/2758))
- Fixed `plot_voltage_components` so that the sum of overpotentials is now equal to the voltage ([#2740](https://github.com/pybamm-team/PyBaMM/pull/2740))

## Optimizations

- Migrated to [Lychee](https://github.com/lycheeverse/lychee-action) workflow for checking URLs ([#2734](https://github.com/pybamm-team/PyBaMM/pull/2734))

## Breaking changes

- `ElectrodeSOH.solve` now returns a `{str: float}` dict instead of a `pybamm.Solution` object (to avoid having to do `.data[0]` every time). In any code that uses `sol = ElectrodeSOH.solve()`, `sol[key].data[0]` should be replaced with `sol[key]`. ([#2779](https://github.com/pybamm-team/PyBaMM/pull/2779))
- Removed "... cation signed stoichiometry" and "... electrons in reaction" parameters, they are now hardcoded. ([#2778](https://github.com/pybamm-team/PyBaMM/pull/2778))
- When using `solver.step()`, the first time point in the step is shifted by `pybamm.settings.step_start_offset` (default 1 ns) to avoid having duplicate times in the solution steps from the end of one step and the start of the next. ([#2773](https://github.com/pybamm-team/PyBaMM/pull/2773))
- Renamed "Measured open circuit voltage [V]" to "Surface open-circuit voltage [V]". This variable was calculated from surface particle concentrations, and hence "hid" the overpotential from particle gradients. The new variable "Bulk open-circuit voltage [V]" is calculated from bulk particle concentrations instead. ([#2740](https://github.com/pybamm-team/PyBaMM/pull/2740))
- Renamed all references to "open circuit" to be "open-circuit" instead. ([#2740](https://github.com/pybamm-team/PyBaMM/pull/2740))
- Renamed parameter "1 + dlnf/dlnc" to "Thermodynamic factor". ([#2727](https://github.com/pybamm-team/PyBaMM/pull/2727))
- All PyBaMM models are now dimensional. This has been benchmarked against dimensionless models and found to give around the same solve time. Implementing dimensional models greatly reduces the barrier to entry for adding new models. However, this comes with several breaking changes: (i) the `timescale` and `length_scales` attributes of a model have been removed (they are no longer needed) (ii) several dimensionless variables are no longer defined, but the corresponding dimensional variables can still be accessed by adding the units to the name (iii) some parameters used only for non-dimensionalization, such as "Typical current [A]", have been removed ([#2419](https://github.com/pybamm-team/PyBaMM/pull/2419))

# [v23.2](https://github.com/pybamm-team/PyBaMM/tree/v23.2) - 2023-02-28

## Features

- Added an option for using a banded jacobian and sundials banded solvers for the IDAKLU solve ([#2677](https://github.com/pybamm-team/PyBaMM/pull/2677))
- The "particle size" option can now be a tuple to allow different behaviour in each electrode ([#2672](https://github.com/pybamm-team/PyBaMM/pull/2672)).
- Added temperature control to experiment class. ([#2518](https://github.com/pybamm-team/PyBaMM/pull/2518))

## Bug fixes

- Fixed current_sigmoid_ocp to be valid for both electrodes ([#2719](https://github.com/pybamm-team/PyBaMM/pull/2719)).
- Fixed the length scaling for the first dimension of r-R plots ([#2663](https://github.com/pybamm-team/PyBaMM/pull/2663)).

# [v23.1](https://github.com/pybamm-team/PyBaMM/tree/v23.1) - 2023-01-31

## Features

- Changed linting from `flake8` to `ruff` ([#2630](https://github.com/pybamm-team/PyBaMM/pull/2630)).
- Changed docs theme to pydata theme and start to improve docs in general ([#2618](https://github.com/pybamm-team/PyBaMM/pull/2618)).
- New `contact resistance` option, new parameter `Contact resistance [Ohm]` and new variable `Contact overpotential [V]` ([#2598](https://github.com/pybamm-team/PyBaMM/pull/2598)).
- Steps in `Experiment` can now be tagged and cycle numbers be searched based on those tags ([#2593](https://github.com/pybamm-team/PyBaMM/pull/2593)).

## Bug fixes

- Fixed a bug where the solid phase conductivity was double-corrected for tortuosity when loading parameters from a BPX file ([#2638](https://github.com/pybamm-team/PyBaMM/pull/2638)).
- Changed termination from "success" to "final time" for algebraic solvers to match ODE/DAE solvers ([#2613](https://github.com/pybamm-team/PyBaMM/pull/2613)).

# [v22.12](https://github.com/pybamm-team/PyBaMM/tree/v22.12) - 2022-12-31

## Features

- Added functionality to create `pybamm.ParameterValues` from a [BPX standard](https://github.com/pybamm-team/BPX) JSON file ([#2555](https://github.com/pybamm-team/PyBaMM/pull/2555)).
- Allow the option "surface form" to be "differential" in the `MPM` ([#2533](https://github.com/pybamm-team/PyBaMM/pull/2533))
- Added variables "Loss of lithium due to loss of active material in negative/positive electrode [mol]". These should be included in the calculation of "total lithium in system" to make sure that lithium is truly conserved. ([#2529](https://github.com/pybamm-team/PyBaMM/pull/2529))
- `initial_soc` can now be a string "x V", in which case the simulation is initialized to start from that voltage ([#2508](https://github.com/pybamm-team/PyBaMM/pull/2508))
- The `ElectrodeSOH` solver can now calculate electrode balance based on a target "cell capacity" (requires cell capacity "Q" as input), as well as the default "cyclable cell capacity" (requires cyclable lithium capacity "Q_Li" as input). Use the keyword argument `known_value` to control which is used. ([#2508](https://github.com/pybamm-team/PyBaMM/pull/2508))

## Bug fixes

- Allow models that subclass `BaseBatteryModel` to use custom options classes ([#2571](https://github.com/pybamm-team/PyBaMM/pull/2571))
- Fixed bug with `EntryPoints` in Spyder IDE ([#2584](https://github.com/pybamm-team/PyBaMM/pull/2584))
- Fixed electrolyte conservation when options {"surface form": "algebraic"} are used
- Fixed "constant concentration" electrolyte model so that "porosity times concentration" is conserved when porosity changes ([#2529](https://github.com/pybamm-team/PyBaMM/pull/2529))
- Fix installation on `Google Colab` (`pybtex` and `Colab` issue) ([#2526](https://github.com/pybamm-team/PyBaMM/pull/2526))

## Breaking changes

- Renamed "Negative/Positive electrode SOC" to "Negative/Positive electrode stoichiometry" to avoid confusion with cell SOC ([#2529](https://github.com/pybamm-team/PyBaMM/pull/2529))
- Removed external variables and submodels. InputParameter should now be used in all cases ([#2502](https://github.com/pybamm-team/PyBaMM/pull/2502))
- Trying to use a solver to solve multiple models results in a RuntimeError exception ([#2481](https://github.com/pybamm-team/PyBaMM/pull/2481))
- Inputs for the `ElectrodeSOH` solver are now (i) "Q_Li", the total cyclable capacity of lithium in the electrodes (previously "n_Li", the total number of moles, n_Li = 3600/F \* Q_Li) (ii) "Q_n", the capacity of the negative electrode (previously "C_n"), and "Q_p", the capacity of the positive electrode (previously "C_p") ([#2508](https://github.com/pybamm-team/PyBaMM/pull/2508))

# [v22.11.1](https://github.com/pybamm-team/PyBaMM/tree/v22.11.1) - 2022-12-13

## Bug fixes

- Fixed installation on Google Colab (`pybtex` issues) ([#2547](https://github.com/pybamm-team/PyBaMM/pull/2547/files))

# [v22.11](https://github.com/pybamm-team/PyBaMM/tree/v22.11) - 2022-11-30

## Features

- Updated parameter sets so that interpolants are created explicitly in the parameter set python file. This does not change functionality but allows finer control, e.g. specifying a "cubic" interpolator instead of the default "linear" ([#2510](https://github.com/pybamm-team/PyBaMM/pull/2510))
- Equivalent circuit models ([#2478](https://github.com/pybamm-team/PyBaMM/pull/2478))
- New Idaklu solver options for jacobian type and linear solver, support Sundials v6 ([#2444](https://github.com/pybamm-team/PyBaMM/pull/2444))
- Added `scale` and `reference` attributes to `Variable` objects, which can be use to make the ODE/DAE solver better conditioned ([#2440](https://github.com/pybamm-team/PyBaMM/pull/2440))
- SEI reactions can now be asymmetric ([#2425](https://github.com/pybamm-team/PyBaMM/pull/2425))

## Bug fixes

- Switched from `pkg_resources` to `importlib_metadata` for handling entry points ([#2500](https://github.com/pybamm-team/PyBaMM/pull/2500))
- Fixed some bugs related to processing `FunctionParameter` to `Interpolant` ([#2494](https://github.com/pybamm-team/PyBaMM/pull/2494))

## Optimizations

- `ParameterValues` now avoids trying to process children if a function parameter is an object that doesn't depend on its children ([#2477](https://github.com/pybamm-team/PyBaMM/pull/2477))
- Implemented memoization via `cache` and `cached_property` from functools ([#2465](https://github.com/pybamm-team/PyBaMM/pull/2465))
- Added more rules for simplifying expressions, especially around Concatenations. Also, meshes constructed from multiple domains are now cached ([#2443](https://github.com/pybamm-team/PyBaMM/pull/2443))
- Added more rules for simplifying expressions. Constants in binary operators are now moved to the left by default (e.g. `x*2` returns `2*x`) ([#2424](https://github.com/pybamm-team/PyBaMM/pull/2424))

## Breaking changes

- Interpolants created from parameter data are now "linear" by default (was "cubic") ([#2494](https://github.com/pybamm-team/PyBaMM/pull/2494))
- Renamed entry point for parameter sets to `pybamm_parameter_sets` ([#2475](https://github.com/pybamm-team/PyBaMM/pull/2475))
- Removed code for generating `ModelingToolkit` problems ([#2432](https://github.com/pybamm-team/PyBaMM/pull/2432))
- Removed `FirstOrder` and `Composite` lead-acid models, and some submodels specific to those models ([#2431](https://github.com/pybamm-team/PyBaMM/pull/2431))

# [v22.10.post1](https://github.com/pybamm-team/PyBaMM/tree/v22.10.post1) - 2022-10-31

## Breaking changes

- Removed all julia generation code ([#2453](https://github.com/pybamm-team/PyBaMM/pull/2453)). Julia code will be hosted at [PyBaMM.jl](https://github.com/tinosulzer/PyBaMM.jl) from now on.

# [v22.10](https://github.com/pybamm-team/PyBaMM/tree/v22.10) - 2022-10-31

## Features

- Third-party parameter sets can be added by registering entry points to ~~`pybamm_parameter_set`~~`pybamm_parameter_sets` ([#2396](https://github.com/pybamm-team/PyBaMM/pull/2396), changed in [#2475](https://github.com/pybamm-team/PyBaMM/pull/2475))
- Added three-dimensional interpolation ([#2380](https://github.com/pybamm-team/PyBaMM/pull/2380))

## Bug fixes

- `pybamm.have_julia()` now checks that julia is properly configured ([#2402](https://github.com/pybamm-team/PyBaMM/pull/2402))
- For simulations with events that cause the simulation to stop early, the sensitivities could be evaluated incorrectly to zero ([#2337](https://github.com/pybamm-team/PyBaMM/pull/2337))

## Optimizations

- Reformatted how simulations with experiments are built ([#2395](https://github.com/pybamm-team/PyBaMM/pull/2395))
- Added small perturbation to initial conditions for casadi solver. This seems to help the solver converge better in some cases ([#2356](https://github.com/pybamm-team/PyBaMM/pull/2356))
- Added `ExplicitTimeIntegral` functionality to move variables which do not appear anywhere on the rhs to a new location, and to integrate those variables explicitly when `get` is called by the solution object. ([#2348](https://github.com/pybamm-team/PyBaMM/pull/2348))
- Added more rules for simplifying expressions ([#2211](https://github.com/pybamm-team/PyBaMM/pull/2211))
- Sped up calculations of Electrode SOH variables for summary variables ([#2210](https://github.com/pybamm-team/PyBaMM/pull/2210))

## Breaking change

- Removed `pybamm.SymbolReplacer` as it is no longer needed to set up simulations with experiments, which is the only place where it was being used ([#2395](https://github.com/pybamm-team/PyBaMM/pull/2395))
- Removed `get_infinite_nested_dict`, `BaseModel.check_default_variables_dictionaries`, and `Discretisation.create_jacobian` methods, which were not used by any other functionality in the repository ([#2384](https://github.com/pybamm-team/PyBaMM/pull/2384))
- Dropped support for Python 3.7 after the release of Numpy v1.22.0 ([#2379](https://github.com/pybamm-team/PyBaMM/pull/2379))
- Removed parameter cli tools (add/edit/remove parameters). Parameter sets can now more easily be added via python scripts. ([#2342](https://github.com/pybamm-team/PyBaMM/pull/2342))
- Parameter sets should now be provided as single python files containing all parameters and functions. Parameters provided as "data" (e.g. OCP vs SOC) can still be csv files, but must be either in the same folder as the parameter file or in a subfolder called "data/". See for example [Ai2020](https://github.com/pybamm-team/PyBaMM/tree/develop/pybamm/input/parameters/lithium_ion/Ai2020.py) ([#2342](https://github.com/pybamm-team/PyBaMM/pull/2342))

# [v22.9](https://github.com/pybamm-team/PyBaMM/tree/v22.9) - 2022-09-30

## Features

- Added function `pybamm.get_git_commit_info()`, which returns information about the last git commit, useful for reproducibility ([#2293](https://github.com/pybamm-team/PyBaMM/pull/2293))
- Added SEI model for composite electrodes ([#2290](https://github.com/pybamm-team/PyBaMM/pull/2290))
- For experiments, the simulation now automatically checks and skips steps that cannot be performed (e.g. "Charge at 1C until 4.2V" from 100% SOC) ([#2212](https://github.com/pybamm-team/PyBaMM/pull/2212))

## Bug fixes

- Arrhenius function for `nmc_OKane2022` positive electrode actually gets used now ([#2309](https://github.com/pybamm-team/PyBaMM/pull/2309))
- Added `SEI on cracks` to loop over all interfacial reactions ([#2262](https://github.com/pybamm-team/PyBaMM/pull/2262))
- Fixed `X-averaged SEI on cracks concentration` so it's an average over x only, not y and z ([#2262](https://github.com/pybamm-team/PyBaMM/pull/2262))
- Corrected initial state for SEI on cracks ([#2262](https://github.com/pybamm-team/PyBaMM/pull/2262))

## Optimizations

- Default options for `particle mechanics` now dealt with differently in each electrode ([#2262](https://github.com/pybamm-team/PyBaMM/pull/2262))
- Sped up calculations of Electrode SOH variables for summary variables ([#2210](https://github.com/pybamm-team/PyBaMM/pull/2210))

## Breaking changes

- When creating a `pybamm.Interpolant` the default interpolator is now "linear". Passing data directly to `ParameterValues` using the `[data]` tag will be still used to create a cubic spline interpolant, as before ([#2258](https://github.com/pybamm-team/PyBaMM/pull/2258))
- Events must now be defined in such a way that they are positive at the initial conditions (events will be triggered when they become negative, instead of when they change sign in either direction) ([#2212](https://github.com/pybamm-team/PyBaMM/pull/2212))

# [v22.8](https://github.com/pybamm-team/PyBaMM/tree/v22.8) - 2022-08-31

## Features

- Added `CurrentSigmoidOpenCircuitPotential` model to model voltage hysteresis for charge/discharge ([#2256](https://github.com/pybamm-team/PyBaMM/pull/2256))
- Added "Chen2020_composite" parameter set for a composite graphite/silicon electrode. ([#2256](https://github.com/pybamm-team/PyBaMM/pull/2256))
- Added new cumulative variables `Throughput capacity [A.h]` and `Throughput energy [W.h]` to standard variables and summary variables, to assist with degradation studies. Throughput variables are only calculated if `calculate discharge energy` is set to `true`. `Time [s]` and `Time [h]` also added to summary variables. ([#2249](https://github.com/pybamm-team/PyBaMM/pull/2249))
- Added `lipf6_OKane2022` electrolyte to `OKane2022` parameter set ([#2249](https://github.com/pybamm-team/PyBaMM/pull/2249))
- Reformated submodel structure to allow composite electrodes. Composite positive electrode is now also possible. With current implementation, electrodes can have at most two phases. ([#2248](https://github.com/pybamm-team/PyBaMM/pull/2248))

## Bug fixes

- Added new parameter `Ratio of lithium moles to SEI moles` (short name z_sei) to fix a bug where this number was incorrectly hardcoded to 1. ([#2222](https://github.com/pybamm-team/PyBaMM/pull/2222))
- Changed short name of parameter `Inner SEI reaction proportion` from alpha_SEI to inner_sei_proportion, to avoid confusion with transfer coefficients. ([#2222](https://github.com/pybamm-team/PyBaMM/pull/2222))
- Deleted legacy parameters with short names beta_sei and beta_plating. ([#2222](https://github.com/pybamm-team/PyBaMM/pull/2222))
- Corrected initial SEI thickness for OKane2022 parameter set. ([#2218](https://github.com/pybamm-team/PyBaMM/pull/2218))

## Optimizations

- Simplified scaling for the exchange-current density. The dimensionless parameter `C_r` is kept, but no longer used anywhere ([#2238](https://github.com/pybamm-team/PyBaMM/pull/2238))
- Added limits for variables in some functions to avoid division by zero, sqrt(negative number), etc ([#2213](https://github.com/pybamm-team/PyBaMM/pull/2213))

## Breaking changes

- Parameters specific to a (primary/secondary) phase in a domain are doubly nested. e.g. `param.c_n_max` is now `param.n.prim.c_max` ([#2248](https://github.com/pybamm-team/PyBaMM/pull/2248))

# [v22.7](https://github.com/pybamm-team/PyBaMM/tree/v22.7) - 2022-07-31

## Features

- Moved general code about submodels to `BaseModel` instead of `BaseBatteryModel`, making it easier to build custom models from submodels. ([#2169](https://github.com/pybamm-team/PyBaMM/pull/2169))
- Events can now be plotted as a regular variable (under the name "Event: event_name", e.g. "Event: Minimum voltage [V]") ([#2158](https://github.com/pybamm-team/PyBaMM/pull/2158))
- Added example showing how to print whether a model is compatible with a parameter set ([#2112](https://github.com/pybamm-team/PyBaMM/pull/2112))
- Added SEI growth on cracks ([#2104](https://github.com/pybamm-team/PyBaMM/pull/2104))
- Added Arrhenius temperature dependence of SEI growth ([#2104](https://github.com/pybamm-team/PyBaMM/pull/2104))
- The "Inner SEI reaction proportion" parameter actually gets used now ([#2104](https://github.com/pybamm-team/PyBaMM/pull/2104))
- New OKane2022 parameter set replaces Chen2020_plating ([#2104](https://github.com/pybamm-team/PyBaMM/pull/2104))
- SEI growth, lithium plating and porosity change can now be set to distributed in `SPMe`. There is an additional option called `x-average side reactions` which allows to set this (note that for `SPM` it is always x-averaged). ([#2099](https://github.com/pybamm-team/PyBaMM/pull/2099))

## Optimizations

- Improved eSOH calculations to be more robust ([#2192](https://github.com/pybamm-team/PyBaMM/pull/2192),[#2199](https://github.com/pybamm-team/PyBaMM/pull/2199))
- The (2x2x2=8) particle diffusion submodels have been consolidated into just three submodels (Fickian diffusion, polynomial profile, and x-averaged polynomial profile) with optional x-averaging and size distribution. Polynomial profile and x-averaged polynomial profile are still two separate submodels, since they deal with surface concentration differently.
- Added error for when solution vector gets too large, to help debug solver errors ([#2138](https://github.com/pybamm-team/PyBaMM/pull/2138))

## Bug fixes

- Fixed error reporting for simulation with experiment ([#2213](https://github.com/pybamm-team/PyBaMM/pull/2213))
- Fixed a bug in `Simulation` that caused initial conditions to change when solving an experiment multiple times ([#2204](https://github.com/pybamm-team/PyBaMM/pull/2204))
- Fixed labels and ylims in `plot_voltage_components`([#2183](https://github.com/pybamm-team/PyBaMM/pull/2183))
- Fixed 2D interpolant ([#2180](https://github.com/pybamm-team/PyBaMM/pull/2180))
- Fixes a bug where the SPMe always builds even when `build=False` ([#2169](https://github.com/pybamm-team/PyBaMM/pull/2169))
- Some events have been removed in the case where they are constant, i.e. can never be reached ([#2158](https://github.com/pybamm-team/PyBaMM/pull/2158))
- Raise explicit `NotImplementedError` if trying to call `bool()` on a pybamm Symbol (e.g. in an if statement condition) ([#2141](https://github.com/pybamm-team/PyBaMM/pull/2141))
- Fixed bug causing cut-off voltage to change after setting up a simulation with a model ([#2138](https://github.com/pybamm-team/PyBaMM/pull/2138))
- A single solution cycle can now be used as a starting solution for a simulation ([#2138](https://github.com/pybamm-team/PyBaMM/pull/2138))

## Breaking changes

- Exchange-current density functions (and some other functions) now take an additional argument, the maximum particle concentration for that phase ([#2134](https://github.com/pybamm-team/PyBaMM/pull/2134))
- Loss of lithium to SEI on cracks is now a degradation variable, so setting a particle mechanics submodel is now compulsory (NoMechanics will suffice) ([#2104](https://github.com/pybamm-team/PyBaMM/pull/2104))

# [v22.6](https://github.com/pybamm-team/PyBaMM/tree/v22.6) - 2022-06-30

## Features

- Added open-circuit potential as a separate submodel ([#2094](https://github.com/pybamm-team/PyBaMM/pull/2094))
- Added partially reversible lithium plating model and new `OKane2022` parameter set to go with it ([#2043](https://github.com/pybamm-team/PyBaMM/pull/2043))
- Added `__eq__` and `__hash__` methods for `Symbol` objects, using `.id` ([#1978](https://github.com/pybamm-team/PyBaMM/pull/1978))

## Optimizations

- Stoichiometry inputs to OCP functions are now bounded between 1e-10 and 1-1e-10, with singularities at 0 and 1 so that OCP goes to +- infinity ([#2095](https://github.com/pybamm-team/PyBaMM/pull/2095))

## Breaking changes

- Changed some dictionary keys to `Symbol` instead of `Symbol.id` (internal change only, should not affect external facing functions) ([#1978](https://github.com/pybamm-team/PyBaMM/pull/1978))

# [v22.5](https://github.com/pybamm-team/PyBaMM/tree/v22.5) - 2022-05-31

## Features

- Added a casadi version of the IDKLU solver, which is used for `model.convert_to_format = "casadi"` ([#2002](https://github.com/pybamm-team/PyBaMM/pull/2002))
- Added functionality to generate Julia expressions from a model. See [PyBaMM.jl](https://github.com/tinosulzer/PyBaMM.jl) for how to use these ([#1942](https://github.com/pybamm-team/PyBaMM/pull/1942)))
- Added basic callbacks to the Simulation class, and a LoggingCallback ([#1880](https://github.com/pybamm-team/PyBaMM/pull/1880)))

## Bug fixes

- Corrected legend order in "plot_voltage_components.py", so each entry refers to the correct overpotential. ([#2061](https://github.com/pybamm-team/PyBaMM/pull/2061))

## Breaking changes

- Changed domain-specific parameter names to a nested attribute. `param.n.l_n` is now `param.n.l` ([#2063](https://github.com/pybamm-team/PyBaMM/pull/2063))

# [v22.4](https://github.com/pybamm-team/PyBaMM/tree/v22.4) - 2022-04-30

## Features

- Added a casadi version of the IDKLU solver, which is used for `model.convert_to_format = "casadi"` ([#2002](https://github.com/pybamm-team/PyBaMM/pull/2002))

## Bug fixes

- Remove old deprecation errors, including those in `parameter_values.py` that caused the simulation if, for example, the reaction rate is re-introduced manually ([#2022](https://github.com/pybamm-team/PyBaMM/pull/2022))

# [v22.3](https://github.com/pybamm-team/PyBaMM/tree/v22.3) - 2022-03-31

## Features

- Added "Discharge energy [W.h]", which is the integral of the power in Watts, as an optional output. Set the option "calculate discharge energy" to "true" to get this output ("false" by default, since it can slow down some of the simple models) ([#1969](https://github.com/pybamm-team/PyBaMM/pull/1969)))
- Added an option "calculate heat source for isothermal models" to choose whether or not the heat generation terms are computed when running models with the option `thermal="isothermal"` ([#1958](https://github.com/pybamm-team/PyBaMM/pull/1958))

## Optimizations

- Simplified `model.new_copy()` ([#1977](https://github.com/pybamm-team/PyBaMM/pull/1977))

## Bug fixes

- Fix bug where sensitivity calculation failed if len of `calculate_sensitivities` was less than `inputs` ([#1897](https://github.com/pybamm-team/PyBaMM/pull/1897))
- Fixed a bug in the eSOH variable calculation when OCV is given as data ([#1975](https://github.com/pybamm-team/PyBaMM/pull/1975))
- Fixed a bug where isothermal models did not compute any heat source terms ([#1958](https://github.com/pybamm-team/PyBaMM/pull/1958))

## Breaking changes

- Removed `model.new_empty_copy()` (use `model.new_copy()` instead) ([#1977](https://github.com/pybamm-team/PyBaMM/pull/1977))
- Dropped support for Windows 32-bit architecture ([#1964](https://github.com/pybamm-team/PyBaMM/pull/1964))

# [v22.2](https://github.com/pybamm-team/PyBaMM/tree/v22.2) - 2022-02-28

## Features

- Isothermal models now calculate heat source terms (but the temperature remains constant). The models now also account for current collector heating when `dimensionality=0` ([#1929](https://github.com/pybamm-team/PyBaMM/pull/1929))
- Added new models for power control and resistance control ([#1917](https://github.com/pybamm-team/PyBaMM/pull/1917))
- Initial concentrations can now be provided as a function of `r` as well as `x` ([#1866](https://github.com/pybamm-team/PyBaMM/pull/1866))

## Bug fixes

- Fixed a bug where thermal submodels could not be used with half-cells ([#1929](https://github.com/pybamm-team/PyBaMM/pull/1929))
- Parameters can now be imported from a directory having "pybamm" in its name ([#1919](https://github.com/pybamm-team/PyBaMM/pull/1919))
- `scikit.odes` and `SUNDIALS` can now be installed using `pybamm_install_odes` ([#1916](https://github.com/pybamm-team/PyBaMM/pull/1916))

## Breaking changes

- The `domain` setter and `auxiliary_domains` getter have been deprecated, `domains` setter/getter should be used instead. The `domain` getter is still active. We now recommend creating symbols with `domains={...}` instead of `domain=..., auxiliary_domains={...}`, but the latter is not yet deprecated ([#1866](https://github.com/pybamm-team/PyBaMM/pull/1866))

# [v22.1](https://github.com/pybamm-team/PyBaMM/tree/v22.1) - 2022-01-31

## Features

- Half-cell models can now be run with "surface form" ([#1913](https://github.com/pybamm-team/PyBaMM/pull/1913))
- Added option for different kinetics on anode and cathode ([#1913](https://github.com/pybamm-team/PyBaMM/pull/1913))
- Allow `pybamm.Solution.save_data()` to return a string if filename is None, and added json to_format option ([#1909](https://github.com/pybamm-team/PyBaMM/pull/1909))
- Added an option to force install compatible versions of jax and jaxlib if already installed using CLI ([#1881](https://github.com/pybamm-team/PyBaMM/pull/1881))

## Optimizations

- The `Symbol` nodes no longer subclasses `anytree.NodeMixIn`. This removes some checks that were not really needed ([#1912](https://github.com/pybamm-team/PyBaMM/pull/1912))

## Bug fixes

- Parameters can now be imported from any given path in `Windows` ([#1900](https://github.com/pybamm-team/PyBaMM/pull/1900))
- Fixed initial conditions for the EC SEI model ([#1895](https://github.com/pybamm-team/PyBaMM/pull/1895))
- Fixed issue in extraction of sensitivites ([#1894](https://github.com/pybamm-team/PyBaMM/pull/1894))

# [v21.12](https://github.com/pybamm-team/PyBaMM/tree/v21.11) - 2021-12-29

## Features

- Added new kinetics models for asymmetric Butler-Volmer, linear kinetics, and Marcus-Hush-Chidsey ([#1858](https://github.com/pybamm-team/PyBaMM/pull/1858))
- Experiments can be set to terminate when a voltage is reached (across all steps) ([#1832](https://github.com/pybamm-team/PyBaMM/pull/1832))
- Added cylindrical geometry and finite volume method ([#1824](https://github.com/pybamm-team/PyBaMM/pull/1824))

## Bug fixes

- `PyBaMM` is now importable in `Linux` systems where `jax` is already installed ([#1874](https://github.com/pybamm-team/PyBaMM/pull/1874))
- Simulations with drive cycles now support `initial_soc` ([#1842](https://github.com/pybamm-team/PyBaMM/pull/1842))
- Fixed bug in expression tree simplification ([#1831](https://github.com/pybamm-team/PyBaMM/pull/1831))
- Solid tortuosity is now correctly calculated with Bruggeman coefficient of the respective electrode ([#1773](https://github.com/pybamm-team/PyBaMM/pull/1773))

# [v21.11](https://github.com/pybamm-team/PyBaMM/tree/v21.11) - 2021-11-30

## Features

- The name of a parameter set can be passed to `ParameterValues` as a string, e.g. `ParameterValues("Chen2020")` ([#1822](https://github.com/pybamm-team/PyBaMM/pull/1822))
- Added submodels for interface utilisation ([#1821](https://github.com/pybamm-team/PyBaMM/pull/1821))
- Reformatted SEI growth models into a single submodel with conditionals ([#1808](https://github.com/pybamm-team/PyBaMM/pull/1808))
- Stress-induced diffusion is now a separate model option instead of being automatically included when using the particle mechanics submodels ([#1797](https://github.com/pybamm-team/PyBaMM/pull/1797))
- `Experiment`s with drive cycles can be solved ([#1793](https://github.com/pybamm-team/PyBaMM/pull/1793))
- Added surface area to volume ratio as a factor to the SEI equations ([#1790](https://github.com/pybamm-team/PyBaMM/pull/1790))
- Half-cell SPM and SPMe have been implemented ([#1731](https://github.com/pybamm-team/PyBaMM/pull/1731))

## Bug fixes

- Fixed `sympy` operators for `Arctan` and `Exponential` ([#1786](https://github.com/pybamm-team/PyBaMM/pull/1786))
- Fixed finite volume discretization in spherical polar coordinates ([#1782](https://github.com/pybamm-team/PyBaMM/pull/1782))
- Fixed bug when using `Experiment` with a pouch cell model ([#1707](https://github.com/pybamm-team/PyBaMM/pull/1707))
- Fixed bug when using `Experiment` with a plating model ([#1707](https://github.com/pybamm-team/PyBaMM/pull/1707))
- Fixed hack for potentials in the SPMe model ([#1707](https://github.com/pybamm-team/PyBaMM/pull/1707))

## Breaking changes

- The `chemistry` keyword argument in `ParameterValues` has been deprecated. Use `ParameterValues(chem)` instead of `ParameterValues(chemistry=chem)` ([#1822](https://github.com/pybamm-team/PyBaMM/pull/1822))
- Raise error when trying to convert an `Interpolant` with the "pchip" interpolator to CasADI ([#1791](https://github.com/pybamm-team/PyBaMM/pull/1791))
- Raise error if `Concatenation` is used directly with `Variable` objects (`concatenation` should be used instead) ([#1789](https://github.com/pybamm-team/PyBaMM/pull/1789))
- Made jax, jaxlib and the PyBaMM JaxSolver optional ([#1767](https://github.com/pybamm-team/PyBaMM/pull/1767), [#1803](https://github.com/pybamm-team/PyBaMM/pull/1803))

# [v21.10](https://github.com/pybamm-team/PyBaMM/tree/v21.10) - 2021-10-31

## Features

- Summary variables can now be user-determined ([#1760](https://github.com/pybamm-team/PyBaMM/pull/1760))
- Added `all_first_states` to the `Solution` object for a simulation with experiment ([#1759](https://github.com/pybamm-team/PyBaMM/pull/1759))
- Added a new method (`create_gif`) in `QuickPlot`, `Simulation` and `BatchStudy` to create a GIF of a simulation ([#1754](https://github.com/pybamm-team/PyBaMM/pull/1754))
- Added more examples for the `BatchStudy` class ([#1747](https://github.com/pybamm-team/PyBaMM/pull/1747))
- SEI models can now be included in the half-cell model ([#1705](https://github.com/pybamm-team/PyBaMM/pull/1705))

## Bug fixes

- Half-cell model and lead-acid models can now be simulated with `Experiment`s ([#1759](https://github.com/pybamm-team/PyBaMM/pull/1759))
- Removed in-place modification of the solution objects by `QuickPlot` ([#1747](https://github.com/pybamm-team/PyBaMM/pull/1747))
- Fixed vector-vector multiplication bug that was causing errors in the SPM with constant voltage or power ([#1735](https://github.com/pybamm-team/PyBaMM/pull/1735))

# [v21.9](https://github.com/pybamm-team/PyBaMM/tree/v21.9) - 2021-09-30

## Features

- Added thermal parameters (thermal conductivity, specific heat, etc.) to the `Ecker2015` parameter set from Zhao et al. (2018) and Hales et al. (2019) ([#1683](https://github.com/pybamm-team/PyBaMM/pull/1683))
- Added `plot_summary_variables` to plot and compare summary variables ([#1678](https://github.com/pybamm-team/PyBaMM/pull/1678))
- The DFN model can now be used directly (instead of `BasicDFNHalfCell`) to simulate a half-cell ([#1600](https://github.com/pybamm-team/PyBaMM/pull/1600))

## Breaking changes

- Dropped support for Python 3.6 ([#1696](https://github.com/pybamm-team/PyBaMM/pull/1696))
- The substring 'negative electrode' has been removed from variables related to SEI and lithium plating (e.g. 'Total negative electrode SEI thickness [m]' replaced by 'Total SEI thickness [m]') ([#1654](https://github.com/pybamm-team/PyBaMM/pull/1654))

# [v21.08](https://github.com/pybamm-team/PyBaMM/tree/v21.08) - 2021-08-26

This release introduces:

- the switch to calendar versioning: from now on we will use year.month version number
- sensitivity analysis of solutions with respect to input parameters
- several new models, including many-particle and state-of-health models
- improvement on how CasADI solver's handle events, including a new "fast with events" mode
- several other new features, optimizations, and bug fixes, summarized below

## Features

- Added submodels and functionality for particle-size distributions in the DFN model, including an
  example notebook ([#1602](https://github.com/pybamm-team/PyBaMM/pull/1602))
- Added UDDS and WLTC drive cycles ([#1601](https://github.com/pybamm-team/PyBaMM/pull/1601))
- Added LG M50 (NMC811 and graphite + SiOx) parameter set from O'Regan 2022 ([#1594](https://github.com/pybamm-team/PyBaMM/pull/1594))
- `pybamm.base_solver.solve` function can take a list of input parameters to calculate the sensitivities of the solution with respect to. Alternatively, it can be set to `True` to calculate the sensitivities for all input parameters ([#1552](https://github.com/pybamm-team/PyBaMM/pull/1552))
- Added capability for `quaternary` domains (in addition to `primary`, `secondary` and `tertiary`), increasing the maximum number of domains that a `Symbol` can have to 4. ([#1580](https://github.com/pybamm-team/PyBaMM/pull/1580))
- Tabs can now be placed at the bottom of the cell in 1+1D thermal models ([#1581](https://github.com/pybamm-team/PyBaMM/pull/1581))
- Added temperature dependence on electrode electronic conductivity ([#1570](https://github.com/pybamm-team/PyBaMM/pull/1570))
- `pybamm.base_solver.solve` function can take a list of input parameters to calculate the sensitivities of the solution with respect to. Alternatively, it can be set to `True` to calculate the sensitivities for all input parameters ([#1552](https://github.com/pybamm-team/PyBaMM/pull/1552))
- Added a new lithium-ion model `MPM` or Many-Particle Model, with a distribution of particle sizes in each electrode. ([#1529](https://github.com/pybamm-team/PyBaMM/pull/1529))
- Added 2 new submodels for lithium transport in a size distribution of electrode particles: Fickian diffusion (`FickianSingleSizeDistribution`) and uniform concentration profile (`FastSingleSizeDistribution`). ([#1529](https://github.com/pybamm-team/PyBaMM/pull/1529))
- Added a "particle size" domain to the default lithium-ion geometry, including plotting capabilities (`QuickPlot`) and processing of variables (`ProcessedVariable`). ([#1529](https://github.com/pybamm-team/PyBaMM/pull/1529))
- Added fitted expressions for OCPs for the Chen2020 parameter set ([#1526](https://github.com/pybamm-team/PyBaMM/pull/1497))
- Added `initial_soc` argument to `Simualtion.solve` for specifying the initial SOC when solving a model ([#1512](https://github.com/pybamm-team/PyBaMM/pull/1512))
- Added `print_name` to some symbols ([#1495](https://github.com/pybamm-team/PyBaMM/pull/1495), [#1497](https://github.com/pybamm-team/PyBaMM/pull/1497))
- Added Base Parameters class and SymPy in dependencies ([#1495](https://github.com/pybamm-team/PyBaMM/pull/1495))
- Added a new "reaction-driven" model for LAM from Reniers et al (2019) ([#1490](https://github.com/pybamm-team/PyBaMM/pull/1490))
- Some features ("loss of active material" and "particle mechanics") can now be specified separately for the negative electrode and positive electrode by passing a 2-tuple ([#1490](https://github.com/pybamm-team/PyBaMM/pull/1490))
- `plot` and `plot2D` now take and return a matplotlib Axis to allow for easier customization ([#1472](https://github.com/pybamm-team/PyBaMM/pull/1472))
- `ParameterValues.evaluate` can now return arrays to allow function parameters to be easily evaluated ([#1472](https://github.com/pybamm-team/PyBaMM/pull/1472))
- Added option to save only specific cycle numbers when simulating an `Experiment` ([#1459](https://github.com/pybamm-team/PyBaMM/pull/1459))
- Added capacity-based termination conditions when simulating an `Experiment` ([#1459](https://github.com/pybamm-team/PyBaMM/pull/1459))
- Added "summary variables" to track degradation over several cycles ([#1459](https://github.com/pybamm-team/PyBaMM/pull/1459))
- Added `ElectrodeSOH` model for calculating capacities and stoichiometric limits ([#1459](https://github.com/pybamm-team/PyBaMM/pull/1459))
- Added Batch Study class ([#1455](https://github.com/pybamm-team/PyBaMM/pull/1455))
- Added `ConcatenationVariable`, which is automatically created when variables are concatenated ([#1453](https://github.com/pybamm-team/PyBaMM/pull/1453))
- Added "fast with events" mode for the CasADi solver, which solves a model and finds events more efficiently than "safe" mode. As of PR #1450 this feature is still being tested and "safe" mode remains the default ([#1450](https://github.com/pybamm-team/PyBaMM/pull/1450))

## Optimizations

- Models that mostly use x-averaged quantities (SPM and SPMe) now use x-averaged degradation models ([#1490](https://github.com/pybamm-team/PyBaMM/pull/1490))
- Improved how the CasADi solver's "safe" mode finds events ([#1450](https://github.com/pybamm-team/PyBaMM/pull/1450))
- Perform more automatic simplifications of the expression tree ([#1449](https://github.com/pybamm-team/PyBaMM/pull/1449))
- Reduce time taken to hash a sparse `Matrix` object ([#1449](https://github.com/pybamm-team/PyBaMM/pull/1449))

## Bug fixes

- Fixed bug with `load_function` ([#1675](https://github.com/pybamm-team/PyBaMM/pull/1675))
- Updated documentation to include some previously missing functions, such as `erf` and `tanh` ([#1628](https://github.com/pybamm-team/PyBaMM/pull/1628))
- Fixed reading citation file without closing ([#1620](https://github.com/pybamm-team/PyBaMM/pull/1620))
- Porosity variation for SEI and plating models is calculated from the film thickness rather than from a separate ODE ([#1617](https://github.com/pybamm-team/PyBaMM/pull/1617))
- Fixed a bug where the order of the indexing for the entries of variables discretised using FEM was incorrect ([#1556](https://github.com/pybamm-team/PyBaMM/pull/1556))
- Fix broken module import for spyder when running a script twice ([#1555](https://github.com/pybamm-team/PyBaMM/pull/1555))
- Fixed ElectrodeSOH model for multi-dimensional simulations ([#1548](https://github.com/pybamm-team/PyBaMM/pull/1548))
- Removed the overly-restrictive check "each variable in the algebraic eqn keys must appear in the eqn" ([#1510](https://github.com/pybamm-team/PyBaMM/pull/1510))
- Made parameters importable through pybamm ([#1475](https://github.com/pybamm-team/PyBaMM/pull/1475))

## Breaking changes

- Refactored the `particle` submodel module, with the models having no size distribution now found in `particle.no_distribution`, and those with a size distribution in `particle.size_distribution`. Renamed submodels to indicate the transport model (Fickian diffusion, polynomial profile) and if they are "x-averaged". E.g., `FickianManyParticles` and `FickianSingleParticle` are now `no_distribution.FickianDiffusion` and `no_distribution.XAveragedFickianDiffusion` ([#1602](https://github.com/pybamm-team/PyBaMM/pull/1602))
- Changed sensitivity API. Removed `ProcessedSymbolicVariable`, all sensitivity now handled within the solvers and `ProcessedVariable` ([#1552](https://github.com/pybamm-team/PyBaMM/pull/1552),[#2276](https://github.com/pybamm-team/PyBaMM/pull/2276))
- The `Yang2017` parameter set has been removed as the complete parameter set is not publicly available in the literature ([#1577](https://github.com/pybamm-team/PyBaMM/pull/1577))
- Changed how options are specified for the "loss of active material" and "particle cracking" submodels. "loss of active material" can now be one of "none", "stress-driven", or "reaction-driven", or a 2-tuple for different options in negative and positive electrode. Similarly "particle cracking" (now called "particle mechanics") can now be "none", "swelling only", "swelling and cracking", or a 2-tuple ([#1490](https://github.com/pybamm-team/PyBaMM/pull/1490))
- Changed the variable in the full diffusion model from "Electrolyte concentration" to "Porosity times concentration" ([#1476](https://github.com/pybamm-team/PyBaMM/pull/1476))
- Renamed `lithium-ion` folder to `lithium_ion` and `lead-acid` folder to `lead_acid` in parameters ([#1464](https://github.com/pybamm-team/PyBaMM/pull/1464))

# [v0.4.0](https://github.com/pybamm-team/PyBaMM/tree/v0.4.0) - 2021-03-28

This release introduces:

- several new models, including reversible and irreversible plating submodels, submodels for loss of active material, Yang et al.'s (2017) coupled SEI/plating/pore clogging model, and the Newman-Tobias model
- internal optimizations for solving models, particularly for simulating experiments, with more accurate event detection and more efficient numerical methods and post-processing
- parallel solutions of a model with different inputs
- a cleaner installation process for Mac when installing from PyPI, no longer requiring a Homebrew installation of Sundials
- improved plotting functionality, including adding a new 'voltage component' plot
- several other new features, optimizations, and bug fixes, summarized below

## Features

- Added `NewmanTobias` li-ion battery model ([#1423](https://github.com/pybamm-team/PyBaMM/pull/1423))
- Added `plot_voltage_components` to easily plot the component overpotentials that make up the voltage ([#1419](https://github.com/pybamm-team/PyBaMM/pull/1419))
- Made `QuickPlot` more customizable and added an example ([#1419](https://github.com/pybamm-team/PyBaMM/pull/1419))
- `Solution` objects can now be created by stepping _different_ models ([#1408](https://github.com/pybamm-team/PyBaMM/pull/1408))
- Added Yang et al 2017 model that couples irreversible lithium plating, SEI growth and change in porosity which produces a transition from linear to nonlinear degradation pattern of lithium-ion battery over extended cycles([#1398](https://github.com/pybamm-team/PyBaMM/pull/1398))
- Added support for Python 3.9 and dropped support for Python 3.6. Python 3.6 may still work but is now untested ([#1370](https://github.com/pybamm-team/PyBaMM/pull/1370))
- Added the electrolyte overpotential and Ohmic losses for full conductivity, including surface form ([#1350](https://github.com/pybamm-team/PyBaMM/pull/1350))
- Added functionality to `Citations` to print formatted citations ([#1340](https://github.com/pybamm-team/PyBaMM/pull/1340))
- Updated the way events are handled in `CasadiSolver` for more accurate event location ([#1328](https://github.com/pybamm-team/PyBaMM/pull/1328))
- Added error message if initial conditions are outside the bounds of a variable ([#1326](https://github.com/pybamm-team/PyBaMM/pull/1326))
- Added temperature dependence to density, heat capacity and thermal conductivity ([#1323](https://github.com/pybamm-team/PyBaMM/pull/1323))
- Added temperature dependence to the transference number (`t_plus`) ([#1317](https://github.com/pybamm-team/PyBaMM/pull/1317))
- Added new functionality for `Interpolant` ([#1312](https://github.com/pybamm-team/PyBaMM/pull/1312))
- Added option to express experiments (and extract solutions) in terms of cycles of operating condition ([#1309](https://github.com/pybamm-team/PyBaMM/pull/1309))
- The event time and state are now returned as part of `Solution.t` and `Solution.y` so that the event is accurately captured in the returned solution ([#1300](https://github.com/pybamm-team/PyBaMM/pull/1300))
- Added reversible and irreversible lithium plating models ([#1287](https://github.com/pybamm-team/PyBaMM/pull/1287))
- Reformatted the `BasicDFNHalfCell` to be consistent with the other models ([#1282](https://github.com/pybamm-team/PyBaMM/pull/1282))
- Added option to make the total interfacial current density a state ([#1280](https://github.com/pybamm-team/PyBaMM/pull/1280))
- Added functionality to initialize a model using the solution from another model ([#1278](https://github.com/pybamm-team/PyBaMM/pull/1278))
- Added submodels for active material ([#1262](https://github.com/pybamm-team/PyBaMM/pull/1262))
- Updated solvers' method `solve()` so it can take a list of inputs dictionaries as the `inputs` keyword argument. In this case the model is solved for each input set in the list, and a list of solutions mapping the set of inputs to the solutions is returned. Note that `solve()` can still take a single dictionary as the `inputs` keyword argument. In this case the behaviour is unchanged compared to previous versions.([#1261](https://github.com/pybamm-team/PyBaMM/pull/1261))
- Added composite surface form electrolyte models: `CompositeDifferential` and `CompositeAlgebraic` ([#1207](https://github.com/pybamm-team/PyBaMM/issues/1207))

## Optimizations

- Improved the way an `Experiment` is simulated to reduce solve time (at the cost of slightly higher set-up time) ([#1408](https://github.com/pybamm-team/PyBaMM/pull/1408))
- Add script and workflow to automatically update parameter_sets.py docstrings ([#1371](https://github.com/pybamm-team/PyBaMM/pull/1371))
- Add URLs checker in workflows ([#1347](https://github.com/pybamm-team/PyBaMM/pull/1347))
- The `Solution` class now only creates the concatenated `y` when the user asks for it. This is an optimization step as the concatenation can be slow, especially with larger experiments ([#1331](https://github.com/pybamm-team/PyBaMM/pull/1331))
- If solver method `solve()` is passed a list of inputs as the `inputs` keyword argument, the resolution of the model for each input set is spread across several Python processes, usually running in parallel on different processors. The default number of processes is the number of processors available. `solve()` takes a new keyword argument `nproc` which can be used to set this number a manually.
- Variables are now post-processed using CasADi ([#1316](https://github.com/pybamm-team/PyBaMM/pull/1316))
- Operations such as `1*x` and `0+x` now directly return `x` ([#1252](https://github.com/pybamm-team/PyBaMM/pull/1252))

## Bug fixes

- Fixed a bug on the boundary conditions of `FickianSingleParticle` and `FickianManyParticles` to ensure mass is conserved ([#1421](https://github.com/pybamm-team/PyBaMM/pull/1421))
- Fixed a bug where the `PolynomialSingleParticle` submodel gave incorrect results with "dimensionality" equal to 2 ([#1411](https://github.com/pybamm-team/PyBaMM/pull/1411))
- Fixed a bug where volume averaging in 0D gave the wrong result ([#1411](https://github.com/pybamm-team/PyBaMM/pull/1411))
- Fixed a sign error in the positive electrode ohmic losses ([#1407](https://github.com/pybamm-team/PyBaMM/pull/1407))
- Fixed the formulation of the EC reaction SEI model ([#1397](https://github.com/pybamm-team/PyBaMM/pull/1397))
- Simulations now stop when an experiment becomes infeasible ([#1395](https://github.com/pybamm-team/PyBaMM/pull/1395))
- Added a check for domains in `Concatenation` ([#1368](https://github.com/pybamm-team/PyBaMM/pull/1368))
- Differentiation now works even when the differentiation variable is a constant ([#1294](https://github.com/pybamm-team/PyBaMM/pull/1294))
- Fixed a bug where the event time and state were no longer returned as part of the solution ([#1344](https://github.com/pybamm-team/PyBaMM/pull/1344))
- Fixed a bug in `CasadiSolver` safe mode which crashed when there were extrapolation events but no termination events ([#1321](https://github.com/pybamm-team/PyBaMM/pull/1321))
- When an `Interpolant` is extrapolated an error is raised for `CasadiSolver` (and a warning is raised for the other solvers) ([#1315](https://github.com/pybamm-team/PyBaMM/pull/1315))
- Fixed `Simulation` and `model.new_copy` to fix a bug where changes to the model were overwritten ([#1278](https://github.com/pybamm-team/PyBaMM/pull/1278))

## Breaking changes

- Removed `Simplification` class and `.simplify()` function ([#1369](https://github.com/pybamm-team/PyBaMM/pull/1369))
- All example notebooks in PyBaMM's GitHub repository must now include the command `pybamm.print_citations()`, otherwise the tests will fail. This is to encourage people to use this command to cite the relevant papers ([#1340](https://github.com/pybamm-team/PyBaMM/pull/1340))
- Notation has been homogenised to use positive and negative electrode (instead of cathode and anode). This applies to the parameter folders (now called `'positive_electrodes'` and `'negative_electrodes'`) and the options of `active_material` and `particle_cracking` submodels (now called `'positive'` and `'negative'`) ([#1337](https://github.com/pybamm-team/PyBaMM/pull/1337))
- `Interpolant` now takes `x` and `y` instead of a single `data` entry ([#1312](https://github.com/pybamm-team/PyBaMM/pull/1312))
- Boolean model options ('sei porosity change', 'convection') must now be given in string format ('true' or 'false' instead of True or False) ([#1280](https://github.com/pybamm-team/PyBaMM/pull/1280))
- Operations such as `1*x` and `0+x` now directly return `x`. This can be bypassed by explicitly creating the binary operators, e.g. `pybamm.Multiplication(1, x)` ([#1252](https://github.com/pybamm-team/PyBaMM/pull/1252))
- `'Cell capacity [A.h]'` has been renamed to `'Nominal cell capacity [A.h]'`. `'Cell capacity [A.h]'` will be deprecated in the next release. ([#1352](https://github.com/pybamm-team/PyBaMM/pull/1352))

# [v0.3.0](https://github.com/pybamm-team/PyBaMM/tree/v0.3.0) - 2020-12-01

This release introduces a new aging model for particle mechanics, a new reduced-order model (TSPMe), and a parameter set for A123 LFP cells. Additionally, there have been several backend optimizations to speed up model creation and solving, and other minor features and bug fixes.

## Features

- Added a submodel for particle mechanics ([#1232](https://github.com/pybamm-team/PyBaMM/pull/1232))
- Added a notebook on how to speed up the solver and handle instabilities ([#1223](https://github.com/pybamm-team/PyBaMM/pull/1223))
- Improve string printing of `BinaryOperator`, `Function`, and `Concatenation` objects ([#1223](https://github.com/pybamm-team/PyBaMM/pull/1223))
- Added `Solution.integration_time`, which is the time taken just by the integration subroutine, without extra setups ([#1223](https://github.com/pybamm-team/PyBaMM/pull/1223))
- Added parameter set for an A123 LFP cell ([#1209](https://github.com/pybamm-team/PyBaMM/pull/1209))
- Added variables related to equivalent circuit models ([#1204](https://github.com/pybamm-team/PyBaMM/pull/1204))
- Added the `Integrated` electrolyte conductivity submodel ([#1188](https://github.com/pybamm-team/PyBaMM/pull/1188))
- Added an example script to check conservation of lithium ([#1186](https://github.com/pybamm-team/PyBaMM/pull/1186))
- Added `erf` and `erfc` functions ([#1184](https://github.com/pybamm-team/PyBaMM/pull/1184))

## Optimizations

- Add (optional) smooth approximations for the `Minimum`, `Maximum`, `Heaviside`, and `AbsoluteValue` operators ([#1223](https://github.com/pybamm-team/PyBaMM/pull/1223))
- Avoid unnecessary repeated computations in the solvers ([#1222](https://github.com/pybamm-team/PyBaMM/pull/1222))
- Rewrite `Symbol.is_constant` to be more efficient ([#1222](https://github.com/pybamm-team/PyBaMM/pull/1222))
- Cache shape and size calculations ([#1222](https://github.com/pybamm-team/PyBaMM/pull/1222))
- Only instantiate the geometric, electrical and thermal parameter classes once ([#1222](https://github.com/pybamm-team/PyBaMM/pull/1222))

## Bug fixes

- Quickplot now works when timescale or lengthscale is a function of an input parameter ([#1234](https://github.com/pybamm-team/PyBaMM/pull/1234))
- Fix bug that was slowing down creation of the EC reaction SEI submodel ([#1227](https://github.com/pybamm-team/PyBaMM/pull/1227))
- Add missing separator thermal parameters for the Ecker parameter set ([#1226](https://github.com/pybamm-team/PyBaMM/pull/1226))
- Make sure simulation solves when evaluated timescale is a function of an input parameter ([#1218](https://github.com/pybamm-team/PyBaMM/pull/1218))
- Raise error if saving to MATLAB with variable names that MATLAB can't read, and give option of providing alternative variable names ([#1206](https://github.com/pybamm-team/PyBaMM/pull/1206))
- Raise error if the boundary condition at the origin in a spherical domain is other than no-flux ([#1175](https://github.com/pybamm-team/PyBaMM/pull/1175))
- Fix boundary conditions at r = 0 for Creating Models notebooks ([#1173](https://github.com/pybamm-team/PyBaMM/pull/1173))

## Breaking changes

- The parameters "Positive/Negative particle distribution in x" and "Positive/Negative surface area to volume ratio distribution in x" have been deprecated. Instead, users can provide "Positive/Negative particle radius [m]" and "Positive/Negative surface area to volume ratio [m-1]" directly as functions of through-cell position (x [m]) ([#1237](https://github.com/pybamm-team/PyBaMM/pull/1237))

# [v0.2.4](https://github.com/pybamm-team/PyBaMM/tree/v0.2.4) - 2020-09-07

This release adds new operators for more complex models, some basic sensitivity analysis, and a spectral volumes spatial method, as well as some small bug fixes.

## Features

- Added variables which track the total amount of lithium in the system ([#1136](https://github.com/pybamm-team/PyBaMM/pull/1136))
- Added `Upwind` and `Downwind` operators for convection ([#1134](https://github.com/pybamm-team/PyBaMM/pull/1134))
- Added Getting Started notebook on solver options and changing the mesh. Also added a notebook detailing the different thermal options, and a notebook explaining the steps that occur behind the scenes in the `Simulation` class ([#1131](https://github.com/pybamm-team/PyBaMM/pull/1131))
- Added particle submodel that use a polynomial approximation to the concentration within the electrode particles ([#1130](https://github.com/pybamm-team/PyBaMM/pull/1130))
- Added `Modulo`, `Floor` and `Ceiling` operators ([#1121](https://github.com/pybamm-team/PyBaMM/pull/1121))
- Added DFN model for a half cell ([#1121](https://github.com/pybamm-team/PyBaMM/pull/1121))
- Automatically compute surface area to volume ratio based on particle shape for li-ion models ([#1120](https://github.com/pybamm-team/PyBaMM/pull/1120))
- Added "R-averaged particle concentration" variables ([#1118](https://github.com/pybamm-team/PyBaMM/pull/1118))
- Added support for sensitivity calculations to the casadi solver ([#1109](https://github.com/pybamm-team/PyBaMM/pull/1109))
- Added support for index 1 semi-explicit dae equations and sensitivity calculations to JAX BDF solver ([#1107](https://github.com/pybamm-team/PyBaMM/pull/1107))
- Allowed keyword arguments to be passed to `Simulation.plot()` ([#1099](https://github.com/pybamm-team/PyBaMM/pull/1099))
- Added the Spectral Volumes spatial method and the submesh that it works with ([#900](https://github.com/pybamm-team/PyBaMM/pull/900))

## Bug fixes

- Fixed bug where some parameters were not being set by the `EcReactionLimited` SEI model ([#1136](https://github.com/pybamm-team/PyBaMM/pull/1136))
- Fixed bug on electrolyte potential for `BasicDFNHalfCell` ([#1133](https://github.com/pybamm-team/PyBaMM/pull/1133))
- Fixed `r_average` to work with `SecondaryBroadcast` ([#1118](https://github.com/pybamm-team/PyBaMM/pull/1118))
- Fixed finite volume discretisation of spherical integrals ([#1118](https://github.com/pybamm-team/PyBaMM/pull/1118))
- `t_eval` now gets changed to a `linspace` if a list of length 2 is passed ([#1113](https://github.com/pybamm-team/PyBaMM/pull/1113))
- Fixed bug when setting a function with an `InputParameter` ([#1111](https://github.com/pybamm-team/PyBaMM/pull/1111))

## Breaking changes

- The "fast diffusion" particle option has been renamed "uniform profile" ([#1130](https://github.com/pybamm-team/PyBaMM/pull/1130))
- The modules containing standard parameters are now classes so they can take options
  (e.g. `standard_parameters_lithium_ion` is now `LithiumIonParameters`) ([#1120](https://github.com/pybamm-team/PyBaMM/pull/1120))
- Renamed `quick_plot_vars` to `output_variables` in `Simulation` to be consistent with `QuickPlot`. Passing `quick_plot_vars` to `Simulation.plot()` has been deprecated and `output_variables` should be passed instead ([#1099](https://github.com/pybamm-team/PyBaMM/pull/1099))

# [v0.2.3](https://github.com/pybamm-team/PyBaMM/tree/v0.2.3) - 2020-07-01

This release enables the use of [Google Colab](https://colab.research.google.com/github/pybamm-team/PyBaMM/blob/main/) for running example notebooks, and adds some small new features and bug fixes.

## Features

- Added JAX evaluator, and ODE solver ([#1038](https://github.com/pybamm-team/PyBaMM/pull/1038))
- Reformatted Getting Started notebooks ([#1083](https://github.com/pybamm-team/PyBaMM/pull/1083))
- Reformatted Landesfeind electrolytes ([#1064](https://github.com/pybamm-team/PyBaMM/pull/1064))
- Adapted examples to be run in Google Colab ([#1061](https://github.com/pybamm-team/PyBaMM/pull/1061))
- Added some new solvers for algebraic models ([#1059](https://github.com/pybamm-team/PyBaMM/pull/1059))
- Added `length_scales` attribute to models ([#1058](https://github.com/pybamm-team/PyBaMM/pull/1058))
- Added averaging in secondary dimensions ([#1057](https://github.com/pybamm-team/PyBaMM/pull/1057))
- Added SEI reaction based on Yang et. al. 2017 and reduction in porosity ([#1009](https://github.com/pybamm-team/PyBaMM/issues/1009))

## Optimizations

- Reformatted CasADi "safe" mode to deal with events better ([#1089](https://github.com/pybamm-team/PyBaMM/pull/1089))

## Bug fixes

- Fixed a bug in `InterstitialDiffusionLimited` ([#1097](https://github.com/pybamm-team/PyBaMM/pull/1097))
- Fixed `Simulation` to keep different copies of the model so that parameters can be changed between simulations ([#1090](https://github.com/pybamm-team/PyBaMM/pull/1090))
- Fixed `model.new_copy()` to keep custom submodels ([#1090](https://github.com/pybamm-team/PyBaMM/pull/1090))
- 2D processed variables can now be evaluated at the domain boundaries ([#1088](https://github.com/pybamm-team/PyBaMM/pull/1088))
- Update the default variable points to better capture behaviour in the solid particles in li-ion models ([#1081](https://github.com/pybamm-team/PyBaMM/pull/1081))
- Fix `QuickPlot` to display variables discretised by FEM (in y-z) properly ([#1078](https://github.com/pybamm-team/PyBaMM/pull/1078))
- Add length scales to `EffectiveResistance` models ([#1071](https://github.com/pybamm-team/PyBaMM/pull/1071))
- Allowed for pybamm functions exp, sin, cos, sqrt to be used in expression trees that
  are converted to casadi format ([#1067](https://github.com/pybamm-team/PyBaMM/pull/1067))
- Fix a bug where variables that depend on y and z were transposed in `QuickPlot` ([#1055](https://github.com/pybamm-team/PyBaMM/pull/1055))

## Breaking changes

- `Simulation.specs` and `Simulation.set_defaults` have been deprecated. Users should create a new `Simulation` object for each different case instead ([#1090](https://github.com/pybamm-team/PyBaMM/pull/1090))
- The solution times `t_eval` must now be provided to `Simulation.solve()` when not using an experiment or prescribing the current using drive cycle data ([#1086](https://github.com/pybamm-team/PyBaMM/pull/1086))

# [v0.2.2](https://github.com/pybamm-team/PyBaMM/tree/v0.2.2) - 2020-06-01

New SEI models, simplification of submodel structure, as well as optimisations and general bug fixes.

## Features

- Reformatted `Geometry` and `Mesh` classes ([#1032](https://github.com/pybamm-team/PyBaMM/pull/1032))
- Added arbitrary geometry to the lumped thermal model ([#718](https://github.com/pybamm-team/PyBaMM/issues/718))
- Allowed `ProcessedVariable` to handle cases where `len(solution.t)=1` ([#1020](https://github.com/pybamm-team/PyBaMM/pull/1020))
- Added `BackwardIndefiniteIntegral` symbol ([#1014](https://github.com/pybamm-team/PyBaMM/pull/1014))
- Added `plot` and `plot2D` to enable easy plotting of `pybamm.Array` objects ([#1008](https://github.com/pybamm-team/PyBaMM/pull/1008))
- Updated effective current collector models and added example notebook ([#1007](https://github.com/pybamm-team/PyBaMM/pull/1007))
- Added SEI film resistance as an option ([#994](https://github.com/pybamm-team/PyBaMM/pull/994))
- Added `parameters` attribute to `pybamm.BaseModel` and `pybamm.Geometry` that lists all of the required parameters ([#993](https://github.com/pybamm-team/PyBaMM/pull/993))
- Added tab, edge, and surface cooling ([#965](https://github.com/pybamm-team/PyBaMM/pull/965))
- Added functionality to solver to automatically discretise a 0D model ([#947](https://github.com/pybamm-team/PyBaMM/pull/947))
- Added sensitivity to `CasadiAlgebraicSolver` ([#940](https://github.com/pybamm-team/PyBaMM/pull/940))
- Added `ProcessedSymbolicVariable` class, which can handle symbolic variables (i.e. variables for which the inputs are symbolic) ([#940](https://github.com/pybamm-team/PyBaMM/pull/940))
- Made `QuickPlot` compatible with Google Colab ([#935](https://github.com/pybamm-team/PyBaMM/pull/935))
- Added `BasicFull` model for lead-acid ([#932](https://github.com/pybamm-team/PyBaMM/pull/932))
- Added 'arctan' function ([#973](https://github.com/pybamm-team/PyBaMM/pull/973))

## Optimizations

- Implementing the use of GitHub Actions for CI ([#855](https://github.com/pybamm-team/PyBaMM/pull/855))
- Changed default solver for DAE models to `CasadiSolver` ([#978](https://github.com/pybamm-team/PyBaMM/pull/978))
- Added some extra simplifications to the expression tree ([#971](https://github.com/pybamm-team/PyBaMM/pull/971))
- Changed the behaviour of "safe" mode in `CasadiSolver` ([#956](https://github.com/pybamm-team/PyBaMM/pull/956))
- Sped up model building ([#927](https://github.com/pybamm-team/PyBaMM/pull/927))
- Changed default solver for lead-acid to `CasadiSolver` ([#927](https://github.com/pybamm-team/PyBaMM/pull/927))

## Bug fixes

- Fix a bug where slider plots do not update properly in notebooks ([#1041](https://github.com/pybamm-team/PyBaMM/pull/1041))
- Fix storing and plotting external variables in the solution ([#1026](https://github.com/pybamm-team/PyBaMM/pull/1026))
- Fix running a simulation with a model that is already discretized ([#1025](https://github.com/pybamm-team/PyBaMM/pull/1025))
- Fix CI not triggering for PR. ([#1013](https://github.com/pybamm-team/PyBaMM/pull/1013))
- Fix schedule testing running too often. ([#1010](https://github.com/pybamm-team/PyBaMM/pull/1010))
- Fix doctests failing due to mismatch in unsorted output.([#990](https://github.com/pybamm-team/PyBaMM/pull/990))
- Added extra checks when creating a model, for clearer errors ([#971](https://github.com/pybamm-team/PyBaMM/pull/971))
- Fixed `Interpolant` ids to allow processing ([#962](https://github.com/pybamm-team/PyBaMM/pull/962))
- Fixed a bug in the initial conditions of the potential pair model ([#954](https://github.com/pybamm-team/PyBaMM/pull/954))
- Changed simulation attributes to assign copies rather than the objects themselves ([#952](https://github.com/pybamm-team/PyBaMM/pull/952))
- Added default values to base model so that it works with the `Simulation` class ([#952](https://github.com/pybamm-team/PyBaMM/pull/952))
- Fixed solver to recompute initial conditions when inputs are changed ([#951](https://github.com/pybamm-team/PyBaMM/pull/951))
- Reformatted thermal submodels ([#938](https://github.com/pybamm-team/PyBaMM/pull/938))
- Reformatted electrolyte submodels ([#927](https://github.com/pybamm-team/PyBaMM/pull/927))
- Reformatted convection submodels ([#635](https://github.com/pybamm-team/PyBaMM/pull/635))

## Breaking changes

- Geometry should no longer be given keys 'primary' or 'secondary' ([#1032](https://github.com/pybamm-team/PyBaMM/pull/1032))
- Calls to `ProcessedVariable` objects are now made using dimensional time and space ([#1028](https://github.com/pybamm-team/PyBaMM/pull/1028))
- For variables discretised using finite elements the result returned by calling `ProcessedVariable` is now transposed ([#1020](https://github.com/pybamm-team/PyBaMM/pull/1020))
- Renamed "surface area density" to "surface area to volume ratio" ([#975](https://github.com/pybamm-team/PyBaMM/pull/975))
- Replaced "reaction rate" with "exchange-current density" ([#975](https://github.com/pybamm-team/PyBaMM/pull/975))
- Changed the implementation of reactions in submodels ([#948](https://github.com/pybamm-team/PyBaMM/pull/948))
- Removed some inputs like `T_inf`, `R_g` and activation energies to some of the standard function parameters. This is because each of those inputs is specific to a particular function (e.g. the reference temperature at which the function was measured). To change a property such as the activation energy, users should create a new function, specifying the relevant property as a `Parameter` or `InputParameter` ([#942](https://github.com/pybamm-team/PyBaMM/pull/942))
- The thermal option 'xyz-lumped' has been removed. The option 'thermal current collector' has also been removed ([#938](https://github.com/pybamm-team/PyBaMM/pull/938))
- The 'C-rate' parameter has been deprecated. Use 'Current function [A]' instead. The cell capacity can be accessed as 'Cell capacity [A.h]', and used to calculate current from C-rate ([#952](https://github.com/pybamm-team/PyBaMM/pull/952))

# [v0.2.1](https://github.com/pybamm-team/PyBaMM/tree/v0.2.1) - 2020-03-31

New expression tree node types, models, parameter sets and solvers, as well as general bug fixes and new examples.

## Features

- Store variable slices in model for inspection ([#925](https://github.com/pybamm-team/PyBaMM/pull/925))
- Added LiNiCoO2 parameter set from Ecker et. al. ([#922](https://github.com/pybamm-team/PyBaMM/pull/922))
- Made t_plus (optionally) a function of electrolyte concentration, and added (1 + dlnf/dlnc) to models ([#921](https://github.com/pybamm-team/PyBaMM/pull/921))
- Added `DummySolver` for empty models ([#915](https://github.com/pybamm-team/PyBaMM/pull/915))
- Added functionality to broadcast to edges ([#891](https://github.com/pybamm-team/PyBaMM/pull/891))
- Reformatted and cleaned up `QuickPlot` ([#886](https://github.com/pybamm-team/PyBaMM/pull/886))
- Added thermal effects to lead-acid models ([#885](https://github.com/pybamm-team/PyBaMM/pull/885))
- Added a helper function for info on function parameters ([#881](https://github.com/pybamm-team/PyBaMM/pull/881))
- Added additional notebooks showing how to create and compare models ([#877](https://github.com/pybamm-team/PyBaMM/pull/877))
- Added `Minimum`, `Maximum` and `Sign` operators
  ([#876](https://github.com/pybamm-team/PyBaMM/pull/876))
- Added a search feature to `FuzzyDict` ([#875](https://github.com/pybamm-team/PyBaMM/pull/875))
- Add ambient temperature as a function of time ([#872](https://github.com/pybamm-team/PyBaMM/pull/872))
- Added `CasadiAlgebraicSolver` for solving algebraic systems with CasADi ([#868](https://github.com/pybamm-team/PyBaMM/pull/868))
- Added electrolyte functions from Landesfeind ([#860](https://github.com/pybamm-team/PyBaMM/pull/860))
- Add new symbols `VariableDot`, representing the derivative of a variable wrt time,
  and `StateVectorDot`, representing the derivative of a state vector wrt time
  ([#858](https://github.com/pybamm-team/PyBaMM/issues/858))

## Bug fixes

- Filter out discontinuities that occur after solve times
  ([#941](https://github.com/pybamm-team/PyBaMM/pull/945))
- Fixed tight layout for QuickPlot in jupyter notebooks ([#930](https://github.com/pybamm-team/PyBaMM/pull/930))
- Fixed bug raised if function returns a scalar ([#919](https://github.com/pybamm-team/PyBaMM/pull/919))
- Fixed event handling in `ScipySolver` ([#905](https://github.com/pybamm-team/PyBaMM/pull/905))
- Made input handling clearer in solvers ([#905](https://github.com/pybamm-team/PyBaMM/pull/905))
- Updated Getting started notebook 2 ([#903](https://github.com/pybamm-team/PyBaMM/pull/903))
- Reformatted external circuit submodels ([#879](https://github.com/pybamm-team/PyBaMM/pull/879))
- Some bug fixes to generalize specifying models that aren't battery models, see [#846](https://github.com/pybamm-team/PyBaMM/issues/846)
- Reformatted interface submodels to be more readable ([#866](https://github.com/pybamm-team/PyBaMM/pull/866))
- Removed double-counted "number of electrodes connected in parallel" from simulation ([#864](https://github.com/pybamm-team/PyBaMM/pull/864))

## Breaking changes

- Changed keyword argument `u` for inputs (when evaluating an object) to `inputs` ([#905](https://github.com/pybamm-team/PyBaMM/pull/905))
- Removed "set external temperature" and "set external potential" options. Use "external submodels" option instead ([#862](https://github.com/pybamm-team/PyBaMM/pull/862))

# [v0.2.0](https://github.com/pybamm-team/PyBaMM/tree/v0.2.0) - 2020-02-26

This release introduces many new features and optimizations. All models can now be solved using the pip installation - in particular, the DFN can be solved in around 0.1s. Other highlights include an improved user interface, simulations of experimental protocols (GITT, CCCV, etc), new parameter sets for NCA and LGM50, drive cycles, "input parameters" and "external variables" for quickly solving models with different parameter values and coupling with external software, and general bug fixes and optimizations.

## Features

- Added LG M50 parameter set from Chen 2020 ([#854](https://github.com/pybamm-team/PyBaMM/pull/854))
- Changed rootfinding algorithm to CasADi, scipy.optimize.root still accessible as an option ([#844](https://github.com/pybamm-team/PyBaMM/pull/844))
- Added capacitance effects to lithium-ion models ([#842](https://github.com/pybamm-team/PyBaMM/pull/842))
- Added NCA parameter set ([#824](https://github.com/pybamm-team/PyBaMM/pull/824))
- Added functionality to `Solution` that automatically gets `t_eval` from the data when simulating drive cycles and performs checks to ensure the output has the required resolution to accurately capture the input current ([#819](https://github.com/pybamm-team/PyBaMM/pull/819))
- Added `Citations` object to print references when specific functionality is used ([#818](https://github.com/pybamm-team/PyBaMM/pull/818))
- Updated `Solution` to allow exporting to matlab and csv formats ([#811](https://github.com/pybamm-team/PyBaMM/pull/811))
- Allow porosity to vary in space ([#809](https://github.com/pybamm-team/PyBaMM/pull/809))
- Added functionality to solve DAE models with non-smooth current inputs ([#808](https://github.com/pybamm-team/PyBaMM/pull/808))
- Added functionality to simulate experiments and testing protocols ([#807](https://github.com/pybamm-team/PyBaMM/pull/807))
- Added fuzzy string matching for parameters and variables ([#796](https://github.com/pybamm-team/PyBaMM/pull/796))
- Changed ParameterValues to raise an error when a parameter that wasn't previously defined is updated ([#796](https://github.com/pybamm-team/PyBaMM/pull/796))
- Added some basic models (BasicSPM and BasicDFN) in order to clearly demonstrate the PyBaMM model structure for battery models ([#795](https://github.com/pybamm-team/PyBaMM/pull/795))
- Allow initial conditions in the particle to depend on x ([#786](https://github.com/pybamm-team/PyBaMM/pull/786))
- Added the harmonic mean to the Finite Volume method, which is now used when computing fluxes ([#783](https://github.com/pybamm-team/PyBaMM/pull/783))
- Refactored `Solution` to make it a dictionary that contains all of the solution variables. This automatically creates `ProcessedVariable` objects when required, so that the solution can be obtained much more easily. ([#781](https://github.com/pybamm-team/PyBaMM/pull/781))
- Added notebook to explain broadcasts ([#776](https://github.com/pybamm-team/PyBaMM/pull/776))
- Added a step to discretisation that automatically compute the inverse of the mass matrix of the differential part of the problem so that the underlying DAEs can be provided in semi-explicit form, as required by the CasADi solver ([#769](https://github.com/pybamm-team/PyBaMM/pull/769))
- Added the gradient operation for the Finite Element Method ([#767](https://github.com/pybamm-team/PyBaMM/pull/767))
- Added `InputParameter` node for quickly changing parameter values ([#752](https://github.com/pybamm-team/PyBaMM/pull/752))
- Added submodels for operating modes other than current-controlled ([#751](https://github.com/pybamm-team/PyBaMM/pull/751))
- Changed finite volume discretisation to use exact values provided by Neumann boundary conditions when computing the gradient instead of adding ghost nodes([#748](https://github.com/pybamm-team/PyBaMM/pull/748))
- Added optional R(x) distribution in particle models ([#745](https://github.com/pybamm-team/PyBaMM/pull/745))
- Generalized importing of external variables ([#728](https://github.com/pybamm-team/PyBaMM/pull/728))
- Separated active and inactive material volume fractions ([#726](https://github.com/pybamm-team/PyBaMM/pull/726))
- Added submodels for tortuosity ([#726](https://github.com/pybamm-team/PyBaMM/pull/726))
- Simplified the interface for setting current functions ([#723](https://github.com/pybamm-team/PyBaMM/pull/723))
- Added Heaviside operator ([#723](https://github.com/pybamm-team/PyBaMM/pull/723))
- New extrapolation methods ([#707](https://github.com/pybamm-team/PyBaMM/pull/707))
- Added some "Getting Started" documentation ([#703](https://github.com/pybamm-team/PyBaMM/pull/703))
- Allow abs tolerance to be set by variable for IDA KLU solver ([#700](https://github.com/pybamm-team/PyBaMM/pull/700))
- Added Simulation class ([#693](https://github.com/pybamm-team/PyBaMM/pull/693)) with load/save functionality ([#732](https://github.com/pybamm-team/PyBaMM/pull/732))
- Added interface to CasADi solver ([#687](https://github.com/pybamm-team/PyBaMM/pull/687), [#691](https://github.com/pybamm-team/PyBaMM/pull/691), [#714](https://github.com/pybamm-team/PyBaMM/pull/714)). This makes the SUNDIALS DAE solvers (Scikits and KLU) truly optional (though IDA KLU is recommended for solving the DFN).
- Added option to use CasADi's Algorithmic Differentiation framework to calculate Jacobians ([#687](https://github.com/pybamm-team/PyBaMM/pull/687))
- Added method to evaluate parameters more easily ([#669](https://github.com/pybamm-team/PyBaMM/pull/669))
- Added `Jacobian` class to reuse known Jacobians of expressions ([#665](https://github.com/pybamm-team/PyBaMM/pull/670))
- Added `Interpolant` class to interpolate experimental data (e.g. OCP curves) ([#661](https://github.com/pybamm-team/PyBaMM/pull/661))
- Added interface (via pybind11) to sundials with the IDA KLU sparse linear solver ([#657](https://github.com/pybamm-team/PyBaMM/pull/657))
- Allowed parameters to be set by material or by specifying a particular paper ([#647](https://github.com/pybamm-team/PyBaMM/pull/647))
- Set relative and absolute tolerances independently in solvers ([#645](https://github.com/pybamm-team/PyBaMM/pull/645))
- Added basic method to allow (a part of) the State Vector to be updated with results obtained from another solution or package ([#624](https://github.com/pybamm-team/PyBaMM/pull/624))
- Added some non-uniform meshes in 1D and 2D ([#617](https://github.com/pybamm-team/PyBaMM/pull/617))

## Optimizations

- Now simplifying objects that are constant as soon as they are created ([#801](https://github.com/pybamm-team/PyBaMM/pull/801))
- Simplified solver interface ([#800](https://github.com/pybamm-team/PyBaMM/pull/800))
- Added caching for shape evaluation, used during discretisation ([#780](https://github.com/pybamm-team/PyBaMM/pull/780))
- Added an option to skip model checks during discretisation, which could be slow for large models ([#739](https://github.com/pybamm-team/PyBaMM/pull/739))
- Use CasADi's automatic differentation algorithms by default when solving a model ([#714](https://github.com/pybamm-team/PyBaMM/pull/714))
- Avoid re-checking size when making a copy of an `Index` object ([#656](https://github.com/pybamm-team/PyBaMM/pull/656))
- Avoid recalculating `_evaluation_array` when making a copy of a `StateVector` object ([#653](https://github.com/pybamm-team/PyBaMM/pull/653))

## Bug fixes

- Fixed a bug where current loaded from data was incorrectly scaled with the cell capacity ([#852](https://github.com/pybamm-team/PyBaMM/pull/852))
- Moved evaluation of initial conditions to solver ([#839](https://github.com/pybamm-team/PyBaMM/pull/839))
- Fixed a bug where the first line of the data wasn't loaded when parameters are loaded from data ([#819](https://github.com/pybamm-team/PyBaMM/pull/819))
- Made `graphviz` an optional dependency ([#810](https://github.com/pybamm-team/PyBaMM/pull/810))
- Fixed examples to run with basic pip installation ([#800](https://github.com/pybamm-team/PyBaMM/pull/800))
- Added events for CasADi solver when stepping ([#800](https://github.com/pybamm-team/PyBaMM/pull/800))
- Improved implementation of broadcasts ([#776](https://github.com/pybamm-team/PyBaMM/pull/776))
- Fixed a bug which meant that the Ohmic heating in the current collectors was incorrect if using the Finite Element Method ([#767](https://github.com/pybamm-team/PyBaMM/pull/767))
- Improved automatic broadcasting ([#747](https://github.com/pybamm-team/PyBaMM/pull/747))
- Fixed bug with wrong temperature in initial conditions ([#737](https://github.com/pybamm-team/PyBaMM/pull/737))
- Improved flexibility of parameter values so that parameters (such as diffusivity or current) can be set as functions or scalars ([#723](https://github.com/pybamm-team/PyBaMM/pull/723))
- Fixed a bug where boundary conditions were sometimes handled incorrectly in 1+1D models ([#713](https://github.com/pybamm-team/PyBaMM/pull/713))
- Corrected a sign error in Dirichlet boundary conditions in the Finite Element Method ([#706](https://github.com/pybamm-team/PyBaMM/pull/706))
- Passed the correct dimensional temperature to open circuit potential ([#702](https://github.com/pybamm-team/PyBaMM/pull/702))
- Added missing temperature dependence in electrolyte and interface submodels ([#698](https://github.com/pybamm-team/PyBaMM/pull/698))
- Fixed differentiation of functions that have more than one argument ([#687](https://github.com/pybamm-team/PyBaMM/pull/687))
- Added warning if `ProcessedVariable` is called outside its interpolation range ([#681](https://github.com/pybamm-team/PyBaMM/pull/681))
- Updated installation instructions for Mac OS ([#680](https://github.com/pybamm-team/PyBaMM/pull/680))
- Improved the way `ProcessedVariable` objects are created in higher dimensions ([#581](https://github.com/pybamm-team/PyBaMM/pull/581))

## Breaking changes

- Time for solver should now be given in seconds ([#832](https://github.com/pybamm-team/PyBaMM/pull/832))
- Model events are now represented as a list of `pybamm.Event` ([#759](https://github.com/pybamm-team/PyBaMM/issues/759)
- Removed `ParameterValues.update_model`, whose functionality is now replaced by `InputParameter` ([#801](https://github.com/pybamm-team/PyBaMM/pull/801))
- Removed `Outer` and `Kron` nodes as no longer used ([#777](https://github.com/pybamm-team/PyBaMM/pull/777))
- Moved `results` to separate repositories ([#761](https://github.com/pybamm-team/PyBaMM/pull/761))
- The parameters "Bruggeman coefficient" must now be specified separately as "Bruggeman coefficient (electrolyte)" and "Bruggeman coefficient (electrode)"
- The current classes (`GetConstantCurrent`, `GetUserCurrent` and `GetUserData`) have now been removed. Please refer to the [`change-input-current` notebook](https://github.com/pybamm-team/PyBaMM/blob/develop/docs/source/examples/notebooks/change-input-current.ipynb) for information on how to specify an input current
- Parameter functions must now use pybamm functions instead of numpy functions (e.g. `pybamm.exp` instead of `numpy.exp`), as these are then used to construct the expression tree directly. Generally, pybamm syntax follows numpy syntax; please get in touch if a function you need is missing.
- The current must now be updated by changing "Current function [A]" or "C-rate" instead of "Typical current [A]"

# [v0.1.0](https://github.com/pybamm-team/PyBaMM/tree/v0.1.0) - 2019-10-08

This is the first official version of PyBaMM.
Please note that PyBaMM in still under active development, and so the API may change in the future.

## Features

### Models

#### Lithium-ion

- Single Particle Model (SPM)
- Single Particle Model with electrolyte (SPMe)
- Doyle-Fuller-Newman (DFN) model

with the following optional physics:

- Thermal effects
- Fast diffusion in particles
- 2+1D (pouch cell)

#### Lead-acid

- Leading-Order Quasi-Static model
- First-Order Quasi-Static model
- Composite model
- Full model

with the following optional physics:

- Hydrolysis side reaction
- Capacitance effects
- 2+1D

### Spatial discretisations

- Finite Volume (1D only)
- Finite Element (scikit, 2D only)

### Solvers

- Scipy
- Scikits ODE
- Scikits DAE
- IDA KLU sparse linear solver (Sundials)
- Algebraic (root-finding)<|MERGE_RESOLUTION|>--- conflicted
+++ resolved
@@ -2,14 +2,10 @@
 
 ## Bug fixes
 
-<<<<<<< HEAD
 - Fixed a bug where simulations using the CasADi-based solvers would fail randomly with the half-cell model ([#3494](https://github.com/pybamm-team/PyBaMM/pull/3494))
-- Fixed a bug where the JaxSolver would fails when using GPU support with no input parameters ([#3423](https://github.com/pybamm-team/PyBaMM/pull/3423))
-=======
 - Fixed bug that made identical Experiment steps with different end times crash ([#3516](https://github.com/pybamm-team/PyBaMM/pull/3516))
 - Fixed bug in calculation of theoretical energy that made it very slow ([#3506](https://github.com/pybamm-team/PyBaMM/pull/3506))
 - The irreversible plating model now increments `f"{Domain} dead lithium concentration [mol.m-3]"`, not `f"{Domain} lithium plating concentration [mol.m-3]"` as it did previously. ([#3485](https://github.com/pybamm-team/PyBaMM/pull/3485))
->>>>>>> a4632463
 
 # [v23.9](https://github.com/pybamm-team/PyBaMM/tree/v23.9) - 2023-10-31
 
