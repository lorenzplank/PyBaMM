# [Unreleased](https://github.com/pybamm-team/PyBaMM)

## Features
<<<<<<< HEAD
- Add `Jacobian` class to reuse known Jacobians of expressions (#665)
- Add `Interpolant` class to interpolate experimental data (e.g. OCP curves) (#661)
- Allow parameters to be set by material or by specifying a particular paper (#647)
- Set relative and absolute tolerances independently in solvers (#645)
- Add some non-uniform meshes in 1D and 2D (#617)
=======

- Add method to evaluate parameters more easily (#669 )
- Add `Interpolant` class to interpolate experimental data (e.g. OCP curves) (#661 )
- Allow parameters to be set by material or by specifying a particular paper (#647 )
- Set relative and absolute tolerances independently in solvers (#645 )
- Add some non-uniform meshes in 1D and 2D (#617 )
>>>>>>> 79c9d349

## Optimizations

- Avoid re-checking size when making a copy of an `Index` object (#656 )
- Avoid recalculating `_evaluation_array` when making a copy of a `StateVector` object (#653 )

## Bug fixes

# [v0.1.0](https://github.com/pybamm-team/PyBaMM/tree/v0.1.0) - 2019-10-08

This is the first official version of PyBaMM.
Please note that PyBaMM in still under active development, and so the API may change in the future.

## Features

### Models

#### Lithium-ion

- Single Particle Model (SPM)
- Single Particle Model with electrolyte (SPMe)
- Doyle-Fuller-Newman (DFN) model

with the following optional physics:

- Thermal effects
- Fast diffusion in particles
- 2+1D (pouch cell)

#### Lead-acid

- Leading-Order Quasi-Static model
- First-Order Quasi-Static model
- Composite model
- Full model

with the following optional physics:

- Hydrolysis side reaction
- Capacitance effects
- 2+1D


### Spatial discretisations

- Finite Volume (1D only)
- Finite Element (scikit, 2D only)

### Solvers

- Scipy
- Scikits ODE
- Scikits DAE
- Algebraic (root-finding)<|MERGE_RESOLUTION|>--- conflicted
+++ resolved
@@ -1,20 +1,13 @@
 # [Unreleased](https://github.com/pybamm-team/PyBaMM)
 
 ## Features
-<<<<<<< HEAD
-- Add `Jacobian` class to reuse known Jacobians of expressions (#665)
-- Add `Interpolant` class to interpolate experimental data (e.g. OCP curves) (#661)
-- Allow parameters to be set by material or by specifying a particular paper (#647)
-- Set relative and absolute tolerances independently in solvers (#645)
-- Add some non-uniform meshes in 1D and 2D (#617)
-=======
 
 - Add method to evaluate parameters more easily (#669 )
+- Add `Jacobian` class to reuse known Jacobians of expressions (#665 )
 - Add `Interpolant` class to interpolate experimental data (e.g. OCP curves) (#661 )
 - Allow parameters to be set by material or by specifying a particular paper (#647 )
 - Set relative and absolute tolerances independently in solvers (#645 )
 - Add some non-uniform meshes in 1D and 2D (#617 )
->>>>>>> 79c9d349
 
 ## Optimizations
 
