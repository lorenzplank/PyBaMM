# [Unreleased](https://github.com/pybamm-team/PyBaMM/)

<<<<<<< HEAD
## Breaking changes

- PyBaMM now has optional dependencies that can be installed with the pattern `pip install pybamm[option]` e.g. `pybamm[plot]` ([#3044](https://github.com/pybamm-team/PyBaMM/pull/3044))

=======
## Bug fixes

- Parameters in `Prada2013` have been updated to better match those given in the paper, which is a 2.3 Ah cell, instead of the mix-and-match with the 1.1 Ah cell from Lain2019.
>>>>>>> 65d3944a

# [v23.5](https://github.com/pybamm-team/PyBaMM/tree/v23.5) - 2023-06-18

## Features

- Enable multithreading in IDAKLU solver ([#2947](https://github.com/pybamm-team/PyBaMM/pull/2947))
- If a solution contains cycles and steps, the cycle number and step number are now saved when `solution.save_data()` is called ([#2931](https://github.com/pybamm-team/PyBaMM/pull/2931))
- Experiments can now be given a `start_time` to define when each step should be triggered ([#2616](https://github.com/pybamm-team/PyBaMM/pull/2616))

## Optimizations

- Test `JaxSolver`'s compatibility with Python `3.8`, `3.9`, `3.10`, and `3.11` ([#2958](https://github.com/pybamm-team/PyBaMM/pull/2958))
- Update Jax (0.4.8) and JaxLib (0.4.7) compatibility ([#2927](https://github.com/pybamm-team/PyBaMM/pull/2927))
- Migrate from `tox=3.28` to `nox` ([#3005](https://github.com/pybamm-team/PyBaMM/pull/3005))
- Removed `importlib_metadata` as a required dependency for user installations ([#3050](https://github.com/pybamm-team/PyBaMM/pull/3050))

## Bug fixes

- Realign 'count' increment in CasadiSolver._integrate() ([#2986](https://github.com/pybamm-team/PyBaMM/pull/2986))
- Fix `pybamm_install_odes` and update the required SUNDIALS version ([#2958](https://github.com/pybamm-team/PyBaMM/pull/2958))
- Fixed a bug where all data included in a BPX was incorrectly assumed to be given as a function of time.([#2957](https://github.com/pybamm-team/PyBaMM/pull/2957))
- Remove brew install for Mac from the recommended developer installation options for SUNDIALS ([#2925](https://github.com/pybamm-team/PyBaMM/pull/2925))
- Fix `bpx.py` to correctly generate parameters for "lumped" thermal model ([#2860](https://github.com/pybamm-team/PyBaMM/issues/2860))

## Breaking changes

- Deprecate functionality to load parameter set from a csv file. Parameter sets must now be provided as python dictionaries ([#2959](https://github.com/pybamm-team/PyBaMM/pull/2959))
- Tox support for Installation & testing has now been replaced by Nox ([#3005](https://github.com/pybamm-team/PyBaMM/pull/3005))

# [v23.4.1](https://github.com/pybamm-team/PyBaMM/tree/v23.4) - 2023-05-01

## Bug fixes

- Fixed a performance regression introduced by citation tags ([#2862](https://github.com/pybamm-team/PyBaMM/pull/2862)). Citations tags functionality is removed for now.

# [v23.4](https://github.com/pybamm-team/PyBaMM/tree/v23.4) - 2023-04-30

## Features

- Added verbose logging to `pybamm.print_citations()` and citation tags for the `pybamm.Citations` class so that users can now see where the citations were registered when running simulations ([#2862](https://github.com/pybamm-team/PyBaMM/pull/2862))
- Updated to casadi 3.6, which required some changes to the casadi integrator ([#2859](https://github.com/pybamm-team/PyBaMM/pull/2859))
- PyBaMM is now natively supported on Apple silicon chips (`M1/M2`) ([#2435](https://github.com/pybamm-team/PyBaMM/pull/2435))
- PyBaMM is now supported on Python `3.10` and `3.11` ([#2435](https://github.com/pybamm-team/PyBaMM/pull/2435))

## Optimizations

- Fixed deprecated `interp2d` method by switching to `xarray.DataArray` as the backend for `ProcessedVariable` ([#2907](https://github.com/pybamm-team/PyBaMM/pull/2907))

## Bug fixes

- Initial conditions for sensitivity equations calculated correctly ([#2920](https://github.com/pybamm-team/PyBaMM/pull/2920))
- Parameter sets can now contain the key "chemistry", and will ignore its value (this previously would give errors in some cases) ([#2901](https://github.com/pybamm-team/PyBaMM/pull/2901))
- Fixed keyerror on "all" when getting sensitivities from IDAKLU solver([#2883](https://github.com/pybamm-team/PyBaMM/pull/2883))
- Fixed a bug in the discretisation of initial conditions of a scaled variable ([#2856](https://github.com/pybamm-team/PyBaMM/pull/2856))

## Breaking changes

- Made `Jupyter` a development only dependency. Now `Jupyter` would not be a required dependency for users while installing `PyBaMM`. ([#2846](https://github.com/pybamm-team/PyBaMM/pull/2846))

# [v23.3](https://github.com/pybamm-team/PyBaMM/tree/v23.3) - 2023-03-31

## Features

- Added option to limit the number of integrators stored in CasadiSolver, which is particularly relevant when running simulations back-to-back [#2823](https://github.com/pybamm-team/PyBaMM/pull/2823)
- Added new variables, related to electrode balance, for the `ElectrodeSOH` model ([#2807](https://github.com/pybamm-team/PyBaMM/pull/2807))
- Added method to calculate maximum theoretical energy. ([#2777](https://github.com/pybamm-team/PyBaMM/pull/2777)) and add to summary variables ([#2781](https://github.com/pybamm-team/PyBaMM/pull/2781))
- Renamed "Terminal voltage [V]" to just "Voltage [V]". "Terminal voltage [V]" can still be used and will return the same value as "Voltage [V]". ([#2740](https://github.com/pybamm-team/PyBaMM/pull/2740))
- Added "Negative electrode surface potential difference at separator interface [V]", which is the value of the surface potential difference (`phi_s - phi_e`) at the anode/separator interface, commonly controlled in fast-charging algorithms to avoid plating. Also added "Positive electrode surface potential difference at separator interface [V]". ([#2740](https://github.com/pybamm-team/PyBaMM/pull/2740))
- Added "Bulk open-circuit voltage [V]", which is the open-circuit voltage as calculated from the bulk particle concentrations. The old variable "Measured open circuit voltage [V]", which referred to the open-circuit potential as calculated from the surface particle concentrations, has been renamed to "Surface open-circuit voltage [V]". ([#2740](https://github.com/pybamm-team/PyBaMM/pull/2740)) "Bulk open-circuit voltage [V]" was briefly named "Open-circuit voltage [V]", but this was changed in ([#2845](https://github.com/pybamm-team/PyBaMM/pull/2845))
- Added an example for `plot_voltage_components`, explaining what the different voltage components are. ([#2740](https://github.com/pybamm-team/PyBaMM/pull/2740))

## Bug fixes

- Fix non-deteministic outcome of some tests in the test suite ([#2844](https://github.com/pybamm-team/PyBaMM/pull/2844))
- Fixed excessive RAM consumption when running multiple simulations ([#2823](https://github.com/pybamm-team/PyBaMM/pull/2823))
- Fixed use of `last_state` as `starting_solution` in `Simulation.solve()` ([#2822](https://github.com/pybamm-team/PyBaMM/pull/2822))
- Fixed a bug where variable bounds could not contain `InputParameters` ([#2795](https://github.com/pybamm-team/PyBaMM/pull/2795))
- Improved `model.latexify()` to have a cleaner and more readable output ([#2764](https://github.com/pybamm-team/PyBaMM/pull/2764))
- Fixed electrolyte conservation in the case of concentration-dependent transference number ([#2758](https://github.com/pybamm-team/PyBaMM/pull/2758))
- Fixed `plot_voltage_components` so that the sum of overpotentials is now equal to the voltage ([#2740](https://github.com/pybamm-team/PyBaMM/pull/2740))

## Optimizations

- Migrated to [Lychee](https://github.com/lycheeverse/lychee-action) workflow for checking URLs ([#2734](https://github.com/pybamm-team/PyBaMM/pull/2734))

## Breaking changes

- `ElectrodeSOH.solve` now returns a `{str: float}` dict instead of a `pybamm.Solution` object (to avoid having to do `.data[0]` every time). In any code that uses `sol = ElectrodeSOH.solve()`, `sol[key].data[0]` should be replaced with `sol[key]`. ([#2779](https://github.com/pybamm-team/PyBaMM/pull/2779))
- Removed "... cation signed stoichiometry" and "... electrons in reaction" parameters, they are now hardcoded. ([#2778](https://github.com/pybamm-team/PyBaMM/pull/2778))
- When using `solver.step()`, the first time point in the step is shifted by `pybamm.settings.step_start_offset` (default 1 ns) to avoid having duplicate times in the solution steps from the end of one step and the start of the next. ([#2773](https://github.com/pybamm-team/PyBaMM/pull/2773))
- Renamed "Measured open circuit voltage [V]" to "Surface open-circuit voltage [V]". This variable was calculated from surface particle concentrations, and hence "hid" the overpotential from particle gradients. The new variable "Bulk open-circuit voltage [V]" is calculated from bulk particle concentrations instead. ([#2740](https://github.com/pybamm-team/PyBaMM/pull/2740))
- Renamed all references to "open circuit" to be "open-circuit" instead. ([#2740](https://github.com/pybamm-team/PyBaMM/pull/2740))
- Renamed parameter "1 + dlnf/dlnc" to "Thermodynamic factor". ([#2727](https://github.com/pybamm-team/PyBaMM/pull/2727))
- All PyBaMM models are now dimensional. This has been benchmarked against dimensionless models and found to give around the same solve time. Implementing dimensional models greatly reduces the barrier to entry for adding new models. However, this comes with several breaking changes: (i) the `timescale` and `length_scales` attributes of a model have been removed (they are no longer needed) (ii) several dimensionless variables are no longer defined, but the corresponding dimensional variables can still be accessed by adding the units to the name (iii) some parameters used only for non-dimensionalization, such as "Typical current [A]", have been removed ([#2419](https://github.com/pybamm-team/PyBaMM/pull/2419))

# [v23.2](https://github.com/pybamm-team/PyBaMM/tree/v23.2) - 2023-02-28

## Features

- Added an option for using a banded jacobian and sundials banded solvers for the IDAKLU solve ([#2677](https://github.com/pybamm-team/PyBaMM/pull/2677))
- The "particle size" option can now be a tuple to allow different behaviour in each electrode ([#2672](https://github.com/pybamm-team/PyBaMM/pull/2672)).
- Added temperature control to experiment class. ([#2518](https://github.com/pybamm-team/PyBaMM/pull/2518))

## Bug fixes

- Fixed current_sigmoid_ocp to be valid for both electrodes ([#2719](https://github.com/pybamm-team/PyBaMM/pull/2719)).
- Fixed the length scaling for the first dimension of r-R plots ([#2663](https://github.com/pybamm-team/PyBaMM/pull/2663)).

# [v23.1](https://github.com/pybamm-team/PyBaMM/tree/v23.1) - 2023-01-31

## Features

- Changed linting from `flake8` to `ruff` ([#2630](https://github.com/pybamm-team/PyBaMM/pull/2630)).
- Changed docs theme to pydata theme and start to improve docs in general ([#2618](https://github.com/pybamm-team/PyBaMM/pull/2618)).
- New `contact resistance` option, new parameter `Contact resistance [Ohm]` and new variable `Contact overpotential [V]` ([#2598](https://github.com/pybamm-team/PyBaMM/pull/2598)).
- Steps in `Experiment` can now be tagged and cycle numbers be searched based on those tags ([#2593](https://github.com/pybamm-team/PyBaMM/pull/2593)).

## Bug fixes

- Fixed a bug where the solid phase conductivity was double-corrected for tortuosity when loading parameters from a BPX file ([#2638](https://github.com/pybamm-team/PyBaMM/pull/2638)).
- Changed termination from "success" to "final time" for algebraic solvers to match ODE/DAE solvers ([#2613](https://github.com/pybamm-team/PyBaMM/pull/2613)).

# [v22.12](https://github.com/pybamm-team/PyBaMM/tree/v22.12) - 2022-12-31

## Features

- Added functionality to create `pybamm.ParameterValues` from a [BPX standard](https://github.com/pybamm-team/BPX) JSON file ([#2555](https://github.com/pybamm-team/PyBaMM/pull/2555)).
- Allow the option "surface form" to be "differential" in the `MPM` ([#2533](https://github.com/pybamm-team/PyBaMM/pull/2533))
- Added variables "Loss of lithium due to loss of active material in negative/positive electrode [mol]". These should be included in the calculation of "total lithium in system" to make sure that lithium is truly conserved. ([#2529](https://github.com/pybamm-team/PyBaMM/pull/2529))
- `initial_soc` can now be a string "x V", in which case the simulation is initialized to start from that voltage ([#2508](https://github.com/pybamm-team/PyBaMM/pull/2508))
- The `ElectrodeSOH` solver can now calculate electrode balance based on a target "cell capacity" (requires cell capacity "Q" as input), as well as the default "cyclable cell capacity" (requires cyclable lithium capacity "Q_Li" as input). Use the keyword argument `known_value` to control which is used. ([#2508](https://github.com/pybamm-team/PyBaMM/pull/2508))

## Bug fixes

- Allow models that subclass `BaseBatteryModel` to use custom options classes ([#2571](https://github.com/pybamm-team/PyBaMM/pull/2571))
- Fixed bug with `EntryPoints` in Spyder IDE ([#2584](https://github.com/pybamm-team/PyBaMM/pull/2584))
- Fixed electrolyte conservation when options {"surface form": "algebraic"} are used
- Fixed "constant concentration" electrolyte model so that "porosity times concentration" is conserved when porosity changes ([#2529](https://github.com/pybamm-team/PyBaMM/pull/2529))
- Fix installation on `Google Colab` (`pybtex` and `Colab` issue) ([#2526](https://github.com/pybamm-team/PyBaMM/pull/2526))

## Breaking changes

- Renamed "Negative/Positive electrode SOC" to "Negative/Positive electrode stoichiometry" to avoid confusion with cell SOC ([#2529](https://github.com/pybamm-team/PyBaMM/pull/2529))
- Removed external variables and submodels. InputParameter should now be used in all cases ([#2502](https://github.com/pybamm-team/PyBaMM/pull/2502))
- Trying to use a solver to solve multiple models results in a RuntimeError exception ([#2481](https://github.com/pybamm-team/PyBaMM/pull/2481))
- Inputs for the `ElectrodeSOH` solver are now (i) "Q_Li", the total cyclable capacity of lithium in the electrodes (previously "n_Li", the total number of moles, n_Li = 3600/F \* Q_Li) (ii) "Q_n", the capacity of the negative electrode (previously "C_n"), and "Q_p", the capacity of the positive electrode (previously "C_p") ([#2508](https://github.com/pybamm-team/PyBaMM/pull/2508))

# [v22.11.1](https://github.com/pybamm-team/PyBaMM/tree/v22.11.1) - 2022-12-13

## Bug fixes

- Fixed installation on Google Colab (`pybtex` issues) ([#2547](https://github.com/pybamm-team/PyBaMM/pull/2547/files))

# [v22.11](https://github.com/pybamm-team/PyBaMM/tree/v22.11) - 2022-11-30

## Features

- Updated parameter sets so that interpolants are created explicitly in the parameter set python file. This does not change functionality but allows finer control, e.g. specifying a "cubic" interpolator instead of the default "linear" ([#2510](https://github.com/pybamm-team/PyBaMM/pull/2510))
- Equivalent circuit models ([#2478](https://github.com/pybamm-team/PyBaMM/pull/2478))
- New Idaklu solver options for jacobian type and linear solver, support Sundials v6 ([#2444](https://github.com/pybamm-team/PyBaMM/pull/2444))
- Added `scale` and `reference` attributes to `Variable` objects, which can be use to make the ODE/DAE solver better conditioned ([#2440](https://github.com/pybamm-team/PyBaMM/pull/2440))
- SEI reactions can now be asymmetric ([#2425](https://github.com/pybamm-team/PyBaMM/pull/2425))

## Bug fixes

- Switched from `pkg_resources` to `importlib_metadata` for handling entry points ([#2500](https://github.com/pybamm-team/PyBaMM/pull/2500))
- Fixed some bugs related to processing `FunctionParameter` to `Interpolant` ([#2494](https://github.com/pybamm-team/PyBaMM/pull/2494))

## Optimizations

- `ParameterValues` now avoids trying to process children if a function parameter is an object that doesn't depend on its children ([#2477](https://github.com/pybamm-team/PyBaMM/pull/2477))
- Implemented memoization via `cache` and `cached_property` from functools ([#2465](https://github.com/pybamm-team/PyBaMM/pull/2465))
- Added more rules for simplifying expressions, especially around Concatenations. Also, meshes constructed from multiple domains are now cached ([#2443](https://github.com/pybamm-team/PyBaMM/pull/2443))
- Added more rules for simplifying expressions. Constants in binary operators are now moved to the left by default (e.g. `x*2` returns `2*x`) ([#2424](https://github.com/pybamm-team/PyBaMM/pull/2424))

## Breaking changes

- Interpolants created from parameter data are now "linear" by default (was "cubic") ([#2494](https://github.com/pybamm-team/PyBaMM/pull/2494))
- Renamed entry point for parameter sets to `pybamm_parameter_sets` ([#2475](https://github.com/pybamm-team/PyBaMM/pull/2475))
- Removed code for generating `ModelingToolkit` problems ([#2432](https://github.com/pybamm-team/PyBaMM/pull/2432))
- Removed `FirstOrder` and `Composite` lead-acid models, and some submodels specific to those models ([#2431](https://github.com/pybamm-team/PyBaMM/pull/2431))

# [v22.10.post1](https://github.com/pybamm-team/PyBaMM/tree/v22.10.post1) - 2022-10-31

## Breaking changes

- Removed all julia generation code ([#2453](https://github.com/pybamm-team/PyBaMM/pull/2453)). Julia code will be hosted at [PyBaMM.jl](https://github.com/tinosulzer/PyBaMM.jl) from now on.

# [v22.10](https://github.com/pybamm-team/PyBaMM/tree/v22.10) - 2022-10-31

## Features

- Third-party parameter sets can be added by registering entry points to ~~`pybamm_parameter_set`~~`pybamm_parameter_sets` ([#2396](https://github.com/pybamm-team/PyBaMM/pull/2396), changed in [#2475](https://github.com/pybamm-team/PyBaMM/pull/2475))
- Added three-dimensional interpolation ([#2380](https://github.com/pybamm-team/PyBaMM/pull/2380))

## Bug fixes

- `pybamm.have_julia()` now checks that julia is properly configured ([#2402](https://github.com/pybamm-team/PyBaMM/pull/2402))
- For simulations with events that cause the simulation to stop early, the sensitivities could be evaluated incorrectly to zero ([#2337](https://github.com/pybamm-team/PyBaMM/pull/2337))

## Optimizations

- Reformatted how simulations with experiments are built ([#2395](https://github.com/pybamm-team/PyBaMM/pull/2395))
- Added small perturbation to initial conditions for casadi solver. This seems to help the solver converge better in some cases ([#2356](https://github.com/pybamm-team/PyBaMM/pull/2356))
- Added `ExplicitTimeIntegral` functionality to move variables which do not appear anywhere on the rhs to a new location, and to integrate those variables explicitly when `get` is called by the solution object. ([#2348](https://github.com/pybamm-team/PyBaMM/pull/2348))
- Added more rules for simplifying expressions ([#2211](https://github.com/pybamm-team/PyBaMM/pull/2211))
- Sped up calculations of Electrode SOH variables for summary variables ([#2210](https://github.com/pybamm-team/PyBaMM/pull/2210))

## Breaking change

- Removed `pybamm.SymbolReplacer` as it is no longer needed to set up simulations with experiments, which is the only place where it was being used ([#2395](https://github.com/pybamm-team/PyBaMM/pull/2395))
- Removed `get_infinite_nested_dict`, `BaseModel.check_default_variables_dictionaries`, and `Discretisation.create_jacobian` methods, which were not used by any other functionality in the repository ([#2384](https://github.com/pybamm-team/PyBaMM/pull/2384))
- Dropped support for Python 3.7 after the release of Numpy v1.22.0 ([#2379](https://github.com/pybamm-team/PyBaMM/pull/2379))
- Removed parameter cli tools (add/edit/remove parameters). Parameter sets can now more easily be added via python scripts. ([#2342](https://github.com/pybamm-team/PyBaMM/pull/2342))
- Parameter sets should now be provided as single python files containing all parameters and functions. Parameters provided as "data" (e.g. OCP vs SOC) can still be csv files, but must be either in the same folder as the parameter file or in a subfolder called "data/". See for example [Ai2020](https://github.com/pybamm-team/PyBaMM/tree/develop/pybamm/input/parameters/lithium_ion/Ai2020.py) ([#2342](https://github.com/pybamm-team/PyBaMM/pull/2342))

# [v22.9](https://github.com/pybamm-team/PyBaMM/tree/v22.9) - 2022-09-30

## Features

- Added function `pybamm.get_git_commit_info()`, which returns information about the last git commit, useful for reproducibility ([#2293](https://github.com/pybamm-team/PyBaMM/pull/2293))
- Added SEI model for composite electrodes ([#2290](https://github.com/pybamm-team/PyBaMM/pull/2290))
- For experiments, the simulation now automatically checks and skips steps that cannot be performed (e.g. "Charge at 1C until 4.2V" from 100% SOC) ([#2212](https://github.com/pybamm-team/PyBaMM/pull/2212))

## Bug fixes

- Arrhenius function for `nmc_OKane2022` positive electrode actually gets used now ([#2309](https://github.com/pybamm-team/PyBaMM/pull/2309))
- Added `SEI on cracks` to loop over all interfacial reactions ([#2262](https://github.com/pybamm-team/PyBaMM/pull/2262))
- Fixed `X-averaged SEI on cracks concentration` so it's an average over x only, not y and z ([#2262](https://github.com/pybamm-team/PyBaMM/pull/2262))
- Corrected initial state for SEI on cracks ([#2262](https://github.com/pybamm-team/PyBaMM/pull/2262))

## Optimizations

- Default options for `particle mechanics` now dealt with differently in each electrode ([#2262](https://github.com/pybamm-team/PyBaMM/pull/2262))
- Sped up calculations of Electrode SOH variables for summary variables ([#2210](https://github.com/pybamm-team/PyBaMM/pull/2210))

## Breaking changes

- When creating a `pybamm.Interpolant` the default interpolator is now "linear". Passing data directly to `ParameterValues` using the `[data]` tag will be still used to create a cubic spline interpolant, as before ([#2258](https://github.com/pybamm-team/PyBaMM/pull/2258))
- Events must now be defined in such a way that they are positive at the initial conditions (events will be triggered when they become negative, instead of when they change sign in either direction) ([#2212](https://github.com/pybamm-team/PyBaMM/pull/2212))

# [v22.8](https://github.com/pybamm-team/PyBaMM/tree/v22.8) - 2022-08-31

## Features

- Added `CurrentSigmoidOpenCircuitPotential` model to model voltage hysteresis for charge/discharge ([#2256](https://github.com/pybamm-team/PyBaMM/pull/2256))
- Added "Chen2020_composite" parameter set for a composite graphite/silicon electrode. ([#2256](https://github.com/pybamm-team/PyBaMM/pull/2256))
- Added new cumulative variables `Throughput capacity [A.h]` and `Throughput energy [W.h]` to standard variables and summary variables, to assist with degradation studies. Throughput variables are only calculated if `calculate discharge energy` is set to `true`. `Time [s]` and `Time [h]` also added to summary variables. ([#2249](https://github.com/pybamm-team/PyBaMM/pull/2249))
- Added `lipf6_OKane2022` electrolyte to `OKane2022` parameter set ([#2249](https://github.com/pybamm-team/PyBaMM/pull/2249))
- Reformated submodel structure to allow composite electrodes. Composite positive electrode is now also possible. With current implementation, electrodes can have at most two phases. ([#2248](https://github.com/pybamm-team/PyBaMM/pull/2248))

## Bug fixes

- Added new parameter `Ratio of lithium moles to SEI moles` (short name z_sei) to fix a bug where this number was incorrectly hardcoded to 1. ([#2222](https://github.com/pybamm-team/PyBaMM/pull/2222))
- Changed short name of parameter `Inner SEI reaction proportion` from alpha_SEI to inner_sei_proportion, to avoid confusion with transfer coefficients. ([#2222](https://github.com/pybamm-team/PyBaMM/pull/2222))
- Deleted legacy parameters with short names beta_sei and beta_plating. ([#2222](https://github.com/pybamm-team/PyBaMM/pull/2222))
- Corrected initial SEI thickness for OKane2022 parameter set. ([#2218](https://github.com/pybamm-team/PyBaMM/pull/2218))

## Optimizations

- Simplified scaling for the exchange-current density. The dimensionless parameter `C_r` is kept, but no longer used anywhere ([#2238](https://github.com/pybamm-team/PyBaMM/pull/2238))
- Added limits for variables in some functions to avoid division by zero, sqrt(negative number), etc ([#2213](https://github.com/pybamm-team/PyBaMM/pull/2213))

## Breaking changes

- Parameters specific to a (primary/secondary) phase in a domain are doubly nested. e.g. `param.c_n_max` is now `param.n.prim.c_max` ([#2248](https://github.com/pybamm-team/PyBaMM/pull/2248))

# [v22.7](https://github.com/pybamm-team/PyBaMM/tree/v22.7) - 2022-07-31

## Features

- Moved general code about submodels to `BaseModel` instead of `BaseBatteryModel`, making it easier to build custom models from submodels. ([#2169](https://github.com/pybamm-team/PyBaMM/pull/2169))
- Events can now be plotted as a regular variable (under the name "Event: event_name", e.g. "Event: Minimum voltage [V]") ([#2158](https://github.com/pybamm-team/PyBaMM/pull/2158))
- Added example showing how to print whether a model is compatible with a parameter set ([#2112](https://github.com/pybamm-team/PyBaMM/pull/2112))
- Added SEI growth on cracks ([#2104](https://github.com/pybamm-team/PyBaMM/pull/2104))
- Added Arrhenius temperature dependence of SEI growth ([#2104](https://github.com/pybamm-team/PyBaMM/pull/2104))
- The "Inner SEI reaction proportion" parameter actually gets used now ([#2104](https://github.com/pybamm-team/PyBaMM/pull/2104))
- New OKane2022 parameter set replaces Chen2020_plating ([#2104](https://github.com/pybamm-team/PyBaMM/pull/2104))
- SEI growth, lithium plating and porosity change can now be set to distributed in `SPMe`. There is an additional option called `x-average side reactions` which allows to set this (note that for `SPM` it is always x-averaged). ([#2099](https://github.com/pybamm-team/PyBaMM/pull/2099))

## Optimizations

- Improved eSOH calculations to be more robust ([#2192](https://github.com/pybamm-team/PyBaMM/pull/2192),[#2199](https://github.com/pybamm-team/PyBaMM/pull/2199))
- The (2x2x2=8) particle diffusion submodels have been consolidated into just three submodels (Fickian diffusion, polynomial profile, and x-averaged polynomial profile) with optional x-averaging and size distribution. Polynomial profile and x-averaged polynomial profile are still two separate submodels, since they deal with surface concentration differently.
- Added error for when solution vector gets too large, to help debug solver errors ([#2138](https://github.com/pybamm-team/PyBaMM/pull/2138))

## Bug fixes

- Fixed error reporting for simulation with experiment ([#2213](https://github.com/pybamm-team/PyBaMM/pull/2213))
- Fixed a bug in `Simulation` that caused initial conditions to change when solving an experiment multiple times ([#2204](https://github.com/pybamm-team/PyBaMM/pull/2204))
- Fixed labels and ylims in `plot_voltage_components`([#2183](https://github.com/pybamm-team/PyBaMM/pull/2183))
- Fixed 2D interpolant ([#2180](https://github.com/pybamm-team/PyBaMM/pull/2180))
- Fixes a bug where the SPMe always builds even when `build=False` ([#2169](https://github.com/pybamm-team/PyBaMM/pull/2169))
- Some events have been removed in the case where they are constant, i.e. can never be reached ([#2158](https://github.com/pybamm-team/PyBaMM/pull/2158))
- Raise explicit `NotImplementedError` if trying to call `bool()` on a pybamm Symbol (e.g. in an if statement condition) ([#2141](https://github.com/pybamm-team/PyBaMM/pull/2141))
- Fixed bug causing cut-off voltage to change after setting up a simulation with a model ([#2138](https://github.com/pybamm-team/PyBaMM/pull/2138))
- A single solution cycle can now be used as a starting solution for a simulation ([#2138](https://github.com/pybamm-team/PyBaMM/pull/2138))

## Breaking changes

- Exchange-current density functions (and some other functions) now take an additional argument, the maximum particle concentration for that phase ([#2134](https://github.com/pybamm-team/PyBaMM/pull/2134))
- Loss of lithium to SEI on cracks is now a degradation variable, so setting a particle mechanics submodel is now compulsory (NoMechanics will suffice) ([#2104](https://github.com/pybamm-team/PyBaMM/pull/2104))

# [v22.6](https://github.com/pybamm-team/PyBaMM/tree/v22.6) - 2022-06-30

## Features

- Added open-circuit potential as a separate submodel ([#2094](https://github.com/pybamm-team/PyBaMM/pull/2094))
- Added partially reversible lithium plating model and new `OKane2022` parameter set to go with it ([#2043](https://github.com/pybamm-team/PyBaMM/pull/2043))
- Added `__eq__` and `__hash__` methods for `Symbol` objects, using `.id` ([#1978](https://github.com/pybamm-team/PyBaMM/pull/1978))

## Optimizations

- Stoichiometry inputs to OCP functions are now bounded between 1e-10 and 1-1e-10, with singularities at 0 and 1 so that OCP goes to +- infinity ([#2095](https://github.com/pybamm-team/PyBaMM/pull/2095))

## Breaking changes

- Changed some dictionary keys to `Symbol` instead of `Symbol.id` (internal change only, should not affect external facing functions) ([#1978](https://github.com/pybamm-team/PyBaMM/pull/1978))

# [v22.5](https://github.com/pybamm-team/PyBaMM/tree/v22.5) - 2022-05-31

## Features

- Added a casadi version of the IDKLU solver, which is used for `model.convert_to_format = "casadi"` ([#2002](https://github.com/pybamm-team/PyBaMM/pull/2002))
- Added functionality to generate Julia expressions from a model. See [PyBaMM.jl](https://github.com/tinosulzer/PyBaMM.jl) for how to use these ([#1942](https://github.com/pybamm-team/PyBaMM/pull/1942)))
- Added basic callbacks to the Simulation class, and a LoggingCallback ([#1880](https://github.com/pybamm-team/PyBaMM/pull/1880)))

## Bug fixes

- Corrected legend order in "plot_voltage_components.py", so each entry refers to the correct overpotential. ([#2061](https://github.com/pybamm-team/PyBaMM/pull/2061))

## Breaking changes

- Changed domain-specific parameter names to a nested attribute. `param.n.l_n` is now `param.n.l` ([#2063](https://github.com/pybamm-team/PyBaMM/pull/2063))

# [v22.4](https://github.com/pybamm-team/PyBaMM/tree/v22.4) - 2022-04-30

## Features

- Added a casadi version of the IDKLU solver, which is used for `model.convert_to_format = "casadi"` ([#2002](https://github.com/pybamm-team/PyBaMM/pull/2002))

## Bug fixes

- Remove old deprecation errors, including those in `parameter_values.py` that caused the simulation if, for example, the reaction rate is re-introduced manually ([#2022](https://github.com/pybamm-team/PyBaMM/pull/2022))

# [v22.3](https://github.com/pybamm-team/PyBaMM/tree/v22.3) - 2022-03-31

## Features

- Added "Discharge energy [W.h]", which is the integral of the power in Watts, as an optional output. Set the option "calculate discharge energy" to "true" to get this output ("false" by default, since it can slow down some of the simple models) ([#1969](https://github.com/pybamm-team/PyBaMM/pull/1969)))
- Added an option "calculate heat source for isothermal models" to choose whether or not the heat generation terms are computed when running models with the option `thermal="isothermal"` ([#1958](https://github.com/pybamm-team/PyBaMM/pull/1958))

## Optimizations

- Simplified `model.new_copy()` ([#1977](https://github.com/pybamm-team/PyBaMM/pull/1977))

## Bug fixes

- Fix bug where sensitivity calculation failed if len of `calculate_sensitivities` was less than `inputs` ([#1897](https://github.com/pybamm-team/PyBaMM/pull/1897))
- Fixed a bug in the eSOH variable calculation when OCV is given as data ([#1975](https://github.com/pybamm-team/PyBaMM/pull/1975))
- Fixed a bug where isothermal models did not compute any heat source terms ([#1958](https://github.com/pybamm-team/PyBaMM/pull/1958))

## Breaking changes

- Removed `model.new_empty_copy()` (use `model.new_copy()` instead) ([#1977](https://github.com/pybamm-team/PyBaMM/pull/1977))
- Dropped support for Windows 32-bit architecture ([#1964](https://github.com/pybamm-team/PyBaMM/pull/1964))

# [v22.2](https://github.com/pybamm-team/PyBaMM/tree/v22.2) - 2022-02-28

## Features

- Isothermal models now calculate heat source terms (but the temperature remains constant). The models now also account for current collector heating when `dimensionality=0` ([#1929](https://github.com/pybamm-team/PyBaMM/pull/1929))
- Added new models for power control and resistance control ([#1917](https://github.com/pybamm-team/PyBaMM/pull/1917))
- Initial concentrations can now be provided as a function of `r` as well as `x` ([#1866](https://github.com/pybamm-team/PyBaMM/pull/1866))

## Bug fixes

- Fixed a bug where thermal submodels could not be used with half-cells ([#1929](https://github.com/pybamm-team/PyBaMM/pull/1929))
- Parameters can now be imported from a directory having "pybamm" in its name ([#1919](https://github.com/pybamm-team/PyBaMM/pull/1919))
- `scikit.odes` and `SUNDIALS` can now be installed using `pybamm_install_odes` ([#1916](https://github.com/pybamm-team/PyBaMM/pull/1916))

## Breaking changes

- The `domain` setter and `auxiliary_domains` getter have been deprecated, `domains` setter/getter should be used instead. The `domain` getter is still active. We now recommend creating symbols with `domains={...}` instead of `domain=..., auxiliary_domains={...}`, but the latter is not yet deprecated ([#1866](https://github.com/pybamm-team/PyBaMM/pull/1866))

# [v22.1](https://github.com/pybamm-team/PyBaMM/tree/v22.1) - 2022-01-31

## Features

- Half-cell models can now be run with "surface form" ([#1913](https://github.com/pybamm-team/PyBaMM/pull/1913))
- Added option for different kinetics on anode and cathode ([#1913](https://github.com/pybamm-team/PyBaMM/pull/1913))
- Allow `pybamm.Solution.save_data()` to return a string if filename is None, and added json to_format option ([#1909](https://github.com/pybamm-team/PyBaMM/pull/1909))
- Added an option to force install compatible versions of jax and jaxlib if already installed using CLI ([#1881](https://github.com/pybamm-team/PyBaMM/pull/1881))

## Optimizations

- The `Symbol` nodes no longer subclasses `anytree.NodeMixIn`. This removes some checks that were not really needed ([#1912](https://github.com/pybamm-team/PyBaMM/pull/1912))

## Bug fixes

- Parameters can now be imported from any given path in `Windows` ([#1900](https://github.com/pybamm-team/PyBaMM/pull/1900))
- Fixed initial conditions for the EC SEI model ([#1895](https://github.com/pybamm-team/PyBaMM/pull/1895))
- Fixed issue in extraction of sensitivites ([#1894](https://github.com/pybamm-team/PyBaMM/pull/1894))

# [v21.12](https://github.com/pybamm-team/PyBaMM/tree/v21.11) - 2021-12-29

## Features

- Added new kinetics models for asymmetric Butler-Volmer, linear kinetics, and Marcus-Hush-Chidsey ([#1858](https://github.com/pybamm-team/PyBaMM/pull/1858))
- Experiments can be set to terminate when a voltage is reached (across all steps) ([#1832](https://github.com/pybamm-team/PyBaMM/pull/1832))
- Added cylindrical geometry and finite volume method ([#1824](https://github.com/pybamm-team/PyBaMM/pull/1824))

## Bug fixes

- `PyBaMM` is now importable in `Linux` systems where `jax` is already installed ([#1874](https://github.com/pybamm-team/PyBaMM/pull/1874))
- Simulations with drive cycles now support `initial_soc` ([#1842](https://github.com/pybamm-team/PyBaMM/pull/1842))
- Fixed bug in expression tree simplification ([#1831](https://github.com/pybamm-team/PyBaMM/pull/1831))
- Solid tortuosity is now correctly calculated with Bruggeman coefficient of the respective electrode ([#1773](https://github.com/pybamm-team/PyBaMM/pull/1773))

# [v21.11](https://github.com/pybamm-team/PyBaMM/tree/v21.11) - 2021-11-30

## Features

- The name of a parameter set can be passed to `ParameterValues` as a string, e.g. `ParameterValues("Chen2020")` ([#1822](https://github.com/pybamm-team/PyBaMM/pull/1822))
- Added submodels for interface utilisation ([#1821](https://github.com/pybamm-team/PyBaMM/pull/1821))
- Reformatted SEI growth models into a single submodel with conditionals ([#1808](https://github.com/pybamm-team/PyBaMM/pull/1808))
- Stress-induced diffusion is now a separate model option instead of being automatically included when using the particle mechanics submodels ([#1797](https://github.com/pybamm-team/PyBaMM/pull/1797))
- `Experiment`s with drive cycles can be solved ([#1793](https://github.com/pybamm-team/PyBaMM/pull/1793))
- Added surface area to volume ratio as a factor to the SEI equations ([#1790](https://github.com/pybamm-team/PyBaMM/pull/1790))
- Half-cell SPM and SPMe have been implemented ([#1731](https://github.com/pybamm-team/PyBaMM/pull/1731))

## Bug fixes

- Fixed `sympy` operators for `Arctan` and `Exponential` ([#1786](https://github.com/pybamm-team/PyBaMM/pull/1786))
- Fixed finite volume discretization in spherical polar coordinates ([#1782](https://github.com/pybamm-team/PyBaMM/pull/1782))
- Fixed bug when using `Experiment` with a pouch cell model ([#1707](https://github.com/pybamm-team/PyBaMM/pull/1707))
- Fixed bug when using `Experiment` with a plating model ([#1707](https://github.com/pybamm-team/PyBaMM/pull/1707))
- Fixed hack for potentials in the SPMe model ([#1707](https://github.com/pybamm-team/PyBaMM/pull/1707))

## Breaking changes

- The `chemistry` keyword argument in `ParameterValues` has been deprecated. Use `ParameterValues(chem)` instead of `ParameterValues(chemistry=chem)` ([#1822](https://github.com/pybamm-team/PyBaMM/pull/1822))
- Raise error when trying to convert an `Interpolant` with the "pchip" interpolator to CasADI ([#1791](https://github.com/pybamm-team/PyBaMM/pull/1791))
- Raise error if `Concatenation` is used directly with `Variable` objects (`concatenation` should be used instead) ([#1789](https://github.com/pybamm-team/PyBaMM/pull/1789))
- Made jax, jaxlib and the PyBaMM JaxSolver optional ([#1767](https://github.com/pybamm-team/PyBaMM/pull/1767), [#1803](https://github.com/pybamm-team/PyBaMM/pull/1803))

# [v21.10](https://github.com/pybamm-team/PyBaMM/tree/v21.10) - 2021-10-31

## Features

- Summary variables can now be user-determined ([#1760](https://github.com/pybamm-team/PyBaMM/pull/1760))
- Added `all_first_states` to the `Solution` object for a simulation with experiment ([#1759](https://github.com/pybamm-team/PyBaMM/pull/1759))
- Added a new method (`create_gif`) in `QuickPlot`, `Simulation` and `BatchStudy` to create a GIF of a simulation ([#1754](https://github.com/pybamm-team/PyBaMM/pull/1754))
- Added more examples for the `BatchStudy` class ([#1747](https://github.com/pybamm-team/PyBaMM/pull/1747))
- SEI models can now be included in the half-cell model ([#1705](https://github.com/pybamm-team/PyBaMM/pull/1705))

## Bug fixes

- Half-cell model and lead-acid models can now be simulated with `Experiment`s ([#1759](https://github.com/pybamm-team/PyBaMM/pull/1759))
- Removed in-place modification of the solution objects by `QuickPlot` ([#1747](https://github.com/pybamm-team/PyBaMM/pull/1747))
- Fixed vector-vector multiplication bug that was causing errors in the SPM with constant voltage or power ([#1735](https://github.com/pybamm-team/PyBaMM/pull/1735))

# [v21.9](https://github.com/pybamm-team/PyBaMM/tree/v21.9) - 2021-09-30

## Features

- Added thermal parameters (thermal conductivity, specific heat, etc.) to the `Ecker2015` parameter set from Zhao et al. (2018) and Hales et al. (2019) ([#1683](https://github.com/pybamm-team/PyBaMM/pull/1683))
- Added `plot_summary_variables` to plot and compare summary variables ([#1678](https://github.com/pybamm-team/PyBaMM/pull/1678))
- The DFN model can now be used directly (instead of `BasicDFNHalfCell`) to simulate a half-cell ([#1600](https://github.com/pybamm-team/PyBaMM/pull/1600))

## Breaking changes

- Dropped support for Python 3.6 ([#1696](https://github.com/pybamm-team/PyBaMM/pull/1696))
- The substring 'negative electrode' has been removed from variables related to SEI and lithium plating (e.g. 'Total negative electrode SEI thickness [m]' replaced by 'Total SEI thickness [m]') ([#1654](https://github.com/pybamm-team/PyBaMM/pull/1654))

# [v21.08](https://github.com/pybamm-team/PyBaMM/tree/v21.08) - 2021-08-26

This release introduces:

- the switch to calendar versioning: from now on we will use year.month version number
- sensitivity analysis of solutions with respect to input parameters
- several new models, including many-particle and state-of-health models
- improvement on how CasADI solver's handle events, including a new "fast with events" mode
- several other new features, optimizations, and bug fixes, summarized below

## Features

- Added submodels and functionality for particle-size distributions in the DFN model, including an
  example notebook ([#1602](https://github.com/pybamm-team/PyBaMM/pull/1602))
- Added UDDS and WLTC drive cycles ([#1601](https://github.com/pybamm-team/PyBaMM/pull/1601))
- Added LG M50 (NMC811 and graphite + SiOx) parameter set from O'Regan 2022 ([#1594](https://github.com/pybamm-team/PyBaMM/pull/1594))
- `pybamm.base_solver.solve` function can take a list of input parameters to calculate the sensitivities of the solution with respect to. Alternatively, it can be set to `True` to calculate the sensitivities for all input parameters ([#1552](https://github.com/pybamm-team/PyBaMM/pull/1552))
- Added capability for `quaternary` domains (in addition to `primary`, `secondary` and `tertiary`), increasing the maximum number of domains that a `Symbol` can have to 4. ([#1580](https://github.com/pybamm-team/PyBaMM/pull/1580))
- Tabs can now be placed at the bottom of the cell in 1+1D thermal models ([#1581](https://github.com/pybamm-team/PyBaMM/pull/1581))
- Added temperature dependence on electrode electronic conductivity ([#1570](https://github.com/pybamm-team/PyBaMM/pull/1570))
- `pybamm.base_solver.solve` function can take a list of input parameters to calculate the sensitivities of the solution with respect to. Alternatively, it can be set to `True` to calculate the sensitivities for all input parameters ([#1552](https://github.com/pybamm-team/PyBaMM/pull/1552))
- Added a new lithium-ion model `MPM` or Many-Particle Model, with a distribution of particle sizes in each electrode. ([#1529](https://github.com/pybamm-team/PyBaMM/pull/1529))
- Added 2 new submodels for lithium transport in a size distribution of electrode particles: Fickian diffusion (`FickianSingleSizeDistribution`) and uniform concentration profile (`FastSingleSizeDistribution`). ([#1529](https://github.com/pybamm-team/PyBaMM/pull/1529))
- Added a "particle size" domain to the default lithium-ion geometry, including plotting capabilities (`QuickPlot`) and processing of variables (`ProcessedVariable`). ([#1529](https://github.com/pybamm-team/PyBaMM/pull/1529))
- Added fitted expressions for OCPs for the Chen2020 parameter set ([#1526](https://github.com/pybamm-team/PyBaMM/pull/1497))
- Added `initial_soc` argument to `Simualtion.solve` for specifying the initial SOC when solving a model ([#1512](https://github.com/pybamm-team/PyBaMM/pull/1512))
- Added `print_name` to some symbols ([#1495](https://github.com/pybamm-team/PyBaMM/pull/1495), [#1497](https://github.com/pybamm-team/PyBaMM/pull/1497))
- Added Base Parameters class and SymPy in dependencies ([#1495](https://github.com/pybamm-team/PyBaMM/pull/1495))
- Added a new "reaction-driven" model for LAM from Reniers et al (2019) ([#1490](https://github.com/pybamm-team/PyBaMM/pull/1490))
- Some features ("loss of active material" and "particle mechanics") can now be specified separately for the negative electrode and positive electrode by passing a 2-tuple ([#1490](https://github.com/pybamm-team/PyBaMM/pull/1490))
- `plot` and `plot2D` now take and return a matplotlib Axis to allow for easier customization ([#1472](https://github.com/pybamm-team/PyBaMM/pull/1472))
- `ParameterValues.evaluate` can now return arrays to allow function parameters to be easily evaluated ([#1472](https://github.com/pybamm-team/PyBaMM/pull/1472))
- Added option to save only specific cycle numbers when simulating an `Experiment` ([#1459](https://github.com/pybamm-team/PyBaMM/pull/1459))
- Added capacity-based termination conditions when simulating an `Experiment` ([#1459](https://github.com/pybamm-team/PyBaMM/pull/1459))
- Added "summary variables" to track degradation over several cycles ([#1459](https://github.com/pybamm-team/PyBaMM/pull/1459))
- Added `ElectrodeSOH` model for calculating capacities and stoichiometric limits ([#1459](https://github.com/pybamm-team/PyBaMM/pull/1459))
- Added Batch Study class ([#1455](https://github.com/pybamm-team/PyBaMM/pull/1455))
- Added `ConcatenationVariable`, which is automatically created when variables are concatenated ([#1453](https://github.com/pybamm-team/PyBaMM/pull/1453))
- Added "fast with events" mode for the CasADi solver, which solves a model and finds events more efficiently than "safe" mode. As of PR #1450 this feature is still being tested and "safe" mode remains the default ([#1450](https://github.com/pybamm-team/PyBaMM/pull/1450))

## Optimizations

- Models that mostly use x-averaged quantities (SPM and SPMe) now use x-averaged degradation models ([#1490](https://github.com/pybamm-team/PyBaMM/pull/1490))
- Improved how the CasADi solver's "safe" mode finds events ([#1450](https://github.com/pybamm-team/PyBaMM/pull/1450))
- Perform more automatic simplifications of the expression tree ([#1449](https://github.com/pybamm-team/PyBaMM/pull/1449))
- Reduce time taken to hash a sparse `Matrix` object ([#1449](https://github.com/pybamm-team/PyBaMM/pull/1449))

## Bug fixes

- Fixed bug with `load_function` ([#1675](https://github.com/pybamm-team/PyBaMM/pull/1675))
- Updated documentation to include some previously missing functions, such as `erf` and `tanh` ([#1628](https://github.com/pybamm-team/PyBaMM/pull/1628))
- Fixed reading citation file without closing ([#1620](https://github.com/pybamm-team/PyBaMM/pull/1620))
- Porosity variation for SEI and plating models is calculated from the film thickness rather than from a separate ODE ([#1617](https://github.com/pybamm-team/PyBaMM/pull/1617))
- Fixed a bug where the order of the indexing for the entries of variables discretised using FEM was incorrect ([#1556](https://github.com/pybamm-team/PyBaMM/pull/1556))
- Fix broken module import for spyder when running a script twice ([#1555](https://github.com/pybamm-team/PyBaMM/pull/1555))
- Fixed ElectrodeSOH model for multi-dimensional simulations ([#1548](https://github.com/pybamm-team/PyBaMM/pull/1548))
- Removed the overly-restrictive check "each variable in the algebraic eqn keys must appear in the eqn" ([#1510](https://github.com/pybamm-team/PyBaMM/pull/1510))
- Made parameters importable through pybamm ([#1475](https://github.com/pybamm-team/PyBaMM/pull/1475))

## Breaking changes

- Refactored the `particle` submodel module, with the models having no size distribution now found in `particle.no_distribution`, and those with a size distribution in `particle.size_distribution`. Renamed submodels to indicate the transport model (Fickian diffusion, polynomial profile) and if they are "x-averaged". E.g., `FickianManyParticles` and `FickianSingleParticle` are now `no_distribution.FickianDiffusion` and `no_distribution.XAveragedFickianDiffusion` ([#1602](https://github.com/pybamm-team/PyBaMM/pull/1602))
- Changed sensitivity API. Removed `ProcessedSymbolicVariable`, all sensitivity now handled within the solvers and `ProcessedVariable` ([#1552](https://github.com/pybamm-team/PyBaMM/pull/1552),[#2276](https://github.com/pybamm-team/PyBaMM/pull/2276))
- The `Yang2017` parameter set has been removed as the complete parameter set is not publicly available in the literature ([#1577](https://github.com/pybamm-team/PyBaMM/pull/1577))
- Changed how options are specified for the "loss of active material" and "particle cracking" submodels. "loss of active material" can now be one of "none", "stress-driven", or "reaction-driven", or a 2-tuple for different options in negative and positive electrode. Similarly "particle cracking" (now called "particle mechanics") can now be "none", "swelling only", "swelling and cracking", or a 2-tuple ([#1490](https://github.com/pybamm-team/PyBaMM/pull/1490))
- Changed the variable in the full diffusion model from "Electrolyte concentration" to "Porosity times concentration" ([#1476](https://github.com/pybamm-team/PyBaMM/pull/1476))
- Renamed `lithium-ion` folder to `lithium_ion` and `lead-acid` folder to `lead_acid` in parameters ([#1464](https://github.com/pybamm-team/PyBaMM/pull/1464))

# [v0.4.0](https://github.com/pybamm-team/PyBaMM/tree/v0.4.0) - 2021-03-28

This release introduces:

- several new models, including reversible and irreversible plating submodels, submodels for loss of active material, Yang et al.'s (2017) coupled SEI/plating/pore clogging model, and the Newman-Tobias model
- internal optimizations for solving models, particularly for simulating experiments, with more accurate event detection and more efficient numerical methods and post-processing
- parallel solutions of a model with different inputs
- a cleaner installation process for Mac when installing from PyPI, no longer requiring a Homebrew installation of Sundials
- improved plotting functionality, including adding a new 'voltage component' plot
- several other new features, optimizations, and bug fixes, summarized below

## Features

- Added `NewmanTobias` li-ion battery model ([#1423](https://github.com/pybamm-team/PyBaMM/pull/1423))
- Added `plot_voltage_components` to easily plot the component overpotentials that make up the voltage ([#1419](https://github.com/pybamm-team/PyBaMM/pull/1419))
- Made `QuickPlot` more customizable and added an example ([#1419](https://github.com/pybamm-team/PyBaMM/pull/1419))
- `Solution` objects can now be created by stepping _different_ models ([#1408](https://github.com/pybamm-team/PyBaMM/pull/1408))
- Added Yang et al 2017 model that couples irreversible lithium plating, SEI growth and change in porosity which produces a transition from linear to nonlinear degradation pattern of lithium-ion battery over extended cycles([#1398](https://github.com/pybamm-team/PyBaMM/pull/1398))
- Added support for Python 3.9 and dropped support for Python 3.6. Python 3.6 may still work but is now untested ([#1370](https://github.com/pybamm-team/PyBaMM/pull/1370))
- Added the electrolyte overpotential and Ohmic losses for full conductivity, including surface form ([#1350](https://github.com/pybamm-team/PyBaMM/pull/1350))
- Added functionality to `Citations` to print formatted citations ([#1340](https://github.com/pybamm-team/PyBaMM/pull/1340))
- Updated the way events are handled in `CasadiSolver` for more accurate event location ([#1328](https://github.com/pybamm-team/PyBaMM/pull/1328))
- Added error message if initial conditions are outside the bounds of a variable ([#1326](https://github.com/pybamm-team/PyBaMM/pull/1326))
- Added temperature dependence to density, heat capacity and thermal conductivity ([#1323](https://github.com/pybamm-team/PyBaMM/pull/1323))
- Added temperature dependence to the transference number (`t_plus`) ([#1317](https://github.com/pybamm-team/PyBaMM/pull/1317))
- Added new functionality for `Interpolant` ([#1312](https://github.com/pybamm-team/PyBaMM/pull/1312))
- Added option to express experiments (and extract solutions) in terms of cycles of operating condition ([#1309](https://github.com/pybamm-team/PyBaMM/pull/1309))
- The event time and state are now returned as part of `Solution.t` and `Solution.y` so that the event is accurately captured in the returned solution ([#1300](https://github.com/pybamm-team/PyBaMM/pull/1300))
- Added reversible and irreversible lithium plating models ([#1287](https://github.com/pybamm-team/PyBaMM/pull/1287))
- Reformatted the `BasicDFNHalfCell` to be consistent with the other models ([#1282](https://github.com/pybamm-team/PyBaMM/pull/1282))
- Added option to make the total interfacial current density a state ([#1280](https://github.com/pybamm-team/PyBaMM/pull/1280))
- Added functionality to initialize a model using the solution from another model ([#1278](https://github.com/pybamm-team/PyBaMM/pull/1278))
- Added submodels for active material ([#1262](https://github.com/pybamm-team/PyBaMM/pull/1262))
- Updated solvers' method `solve()` so it can take a list of inputs dictionaries as the `inputs` keyword argument. In this case the model is solved for each input set in the list, and a list of solutions mapping the set of inputs to the solutions is returned. Note that `solve()` can still take a single dictionary as the `inputs` keyword argument. In this case the behaviour is unchanged compared to previous versions.([#1261](https://github.com/pybamm-team/PyBaMM/pull/1261))
- Added composite surface form electrolyte models: `CompositeDifferential` and `CompositeAlgebraic` ([#1207](https://github.com/pybamm-team/PyBaMM/issues/1207))

## Optimizations

- Improved the way an `Experiment` is simulated to reduce solve time (at the cost of slightly higher set-up time) ([#1408](https://github.com/pybamm-team/PyBaMM/pull/1408))
- Add script and workflow to automatically update parameter_sets.py docstrings ([#1371](https://github.com/pybamm-team/PyBaMM/pull/1371))
- Add URLs checker in workflows ([#1347](https://github.com/pybamm-team/PyBaMM/pull/1347))
- The `Solution` class now only creates the concatenated `y` when the user asks for it. This is an optimization step as the concatenation can be slow, especially with larger experiments ([#1331](https://github.com/pybamm-team/PyBaMM/pull/1331))
- If solver method `solve()` is passed a list of inputs as the `inputs` keyword argument, the resolution of the model for each input set is spread across several Python processes, usually running in parallel on different processors. The default number of processes is the number of processors available. `solve()` takes a new keyword argument `nproc` which can be used to set this number a manually.
- Variables are now post-processed using CasADi ([#1316](https://github.com/pybamm-team/PyBaMM/pull/1316))
- Operations such as `1*x` and `0+x` now directly return `x` ([#1252](https://github.com/pybamm-team/PyBaMM/pull/1252))

## Bug fixes

- Fixed a bug on the boundary conditions of `FickianSingleParticle` and `FickianManyParticles` to ensure mass is conserved ([#1421](https://github.com/pybamm-team/PyBaMM/pull/1421))
- Fixed a bug where the `PolynomialSingleParticle` submodel gave incorrect results with "dimensionality" equal to 2 ([#1411](https://github.com/pybamm-team/PyBaMM/pull/1411))
- Fixed a bug where volume averaging in 0D gave the wrong result ([#1411](https://github.com/pybamm-team/PyBaMM/pull/1411))
- Fixed a sign error in the positive electrode ohmic losses ([#1407](https://github.com/pybamm-team/PyBaMM/pull/1407))
- Fixed the formulation of the EC reaction SEI model ([#1397](https://github.com/pybamm-team/PyBaMM/pull/1397))
- Simulations now stop when an experiment becomes infeasible ([#1395](https://github.com/pybamm-team/PyBaMM/pull/1395))
- Added a check for domains in `Concatenation` ([#1368](https://github.com/pybamm-team/PyBaMM/pull/1368))
- Differentiation now works even when the differentiation variable is a constant ([#1294](https://github.com/pybamm-team/PyBaMM/pull/1294))
- Fixed a bug where the event time and state were no longer returned as part of the solution ([#1344](https://github.com/pybamm-team/PyBaMM/pull/1344))
- Fixed a bug in `CasadiSolver` safe mode which crashed when there were extrapolation events but no termination events ([#1321](https://github.com/pybamm-team/PyBaMM/pull/1321))
- When an `Interpolant` is extrapolated an error is raised for `CasadiSolver` (and a warning is raised for the other solvers) ([#1315](https://github.com/pybamm-team/PyBaMM/pull/1315))
- Fixed `Simulation` and `model.new_copy` to fix a bug where changes to the model were overwritten ([#1278](https://github.com/pybamm-team/PyBaMM/pull/1278))

## Breaking changes

- Removed `Simplification` class and `.simplify()` function ([#1369](https://github.com/pybamm-team/PyBaMM/pull/1369))
- All example notebooks in PyBaMM's GitHub repository must now include the command `pybamm.print_citations()`, otherwise the tests will fail. This is to encourage people to use this command to cite the relevant papers ([#1340](https://github.com/pybamm-team/PyBaMM/pull/1340))
- Notation has been homogenised to use positive and negative electrode (instead of cathode and anode). This applies to the parameter folders (now called `'positive_electrodes'` and `'negative_electrodes'`) and the options of `active_material` and `particle_cracking` submodels (now called `'positive'` and `'negative'`) ([#1337](https://github.com/pybamm-team/PyBaMM/pull/1337))
- `Interpolant` now takes `x` and `y` instead of a single `data` entry ([#1312](https://github.com/pybamm-team/PyBaMM/pull/1312))
- Boolean model options ('sei porosity change', 'convection') must now be given in string format ('true' or 'false' instead of True or False) ([#1280](https://github.com/pybamm-team/PyBaMM/pull/1280))
- Operations such as `1*x` and `0+x` now directly return `x`. This can be bypassed by explicitly creating the binary operators, e.g. `pybamm.Multiplication(1, x)` ([#1252](https://github.com/pybamm-team/PyBaMM/pull/1252))
- `'Cell capacity [A.h]'` has been renamed to `'Nominal cell capacity [A.h]'`. `'Cell capacity [A.h]'` will be deprecated in the next release. ([#1352](https://github.com/pybamm-team/PyBaMM/pull/1352))

# [v0.3.0](https://github.com/pybamm-team/PyBaMM/tree/v0.3.0) - 2020-12-01

This release introduces a new aging model for particle mechanics, a new reduced-order model (TSPMe), and a parameter set for A123 LFP cells. Additionally, there have been several backend optimizations to speed up model creation and solving, and other minor features and bug fixes.

## Features

- Added a submodel for particle mechanics ([#1232](https://github.com/pybamm-team/PyBaMM/pull/1232))
- Added a notebook on how to speed up the solver and handle instabilities ([#1223](https://github.com/pybamm-team/PyBaMM/pull/1223))
- Improve string printing of `BinaryOperator`, `Function`, and `Concatenation` objects ([#1223](https://github.com/pybamm-team/PyBaMM/pull/1223))
- Added `Solution.integration_time`, which is the time taken just by the integration subroutine, without extra setups ([#1223](https://github.com/pybamm-team/PyBaMM/pull/1223))
- Added parameter set for an A123 LFP cell ([#1209](https://github.com/pybamm-team/PyBaMM/pull/1209))
- Added variables related to equivalent circuit models ([#1204](https://github.com/pybamm-team/PyBaMM/pull/1204))
- Added the `Integrated` electrolyte conductivity submodel ([#1188](https://github.com/pybamm-team/PyBaMM/pull/1188))
- Added an example script to check conservation of lithium ([#1186](https://github.com/pybamm-team/PyBaMM/pull/1186))
- Added `erf` and `erfc` functions ([#1184](https://github.com/pybamm-team/PyBaMM/pull/1184))

## Optimizations

- Add (optional) smooth approximations for the `Minimum`, `Maximum`, `Heaviside`, and `AbsoluteValue` operators ([#1223](https://github.com/pybamm-team/PyBaMM/pull/1223))
- Avoid unnecessary repeated computations in the solvers ([#1222](https://github.com/pybamm-team/PyBaMM/pull/1222))
- Rewrite `Symbol.is_constant` to be more efficient ([#1222](https://github.com/pybamm-team/PyBaMM/pull/1222))
- Cache shape and size calculations ([#1222](https://github.com/pybamm-team/PyBaMM/pull/1222))
- Only instantiate the geometric, electrical and thermal parameter classes once ([#1222](https://github.com/pybamm-team/PyBaMM/pull/1222))

## Bug fixes

- Quickplot now works when timescale or lengthscale is a function of an input parameter ([#1234](https://github.com/pybamm-team/PyBaMM/pull/1234))
- Fix bug that was slowing down creation of the EC reaction SEI submodel ([#1227](https://github.com/pybamm-team/PyBaMM/pull/1227))
- Add missing separator thermal parameters for the Ecker parameter set ([#1226](https://github.com/pybamm-team/PyBaMM/pull/1226))
- Make sure simulation solves when evaluated timescale is a function of an input parameter ([#1218](https://github.com/pybamm-team/PyBaMM/pull/1218))
- Raise error if saving to MATLAB with variable names that MATLAB can't read, and give option of providing alternative variable names ([#1206](https://github.com/pybamm-team/PyBaMM/pull/1206))
- Raise error if the boundary condition at the origin in a spherical domain is other than no-flux ([#1175](https://github.com/pybamm-team/PyBaMM/pull/1175))
- Fix boundary conditions at r = 0 for Creating Models notebooks ([#1173](https://github.com/pybamm-team/PyBaMM/pull/1173))

## Breaking changes

- The parameters "Positive/Negative particle distribution in x" and "Positive/Negative surface area to volume ratio distribution in x" have been deprecated. Instead, users can provide "Positive/Negative particle radius [m]" and "Positive/Negative surface area to volume ratio [m-1]" directly as functions of through-cell position (x [m]) ([#1237](https://github.com/pybamm-team/PyBaMM/pull/1237))

# [v0.2.4](https://github.com/pybamm-team/PyBaMM/tree/v0.2.4) - 2020-09-07

This release adds new operators for more complex models, some basic sensitivity analysis, and a spectral volumes spatial method, as well as some small bug fixes.

## Features

- Added variables which track the total amount of lithium in the system ([#1136](https://github.com/pybamm-team/PyBaMM/pull/1136))
- Added `Upwind` and `Downwind` operators for convection ([#1134](https://github.com/pybamm-team/PyBaMM/pull/1134))
- Added Getting Started notebook on solver options and changing the mesh. Also added a notebook detailing the different thermal options, and a notebook explaining the steps that occur behind the scenes in the `Simulation` class ([#1131](https://github.com/pybamm-team/PyBaMM/pull/1131))
- Added particle submodel that use a polynomial approximation to the concentration within the electrode particles ([#1130](https://github.com/pybamm-team/PyBaMM/pull/1130))
- Added `Modulo`, `Floor` and `Ceiling` operators ([#1121](https://github.com/pybamm-team/PyBaMM/pull/1121))
- Added DFN model for a half cell ([#1121](https://github.com/pybamm-team/PyBaMM/pull/1121))
- Automatically compute surface area to volume ratio based on particle shape for li-ion models ([#1120](https://github.com/pybamm-team/PyBaMM/pull/1120))
- Added "R-averaged particle concentration" variables ([#1118](https://github.com/pybamm-team/PyBaMM/pull/1118))
- Added support for sensitivity calculations to the casadi solver ([#1109](https://github.com/pybamm-team/PyBaMM/pull/1109))
- Added support for index 1 semi-explicit dae equations and sensitivity calculations to JAX BDF solver ([#1107](https://github.com/pybamm-team/PyBaMM/pull/1107))
- Allowed keyword arguments to be passed to `Simulation.plot()` ([#1099](https://github.com/pybamm-team/PyBaMM/pull/1099))
- Added the Spectral Volumes spatial method and the submesh that it works with ([#900](https://github.com/pybamm-team/PyBaMM/pull/900))

## Bug fixes

- Fixed bug where some parameters were not being set by the `EcReactionLimited` SEI model ([#1136](https://github.com/pybamm-team/PyBaMM/pull/1136))
- Fixed bug on electrolyte potential for `BasicDFNHalfCell` ([#1133](https://github.com/pybamm-team/PyBaMM/pull/1133))
- Fixed `r_average` to work with `SecondaryBroadcast` ([#1118](https://github.com/pybamm-team/PyBaMM/pull/1118))
- Fixed finite volume discretisation of spherical integrals ([#1118](https://github.com/pybamm-team/PyBaMM/pull/1118))
- `t_eval` now gets changed to a `linspace` if a list of length 2 is passed ([#1113](https://github.com/pybamm-team/PyBaMM/pull/1113))
- Fixed bug when setting a function with an `InputParameter` ([#1111](https://github.com/pybamm-team/PyBaMM/pull/1111))

## Breaking changes

- The "fast diffusion" particle option has been renamed "uniform profile" ([#1130](https://github.com/pybamm-team/PyBaMM/pull/1130))
- The modules containing standard parameters are now classes so they can take options
  (e.g. `standard_parameters_lithium_ion` is now `LithiumIonParameters`) ([#1120](https://github.com/pybamm-team/PyBaMM/pull/1120))
- Renamed `quick_plot_vars` to `output_variables` in `Simulation` to be consistent with `QuickPlot`. Passing `quick_plot_vars` to `Simulation.plot()` has been deprecated and `output_variables` should be passed instead ([#1099](https://github.com/pybamm-team/PyBaMM/pull/1099))

# [v0.2.3](https://github.com/pybamm-team/PyBaMM/tree/v0.2.3) - 2020-07-01

This release enables the use of [Google Colab](https://colab.research.google.com/github/pybamm-team/PyBaMM/blob/main/) for running example notebooks, and adds some small new features and bug fixes.

## Features

- Added JAX evaluator, and ODE solver ([#1038](https://github.com/pybamm-team/PyBaMM/pull/1038))
- Reformatted Getting Started notebooks ([#1083](https://github.com/pybamm-team/PyBaMM/pull/1083))
- Reformatted Landesfeind electrolytes ([#1064](https://github.com/pybamm-team/PyBaMM/pull/1064))
- Adapted examples to be run in Google Colab ([#1061](https://github.com/pybamm-team/PyBaMM/pull/1061))
- Added some new solvers for algebraic models ([#1059](https://github.com/pybamm-team/PyBaMM/pull/1059))
- Added `length_scales` attribute to models ([#1058](https://github.com/pybamm-team/PyBaMM/pull/1058))
- Added averaging in secondary dimensions ([#1057](https://github.com/pybamm-team/PyBaMM/pull/1057))
- Added SEI reaction based on Yang et. al. 2017 and reduction in porosity ([#1009](https://github.com/pybamm-team/PyBaMM/issues/1009))

## Optimizations

- Reformatted CasADi "safe" mode to deal with events better ([#1089](https://github.com/pybamm-team/PyBaMM/pull/1089))

## Bug fixes

- Fixed a bug in `InterstitialDiffusionLimited` ([#1097](https://github.com/pybamm-team/PyBaMM/pull/1097))
- Fixed `Simulation` to keep different copies of the model so that parameters can be changed between simulations ([#1090](https://github.com/pybamm-team/PyBaMM/pull/1090))
- Fixed `model.new_copy()` to keep custom submodels ([#1090](https://github.com/pybamm-team/PyBaMM/pull/1090))
- 2D processed variables can now be evaluated at the domain boundaries ([#1088](https://github.com/pybamm-team/PyBaMM/pull/1088))
- Update the default variable points to better capture behaviour in the solid particles in li-ion models ([#1081](https://github.com/pybamm-team/PyBaMM/pull/1081))
- Fix `QuickPlot` to display variables discretised by FEM (in y-z) properly ([#1078](https://github.com/pybamm-team/PyBaMM/pull/1078))
- Add length scales to `EffectiveResistance` models ([#1071](https://github.com/pybamm-team/PyBaMM/pull/1071))
- Allowed for pybamm functions exp, sin, cos, sqrt to be used in expression trees that
  are converted to casadi format ([#1067](https://github.com/pybamm-team/PyBaMM/pull/1067))
- Fix a bug where variables that depend on y and z were transposed in `QuickPlot` ([#1055](https://github.com/pybamm-team/PyBaMM/pull/1055))

## Breaking changes

- `Simulation.specs` and `Simulation.set_defaults` have been deprecated. Users should create a new `Simulation` object for each different case instead ([#1090](https://github.com/pybamm-team/PyBaMM/pull/1090))
- The solution times `t_eval` must now be provided to `Simulation.solve()` when not using an experiment or prescribing the current using drive cycle data ([#1086](https://github.com/pybamm-team/PyBaMM/pull/1086))

# [v0.2.2](https://github.com/pybamm-team/PyBaMM/tree/v0.2.2) - 2020-06-01

New SEI models, simplification of submodel structure, as well as optimisations and general bug fixes.

## Features

- Reformatted `Geometry` and `Mesh` classes ([#1032](https://github.com/pybamm-team/PyBaMM/pull/1032))
- Added arbitrary geometry to the lumped thermal model ([#718](https://github.com/pybamm-team/PyBaMM/issues/718))
- Allowed `ProcessedVariable` to handle cases where `len(solution.t)=1` ([#1020](https://github.com/pybamm-team/PyBaMM/pull/1020))
- Added `BackwardIndefiniteIntegral` symbol ([#1014](https://github.com/pybamm-team/PyBaMM/pull/1014))
- Added `plot` and `plot2D` to enable easy plotting of `pybamm.Array` objects ([#1008](https://github.com/pybamm-team/PyBaMM/pull/1008))
- Updated effective current collector models and added example notebook ([#1007](https://github.com/pybamm-team/PyBaMM/pull/1007))
- Added SEI film resistance as an option ([#994](https://github.com/pybamm-team/PyBaMM/pull/994))
- Added `parameters` attribute to `pybamm.BaseModel` and `pybamm.Geometry` that lists all of the required parameters ([#993](https://github.com/pybamm-team/PyBaMM/pull/993))
- Added tab, edge, and surface cooling ([#965](https://github.com/pybamm-team/PyBaMM/pull/965))
- Added functionality to solver to automatically discretise a 0D model ([#947](https://github.com/pybamm-team/PyBaMM/pull/947))
- Added sensitivity to `CasadiAlgebraicSolver` ([#940](https://github.com/pybamm-team/PyBaMM/pull/940))
- Added `ProcessedSymbolicVariable` class, which can handle symbolic variables (i.e. variables for which the inputs are symbolic) ([#940](https://github.com/pybamm-team/PyBaMM/pull/940))
- Made `QuickPlot` compatible with Google Colab ([#935](https://github.com/pybamm-team/PyBaMM/pull/935))
- Added `BasicFull` model for lead-acid ([#932](https://github.com/pybamm-team/PyBaMM/pull/932))
- Added 'arctan' function ([#973](https://github.com/pybamm-team/PyBaMM/pull/973))

## Optimizations

- Implementing the use of GitHub Actions for CI ([#855](https://github.com/pybamm-team/PyBaMM/pull/855))
- Changed default solver for DAE models to `CasadiSolver` ([#978](https://github.com/pybamm-team/PyBaMM/pull/978))
- Added some extra simplifications to the expression tree ([#971](https://github.com/pybamm-team/PyBaMM/pull/971))
- Changed the behaviour of "safe" mode in `CasadiSolver` ([#956](https://github.com/pybamm-team/PyBaMM/pull/956))
- Sped up model building ([#927](https://github.com/pybamm-team/PyBaMM/pull/927))
- Changed default solver for lead-acid to `CasadiSolver` ([#927](https://github.com/pybamm-team/PyBaMM/pull/927))

## Bug fixes

- Fix a bug where slider plots do not update properly in notebooks ([#1041](https://github.com/pybamm-team/PyBaMM/pull/1041))
- Fix storing and plotting external variables in the solution ([#1026](https://github.com/pybamm-team/PyBaMM/pull/1026))
- Fix running a simulation with a model that is already discretized ([#1025](https://github.com/pybamm-team/PyBaMM/pull/1025))
- Fix CI not triggering for PR. ([#1013](https://github.com/pybamm-team/PyBaMM/pull/1013))
- Fix schedule testing running too often. ([#1010](https://github.com/pybamm-team/PyBaMM/pull/1010))
- Fix doctests failing due to mismatch in unsorted output.([#990](https://github.com/pybamm-team/PyBaMM/pull/990))
- Added extra checks when creating a model, for clearer errors ([#971](https://github.com/pybamm-team/PyBaMM/pull/971))
- Fixed `Interpolant` ids to allow processing ([#962](https://github.com/pybamm-team/PyBaMM/pull/962))
- Fixed a bug in the initial conditions of the potential pair model ([#954](https://github.com/pybamm-team/PyBaMM/pull/954))
- Changed simulation attributes to assign copies rather than the objects themselves ([#952](https://github.com/pybamm-team/PyBaMM/pull/952))
- Added default values to base model so that it works with the `Simulation` class ([#952](https://github.com/pybamm-team/PyBaMM/pull/952))
- Fixed solver to recompute initial conditions when inputs are changed ([#951](https://github.com/pybamm-team/PyBaMM/pull/951))
- Reformatted thermal submodels ([#938](https://github.com/pybamm-team/PyBaMM/pull/938))
- Reformatted electrolyte submodels ([#927](https://github.com/pybamm-team/PyBaMM/pull/927))
- Reformatted convection submodels ([#635](https://github.com/pybamm-team/PyBaMM/pull/635))

## Breaking changes

- Geometry should no longer be given keys 'primary' or 'secondary' ([#1032](https://github.com/pybamm-team/PyBaMM/pull/1032))
- Calls to `ProcessedVariable` objects are now made using dimensional time and space ([#1028](https://github.com/pybamm-team/PyBaMM/pull/1028))
- For variables discretised using finite elements the result returned by calling `ProcessedVariable` is now transposed ([#1020](https://github.com/pybamm-team/PyBaMM/pull/1020))
- Renamed "surface area density" to "surface area to volume ratio" ([#975](https://github.com/pybamm-team/PyBaMM/pull/975))
- Replaced "reaction rate" with "exchange-current density" ([#975](https://github.com/pybamm-team/PyBaMM/pull/975))
- Changed the implementation of reactions in submodels ([#948](https://github.com/pybamm-team/PyBaMM/pull/948))
- Removed some inputs like `T_inf`, `R_g` and activation energies to some of the standard function parameters. This is because each of those inputs is specific to a particular function (e.g. the reference temperature at which the function was measured). To change a property such as the activation energy, users should create a new function, specifying the relevant property as a `Parameter` or `InputParameter` ([#942](https://github.com/pybamm-team/PyBaMM/pull/942))
- The thermal option 'xyz-lumped' has been removed. The option 'thermal current collector' has also been removed ([#938](https://github.com/pybamm-team/PyBaMM/pull/938))
- The 'C-rate' parameter has been deprecated. Use 'Current function [A]' instead. The cell capacity can be accessed as 'Cell capacity [A.h]', and used to calculate current from C-rate ([#952](https://github.com/pybamm-team/PyBaMM/pull/952))

# [v0.2.1](https://github.com/pybamm-team/PyBaMM/tree/v0.2.1) - 2020-03-31

New expression tree node types, models, parameter sets and solvers, as well as general bug fixes and new examples.

## Features

- Store variable slices in model for inspection ([#925](https://github.com/pybamm-team/PyBaMM/pull/925))
- Added LiNiCoO2 parameter set from Ecker et. al. ([#922](https://github.com/pybamm-team/PyBaMM/pull/922))
- Made t_plus (optionally) a function of electrolyte concentration, and added (1 + dlnf/dlnc) to models ([#921](https://github.com/pybamm-team/PyBaMM/pull/921))
- Added `DummySolver` for empty models ([#915](https://github.com/pybamm-team/PyBaMM/pull/915))
- Added functionality to broadcast to edges ([#891](https://github.com/pybamm-team/PyBaMM/pull/891))
- Reformatted and cleaned up `QuickPlot` ([#886](https://github.com/pybamm-team/PyBaMM/pull/886))
- Added thermal effects to lead-acid models ([#885](https://github.com/pybamm-team/PyBaMM/pull/885))
- Added a helper function for info on function parameters ([#881](https://github.com/pybamm-team/PyBaMM/pull/881))
- Added additional notebooks showing how to create and compare models ([#877](https://github.com/pybamm-team/PyBaMM/pull/877))
- Added `Minimum`, `Maximum` and `Sign` operators
  ([#876](https://github.com/pybamm-team/PyBaMM/pull/876))
- Added a search feature to `FuzzyDict` ([#875](https://github.com/pybamm-team/PyBaMM/pull/875))
- Add ambient temperature as a function of time ([#872](https://github.com/pybamm-team/PyBaMM/pull/872))
- Added `CasadiAlgebraicSolver` for solving algebraic systems with CasADi ([#868](https://github.com/pybamm-team/PyBaMM/pull/868))
- Added electrolyte functions from Landesfeind ([#860](https://github.com/pybamm-team/PyBaMM/pull/860))
- Add new symbols `VariableDot`, representing the derivative of a variable wrt time,
  and `StateVectorDot`, representing the derivative of a state vector wrt time
  ([#858](https://github.com/pybamm-team/PyBaMM/issues/858))

## Bug fixes

- Filter out discontinuities that occur after solve times
  ([#941](https://github.com/pybamm-team/PyBaMM/pull/945))
- Fixed tight layout for QuickPlot in jupyter notebooks ([#930](https://github.com/pybamm-team/PyBaMM/pull/930))
- Fixed bug raised if function returns a scalar ([#919](https://github.com/pybamm-team/PyBaMM/pull/919))
- Fixed event handling in `ScipySolver` ([#905](https://github.com/pybamm-team/PyBaMM/pull/905))
- Made input handling clearer in solvers ([#905](https://github.com/pybamm-team/PyBaMM/pull/905))
- Updated Getting started notebook 2 ([#903](https://github.com/pybamm-team/PyBaMM/pull/903))
- Reformatted external circuit submodels ([#879](https://github.com/pybamm-team/PyBaMM/pull/879))
- Some bug fixes to generalize specifying models that aren't battery models, see [#846](https://github.com/pybamm-team/PyBaMM/issues/846)
- Reformatted interface submodels to be more readable ([#866](https://github.com/pybamm-team/PyBaMM/pull/866))
- Removed double-counted "number of electrodes connected in parallel" from simulation ([#864](https://github.com/pybamm-team/PyBaMM/pull/864))

## Breaking changes

- Changed keyword argument `u` for inputs (when evaluating an object) to `inputs` ([#905](https://github.com/pybamm-team/PyBaMM/pull/905))
- Removed "set external temperature" and "set external potential" options. Use "external submodels" option instead ([#862](https://github.com/pybamm-team/PyBaMM/pull/862))

# [v0.2.0](https://github.com/pybamm-team/PyBaMM/tree/v0.2.0) - 2020-02-26

This release introduces many new features and optimizations. All models can now be solved using the pip installation - in particular, the DFN can be solved in around 0.1s. Other highlights include an improved user interface, simulations of experimental protocols (GITT, CCCV, etc), new parameter sets for NCA and LGM50, drive cycles, "input parameters" and "external variables" for quickly solving models with different parameter values and coupling with external software, and general bug fixes and optimizations.

## Features

- Added LG M50 parameter set from Chen 2020 ([#854](https://github.com/pybamm-team/PyBaMM/pull/854))
- Changed rootfinding algorithm to CasADi, scipy.optimize.root still accessible as an option ([#844](https://github.com/pybamm-team/PyBaMM/pull/844))
- Added capacitance effects to lithium-ion models ([#842](https://github.com/pybamm-team/PyBaMM/pull/842))
- Added NCA parameter set ([#824](https://github.com/pybamm-team/PyBaMM/pull/824))
- Added functionality to `Solution` that automatically gets `t_eval` from the data when simulating drive cycles and performs checks to ensure the output has the required resolution to accurately capture the input current ([#819](https://github.com/pybamm-team/PyBaMM/pull/819))
- Added `Citations` object to print references when specific functionality is used ([#818](https://github.com/pybamm-team/PyBaMM/pull/818))
- Updated `Solution` to allow exporting to matlab and csv formats ([#811](https://github.com/pybamm-team/PyBaMM/pull/811))
- Allow porosity to vary in space ([#809](https://github.com/pybamm-team/PyBaMM/pull/809))
- Added functionality to solve DAE models with non-smooth current inputs ([#808](https://github.com/pybamm-team/PyBaMM/pull/808))
- Added functionality to simulate experiments and testing protocols ([#807](https://github.com/pybamm-team/PyBaMM/pull/807))
- Added fuzzy string matching for parameters and variables ([#796](https://github.com/pybamm-team/PyBaMM/pull/796))
- Changed ParameterValues to raise an error when a parameter that wasn't previously defined is updated ([#796](https://github.com/pybamm-team/PyBaMM/pull/796))
- Added some basic models (BasicSPM and BasicDFN) in order to clearly demonstrate the PyBaMM model structure for battery models ([#795](https://github.com/pybamm-team/PyBaMM/pull/795))
- Allow initial conditions in the particle to depend on x ([#786](https://github.com/pybamm-team/PyBaMM/pull/786))
- Added the harmonic mean to the Finite Volume method, which is now used when computing fluxes ([#783](https://github.com/pybamm-team/PyBaMM/pull/783))
- Refactored `Solution` to make it a dictionary that contains all of the solution variables. This automatically creates `ProcessedVariable` objects when required, so that the solution can be obtained much more easily. ([#781](https://github.com/pybamm-team/PyBaMM/pull/781))
- Added notebook to explain broadcasts ([#776](https://github.com/pybamm-team/PyBaMM/pull/776))
- Added a step to discretisation that automatically compute the inverse of the mass matrix of the differential part of the problem so that the underlying DAEs can be provided in semi-explicit form, as required by the CasADi solver ([#769](https://github.com/pybamm-team/PyBaMM/pull/769))
- Added the gradient operation for the Finite Element Method ([#767](https://github.com/pybamm-team/PyBaMM/pull/767))
- Added `InputParameter` node for quickly changing parameter values ([#752](https://github.com/pybamm-team/PyBaMM/pull/752))
- Added submodels for operating modes other than current-controlled ([#751](https://github.com/pybamm-team/PyBaMM/pull/751))
- Changed finite volume discretisation to use exact values provided by Neumann boundary conditions when computing the gradient instead of adding ghost nodes([#748](https://github.com/pybamm-team/PyBaMM/pull/748))
- Added optional R(x) distribution in particle models ([#745](https://github.com/pybamm-team/PyBaMM/pull/745))
- Generalized importing of external variables ([#728](https://github.com/pybamm-team/PyBaMM/pull/728))
- Separated active and inactive material volume fractions ([#726](https://github.com/pybamm-team/PyBaMM/pull/726))
- Added submodels for tortuosity ([#726](https://github.com/pybamm-team/PyBaMM/pull/726))
- Simplified the interface for setting current functions ([#723](https://github.com/pybamm-team/PyBaMM/pull/723))
- Added Heaviside operator ([#723](https://github.com/pybamm-team/PyBaMM/pull/723))
- New extrapolation methods ([#707](https://github.com/pybamm-team/PyBaMM/pull/707))
- Added some "Getting Started" documentation ([#703](https://github.com/pybamm-team/PyBaMM/pull/703))
- Allow abs tolerance to be set by variable for IDA KLU solver ([#700](https://github.com/pybamm-team/PyBaMM/pull/700))
- Added Simulation class ([#693](https://github.com/pybamm-team/PyBaMM/pull/693)) with load/save functionality ([#732](https://github.com/pybamm-team/PyBaMM/pull/732))
- Added interface to CasADi solver ([#687](https://github.com/pybamm-team/PyBaMM/pull/687), [#691](https://github.com/pybamm-team/PyBaMM/pull/691), [#714](https://github.com/pybamm-team/PyBaMM/pull/714)). This makes the SUNDIALS DAE solvers (Scikits and KLU) truly optional (though IDA KLU is recommended for solving the DFN).
- Added option to use CasADi's Algorithmic Differentiation framework to calculate Jacobians ([#687](https://github.com/pybamm-team/PyBaMM/pull/687))
- Added method to evaluate parameters more easily ([#669](https://github.com/pybamm-team/PyBaMM/pull/669))
- Added `Jacobian` class to reuse known Jacobians of expressions ([#665](https://github.com/pybamm-team/PyBaMM/pull/670))
- Added `Interpolant` class to interpolate experimental data (e.g. OCP curves) ([#661](https://github.com/pybamm-team/PyBaMM/pull/661))
- Added interface (via pybind11) to sundials with the IDA KLU sparse linear solver ([#657](https://github.com/pybamm-team/PyBaMM/pull/657))
- Allowed parameters to be set by material or by specifying a particular paper ([#647](https://github.com/pybamm-team/PyBaMM/pull/647))
- Set relative and absolute tolerances independently in solvers ([#645](https://github.com/pybamm-team/PyBaMM/pull/645))
- Added basic method to allow (a part of) the State Vector to be updated with results obtained from another solution or package ([#624](https://github.com/pybamm-team/PyBaMM/pull/624))
- Added some non-uniform meshes in 1D and 2D ([#617](https://github.com/pybamm-team/PyBaMM/pull/617))

## Optimizations

- Now simplifying objects that are constant as soon as they are created ([#801](https://github.com/pybamm-team/PyBaMM/pull/801))
- Simplified solver interface ([#800](https://github.com/pybamm-team/PyBaMM/pull/800))
- Added caching for shape evaluation, used during discretisation ([#780](https://github.com/pybamm-team/PyBaMM/pull/780))
- Added an option to skip model checks during discretisation, which could be slow for large models ([#739](https://github.com/pybamm-team/PyBaMM/pull/739))
- Use CasADi's automatic differentation algorithms by default when solving a model ([#714](https://github.com/pybamm-team/PyBaMM/pull/714))
- Avoid re-checking size when making a copy of an `Index` object ([#656](https://github.com/pybamm-team/PyBaMM/pull/656))
- Avoid recalculating `_evaluation_array` when making a copy of a `StateVector` object ([#653](https://github.com/pybamm-team/PyBaMM/pull/653))

## Bug fixes

- Fixed a bug where current loaded from data was incorrectly scaled with the cell capacity ([#852](https://github.com/pybamm-team/PyBaMM/pull/852))
- Moved evaluation of initial conditions to solver ([#839](https://github.com/pybamm-team/PyBaMM/pull/839))
- Fixed a bug where the first line of the data wasn't loaded when parameters are loaded from data ([#819](https://github.com/pybamm-team/PyBaMM/pull/819))
- Made `graphviz` an optional dependency ([#810](https://github.com/pybamm-team/PyBaMM/pull/810))
- Fixed examples to run with basic pip installation ([#800](https://github.com/pybamm-team/PyBaMM/pull/800))
- Added events for CasADi solver when stepping ([#800](https://github.com/pybamm-team/PyBaMM/pull/800))
- Improved implementation of broadcasts ([#776](https://github.com/pybamm-team/PyBaMM/pull/776))
- Fixed a bug which meant that the Ohmic heating in the current collectors was incorrect if using the Finite Element Method ([#767](https://github.com/pybamm-team/PyBaMM/pull/767))
- Improved automatic broadcasting ([#747](https://github.com/pybamm-team/PyBaMM/pull/747))
- Fixed bug with wrong temperature in initial conditions ([#737](https://github.com/pybamm-team/PyBaMM/pull/737))
- Improved flexibility of parameter values so that parameters (such as diffusivity or current) can be set as functions or scalars ([#723](https://github.com/pybamm-team/PyBaMM/pull/723))
- Fixed a bug where boundary conditions were sometimes handled incorrectly in 1+1D models ([#713](https://github.com/pybamm-team/PyBaMM/pull/713))
- Corrected a sign error in Dirichlet boundary conditions in the Finite Element Method ([#706](https://github.com/pybamm-team/PyBaMM/pull/706))
- Passed the correct dimensional temperature to open circuit potential ([#702](https://github.com/pybamm-team/PyBaMM/pull/702))
- Added missing temperature dependence in electrolyte and interface submodels ([#698](https://github.com/pybamm-team/PyBaMM/pull/698))
- Fixed differentiation of functions that have more than one argument ([#687](https://github.com/pybamm-team/PyBaMM/pull/687))
- Added warning if `ProcessedVariable` is called outside its interpolation range ([#681](https://github.com/pybamm-team/PyBaMM/pull/681))
- Updated installation instructions for Mac OS ([#680](https://github.com/pybamm-team/PyBaMM/pull/680))
- Improved the way `ProcessedVariable` objects are created in higher dimensions ([#581](https://github.com/pybamm-team/PyBaMM/pull/581))

## Breaking changes

- Time for solver should now be given in seconds ([#832](https://github.com/pybamm-team/PyBaMM/pull/832))
- Model events are now represented as a list of `pybamm.Event` ([#759](https://github.com/pybamm-team/PyBaMM/issues/759)
- Removed `ParameterValues.update_model`, whose functionality is now replaced by `InputParameter` ([#801](https://github.com/pybamm-team/PyBaMM/pull/801))
- Removed `Outer` and `Kron` nodes as no longer used ([#777](https://github.com/pybamm-team/PyBaMM/pull/777))
- Moved `results` to separate repositories ([#761](https://github.com/pybamm-team/PyBaMM/pull/761))
- The parameters "Bruggeman coefficient" must now be specified separately as "Bruggeman coefficient (electrolyte)" and "Bruggeman coefficient (electrode)"
- The current classes (`GetConstantCurrent`, `GetUserCurrent` and `GetUserData`) have now been removed. Please refer to the [`change-input-current` notebook](https://github.com/pybamm-team/PyBaMM/blob/develop/docs/source/examples/notebooks/change-input-current.ipynb) for information on how to specify an input current
- Parameter functions must now use pybamm functions instead of numpy functions (e.g. `pybamm.exp` instead of `numpy.exp`), as these are then used to construct the expression tree directly. Generally, pybamm syntax follows numpy syntax; please get in touch if a function you need is missing.
- The current must now be updated by changing "Current function [A]" or "C-rate" instead of "Typical current [A]"

# [v0.1.0](https://github.com/pybamm-team/PyBaMM/tree/v0.1.0) - 2019-10-08

This is the first official version of PyBaMM.
Please note that PyBaMM in still under active development, and so the API may change in the future.

## Features

### Models

#### Lithium-ion

- Single Particle Model (SPM)
- Single Particle Model with electrolyte (SPMe)
- Doyle-Fuller-Newman (DFN) model

with the following optional physics:

- Thermal effects
- Fast diffusion in particles
- 2+1D (pouch cell)

#### Lead-acid

- Leading-Order Quasi-Static model
- First-Order Quasi-Static model
- Composite model
- Full model

with the following optional physics:

- Hydrolysis side reaction
- Capacitance effects
- 2+1D

### Spatial discretisations

- Finite Volume (1D only)
- Finite Element (scikit, 2D only)

### Solvers

- Scipy
- Scikits ODE
- Scikits DAE
- IDA KLU sparse linear solver (Sundials)
- Algebraic (root-finding)<|MERGE_RESOLUTION|>--- conflicted
+++ resolved
@@ -1,15 +1,12 @@
 # [Unreleased](https://github.com/pybamm-team/PyBaMM/)
 
-<<<<<<< HEAD
 ## Breaking changes
 
 - PyBaMM now has optional dependencies that can be installed with the pattern `pip install pybamm[option]` e.g. `pybamm[plot]` ([#3044](https://github.com/pybamm-team/PyBaMM/pull/3044))
 
-=======
 ## Bug fixes
 
 - Parameters in `Prada2013` have been updated to better match those given in the paper, which is a 2.3 Ah cell, instead of the mix-and-match with the 1.1 Ah cell from Lain2019.
->>>>>>> 65d3944a
 
 # [v23.5](https://github.com/pybamm-team/PyBaMM/tree/v23.5) - 2023-06-18
 
