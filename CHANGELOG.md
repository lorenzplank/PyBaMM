# [Unreleased](https://github.com/pybamm-team/PyBaMM/)

## Features

<<<<<<< HEAD
- Added the `pybamm.DiscreteTimeSum` expression node to sum an expression over a sequence of data times, and accompanying `pybamm.DiscreteTimeData` class to store the data times and values ([#4501](https://github.com/pybamm-team/PyBaMM/pull/4501))
=======
- Improved `QuickPlot` accuracy for simulations with Hermite interpolation. ([#4483](https://github.com/pybamm-team/PyBaMM/pull/4483))
>>>>>>> 7ea74f36
- Added Hermite interpolation to the (`IDAKLUSolver`) that improves the accuracy and performance of post-processing variables. ([#4464](https://github.com/pybamm-team/PyBaMM/pull/4464))
- Added `BasicDFN` model for sodium-ion batteries ([#4451](https://github.com/pybamm-team/PyBaMM/pull/4451))
- Added OpenMP parallelization to IDAKLU solver for lists of input parameters ([#4449](https://github.com/pybamm-team/PyBaMM/pull/4449))
- Added sensitivity calculation support for `pybamm.Simulation` and `pybamm.Experiment` ([#4415](https://github.com/pybamm-team/PyBaMM/pull/4415))
- Added phase-dependent particle options to LAM
  ([#4369](https://github.com/pybamm-team/PyBaMM/pull/4369))
- Added a lithium ion equivalent circuit model with split open circuit voltages for each electrode (`SplitOCVR`). ([#4330](https://github.com/pybamm-team/PyBaMM/pull/4330))


## Optimizations

- Performance refactor of JAX BDF Solver with default Jax method set to `"BDF"`. ([#4456](https://github.com/pybamm-team/PyBaMM/pull/4456))
- Improved performance of initialization and reinitialization of ODEs in the (`IDAKLUSolver`). ([#4453](https://github.com/pybamm-team/PyBaMM/pull/4453))
- Removed the `start_step_offset` setting and disabled minimum `dt` warnings for drive cycles with the (`IDAKLUSolver`). ([#4416](https://github.com/pybamm-team/PyBaMM/pull/4416))

## Bug Fixes

- Fixed bug where IDAKLU solver failed when `output variables` were specified and an extrapolation event is present. ([#4440](https://github.com/pybamm-team/PyBaMM/pull/4440))

## Breaking changes

<<<<<<< HEAD
- Double-layer SEI models have been removed (with the corresponding parameters). All models assume now a single SEI layer. ([#4470](https://github.com/pybamm-team/PyBaMM/pull/4470))
=======
- Removed all instances of `param = self.param` and now directly access `self.param` across the codebase. This change simplifies parameter references and enhances readability. ([#4484](https://github.com/pybamm-team/PyBaMM/pull/4494))
>>>>>>> 7ea74f36
- Removed the deprecation warning for the chemistry argument in
  ParameterValues ([#4466](https://github.com/pybamm-team/PyBaMM/pull/4466))
- The parameters "... electrode OCP entropic change [V.K-1]" and "... electrode volume change" are now expected to be functions of stoichiometry only instead of functions of both stoichiometry and maximum concentration ([#4427](https://github.com/pybamm-team/PyBaMM/pull/4427))
- Renamed `set_events` function to `add_events_from` to better reflect its purpose. ([#4421](https://github.com/pybamm-team/PyBaMM/pull/4421))

# [v24.9.0](https://github.com/pybamm-team/PyBaMM/tree/v24.9.0) - 2024-09-03

## Features

- Added additional user-configurable options to the (`IDAKLUSolver`) and adjusted the default values to improve performance. ([#4282](https://github.com/pybamm-team/PyBaMM/pull/4282))
- Added the diffusion element to be used in the Thevenin model. ([#4254](https://github.com/pybamm-team/PyBaMM/pull/4254))
- Added lumped surface thermal model ([#4203](https://github.com/pybamm-team/PyBaMM/pull/4203))

## Optimizations

- Update `IDAKLU` tests and benchmarks to use adaptive time stepping. ([#4390](https://github.com/pybamm-team/PyBaMM/pull/4390))
- Improved adaptive time-stepping performance of the (`IDAKLUSolver`). ([#4351](https://github.com/pybamm-team/PyBaMM/pull/4351))
- Improved performance and reliability of DAE consistent initialization. ([#4301](https://github.com/pybamm-team/PyBaMM/pull/4301))
- Replaced rounded Faraday constant with its exact value in `bpx.py` for better comparison between different tools. ([#4290](https://github.com/pybamm-team/PyBaMM/pull/4290))

## Bug Fixes

- Fixed memory issue that caused failure when `output variables` were specified with (`IDAKLUSolver`). ([#4379](https://github.com/pybamm-team/PyBaMM/pull/4379))
- Fixed bug where IDAKLU solver failed when `output variables` were specified and an event triggered. ([#4300](https://github.com/pybamm-team/PyBaMM/pull/4300))

## Breaking changes

- Replaced `have_jax` with `has_jax`, `have_idaklu` with `has_idaklu`, and
  `have_iree` with `has_iree` ([#4398](https://github.com/pybamm-team/PyBaMM/pull/4398))
- Remove deprecated function `pybamm_install_jax` ([#4362](https://github.com/pybamm-team/PyBaMM/pull/4362))
- Removed legacy python-IDAKLU solver. ([#4326](https://github.com/pybamm-team/PyBaMM/pull/4326))

# [v24.5](https://github.com/pybamm-team/PyBaMM/tree/v24.5) - 2024-07-26

## Features

- Added functionality to pass in arbitrary functions of time as the argument for a (`pybamm.step`). ([#4222](https://github.com/pybamm-team/PyBaMM/pull/4222))
- Added new parameters `"f{pref]Initial inner SEI on cracks thickness [m]"` and `"f{pref]Initial outer SEI on cracks thickness [m]"`, instead of hardcoding these to `L_inner_0 / 10000` and `L_outer_0 / 10000`. ([#4168](https://github.com/pybamm-team/PyBaMM/pull/4168))
- Added `pybamm.DataLoader` class to fetch data files from [pybamm-data](https://github.com/pybamm-team/pybamm-data/releases/tag/v1.0.0) and store it under local cache. ([#4098](https://github.com/pybamm-team/PyBaMM/pull/4098))
- Added `time` as an option for `Experiment.termination`. Now allows solving up to a user-specified time while also allowing different cycles and steps in an experiment to be handled normally. ([#4073](https://github.com/pybamm-team/PyBaMM/pull/4073))
- Added `plot_thermal_components` to plot the contributions to the total heat generation in a battery ([#4021](https://github.com/pybamm-team/PyBaMM/pull/4021))
- Added functions for normal probability density function (`pybamm.normal_pdf`) and cumulative distribution function (`pybamm.normal_cdf`) ([#3999](https://github.com/pybamm-team/PyBaMM/pull/3999))
- "Basic" models are now compatible with experiments ([#3995](https://github.com/pybamm-team/PyBaMM/pull/3995))
- Updates multiprocess `Pool` in `BaseSolver.solve()` to be constructed with context `fork`. Adds small example for multiprocess inputs. ([#3974](https://github.com/pybamm-team/PyBaMM/pull/3974))
- Lithium plating now works on composite electrodes ([#3919](https://github.com/pybamm-team/PyBaMM/pull/3919))
- Added lithium plating parameters to `Ecker2015` and `Ecker2015_graphite_halfcell` parameter sets ([#3919](https://github.com/pybamm-team/PyBaMM/pull/3919))
- Added custom experiment steps ([#3835](https://github.com/pybamm-team/PyBaMM/pull/3835))
- MSMR open-circuit voltage model now depends on the temperature ([#3832](https://github.com/pybamm-team/PyBaMM/pull/3832))
- Added support for macOS arm64 (M-series) platforms. ([#3789](https://github.com/pybamm-team/PyBaMM/pull/3789))
- Added the ability to specify a custom solver tolerance in `get_initial_stoichiometries` and related functions ([#3714](https://github.com/pybamm-team/PyBaMM/pull/3714))
- Added a JAX interface to the IDAKLU solver ([#3658](https://github.com/pybamm-team/PyBaMM/pull/3658))
- Modified `step` function to take an array of time `t_eval` as an argument and deprecated use of `npts`. ([#3627](https://github.com/pybamm-team/PyBaMM/pull/3627))
- Renamed "electrode diffusivity" to "particle diffusivity" as a non-breaking change with a deprecation warning ([#3624](https://github.com/pybamm-team/PyBaMM/pull/3624))
- Add support for BPX version 0.4.0 which allows for blended electrodes and user-defined parameters in BPX([#3414](https://github.com/pybamm-team/PyBaMM/pull/3414))
- Added `by_submodel` feature in `print_parameter_info` method to allow users to print parameters and types of submodels in a tabular and readable format ([#3628](https://github.com/pybamm-team/PyBaMM/pull/3628))
- Added `WyciskOpenCircuitPotential` for differential capacity hysteresis state open-circuit potential submodel ([#3593](https://github.com/pybamm-team/PyBaMM/pull/3593))
- Transport efficiency submodel has new options from the literature relating to different tortuosity factor models and also a new option called "tortuosity factor" for specifying the value or function directly as parameters ([#3437](https://github.com/pybamm-team/PyBaMM/pull/3437))
- Heat of mixing source term can now be included into thermal models ([#2837](https://github.com/pybamm-team/PyBaMM/pull/2837))

## Bug Fixes

- Fixed bug where passing deprecated `electrode diffusivity` parameter resulted in a breaking change and/or the corresponding diffusivity parameter not updating. Improved the deprecated translation around BPX. ([#4176](https://github.com/pybamm-team/PyBaMM/pull/4176))
- Fixed a bug where a factor of electrode surface area to volume ratio is missing in the rhs of the LeadingOrderDifferential conductivity model ([#4139](https://github.com/pybamm-team/PyBaMM/pull/4139))
- Fixes the breaking changes caused by [#3624](https://github.com/pybamm-team/PyBaMM/pull/3624), specifically enables the deprecated parameter `electrode diffusivity` to be used by `ParameterValues.update({name:value})` and `Solver.solve(inputs={name:value})`. Fixes parameter translation from old name to new name, with corrected tests. ([#4072](https://github.com/pybamm-team/PyBaMM/pull/4072)
- Set the `remove_independent_variables_from_rhs` to `False` by default, and moved the option from `Discretisation.process_model` to `Discretisation.__init__`. This fixes a bug related to the discharge capacity, but may make the simulation slower in some cases. To set the option to `True`, use `Simulation(..., discretisation_kwargs={"remove_independent_variables_from_rhs": True})`. ([#4020](https://github.com/pybamm-team/PyBaMM/pull/4020))
- Fixed a bug where independent variables were removed from models even if they appeared in events ([#4019](https://github.com/pybamm-team/PyBaMM/pull/4019))
- Fix bug with upwind and downwind schemes producing the wrong discretised system ([#3979](https://github.com/pybamm-team/PyBaMM/pull/3979))
- Allow evaluation of an `Interpolant` object with a number ([#3932](https://github.com/pybamm-team/PyBaMM/pull/3932))
- Added scale to dead lithium variable ([#3919](https://github.com/pybamm-team/PyBaMM/pull/3919))
- `plot_voltage_components` now works even if the time does not start at 0 ([#3915](https://github.com/pybamm-team/PyBaMM/pull/3915))
- Fixed bug where separator porosity was used in calculation instead of transport efficiency ([#3905](https://github.com/pybamm-team/PyBaMM/pull/3905))
- Initial voltage can now match upper or lower cut-offs exactly ([#3842](https://github.com/pybamm-team/PyBaMM/pull/3842))
- Fixed a bug where 1+1D and 2+1D models would not work with voltage or power controlled experiments([#3829](https://github.com/pybamm-team/PyBaMM/pull/3829))
- Update IDAKLU solver to fail gracefully when a variable is requested that was not in the solves `output_variables` list ([#3803](https://github.com/pybamm-team/PyBaMM/pull/3803))
- Updated `_steps_util.py` to throw a specific exception when drive cycle starts at t>0 ([#3756](https://github.com/pybamm-team/PyBaMM/pull/3756))
- Updated `plot_voltage_components.py` to support both `Simulation` and `Solution` objects. Added new methods in both `Simulation` and `Solution` classes for allow the syntax `simulation.plot_voltage_components` and `solution.plot_voltage_components`. Updated `test_plot_voltage_components.py` to reflect these changes ([#3723](https://github.com/pybamm-team/PyBaMM/pull/3723)).
- The SEI thickness decreased at some intervals when the 'electron-migration limited' model was used. It has been corrected ([#3622](https://github.com/pybamm-team/PyBaMM/pull/3622))
- Allow input parameters in ESOH model ([#3921](https://github.com/pybamm-team/PyBaMM/pull/3921))
- Use casadi MX.interpn_linear function instead of plugin to fix casadi_interpolant_linear.dll not found on Windows ([#4077](https://github.com/pybamm-team/PyBaMM/pull/4077))

## Optimizations

- Sped up initialization of a `ProcessedVariable` by making the internal `xarray.DataArray` initialization lazy (only gets created if interpolation is needed) ([#3862](https://github.com/pybamm-team/PyBaMM/pull/3862))

## Breaking changes

- Functions that are created using `pybamm.Function(function_object, children)` can no longer be differentiated symbolically (e.g. to compute the Jacobian). This should affect no users, since function derivatives for all "standard" functions are explicitly implemented ([#4196](https://github.com/pybamm-team/PyBaMM/pull/4196))
- Removed data files under `pybamm/input` and released them in a separate repository upstream at [pybamm-data](https://github.com/pybamm-team/pybamm-data/releases/tag/v1.0.0). Note that data files under `pybamm/input/parameters` have not been removed. ([#4098](https://github.com/pybamm-team/PyBaMM/pull/4098))
- Removed `check_model` argument from `Simulation.solve`. To change the `check_model` option, use `Simulation(..., discretisation_kwargs={"check_model": False})`. ([#4020](https://github.com/pybamm-team/PyBaMM/pull/4020))
- Removed multiple Docker images. Here on, a single Docker image tagged `pybamm/pybamm:latest` will be provided with both solvers (`IDAKLU` and `JAX`) pre-installed. ([#3992](https://github.com/pybamm-team/PyBaMM/pull/3992))
- Removed support for Python 3.8 ([#3961](https://github.com/pybamm-team/PyBaMM/pull/3961))
- Renamed "ocp_soc_0_dimensional" to "ocp_soc_0" and "ocp_soc_100_dimensional" to "ocp_soc_100" ([#3942](https://github.com/pybamm-team/PyBaMM/pull/3942))
- The ODES solver was removed due to compatibility issues. Users should use IDAKLU, Casadi, or JAX instead. ([#3932](https://github.com/pybamm-team/PyBaMM/pull/3932))
- Integrated the `[pandas]` extra into the core PyBaMM package, deprecating the `pybamm[pandas]` optional dependency. Pandas is now a required dependency and will be installed upon installing PyBaMM ([#3892](https://github.com/pybamm-team/PyBaMM/pull/3892))
- Renamed "have_optional_dependency" to "import_optional_dependency" ([#3866](https://github.com/pybamm-team/PyBaMM/pull/3866))
- Integrated the `[latexify]` extra into the core PyBaMM package, deprecating the `pybamm[latexify]` set of optional dependencies. SymPy is now a required dependency and will be installed upon installing PyBaMM ([#3848](https://github.com/pybamm-team/PyBaMM/pull/3848))
- Renamed "testing" argument for plots to "show_plot" and flipped its meaning (show_plot=True is now the default and shows the plot) ([#3842](https://github.com/pybamm-team/PyBaMM/pull/3842))
- The function `get_spatial_var` in `pybamm.QuickPlot.py` is made private. ([#3755](https://github.com/pybamm-team/PyBaMM/pull/3755))
- Dropped support for BPX version 0.3.0 and below ([#3414](https://github.com/pybamm-team/PyBaMM/pull/3414))

# [v24.1](https://github.com/pybamm-team/PyBaMM/tree/v24.1) - 2024-01-31

## Features

- The `pybamm_install_odes` command now includes support for macOS systems and can be used to set up SUNDIALS and install the `scikits.odes` solver on macOS ([#3417](https://github.com/pybamm-team/PyBaMM/pull/3417))
- Added support for Python 3.12 ([#3531](https://github.com/pybamm-team/PyBaMM/pull/3531))
- Added method to get QuickPlot axes by variable ([#3596](https://github.com/pybamm-team/PyBaMM/pull/3596))
- Added custom experiment terminations ([#3596](https://github.com/pybamm-team/PyBaMM/pull/3596))
- Mechanical parameters are now a function of stoichiometry and temperature ([#3576](https://github.com/pybamm-team/PyBaMM/pull/3576))
- Added a new unary operator, `EvaluateAt`, that evaluates a spatial variable at a given position ([#3573](https://github.com/pybamm-team/PyBaMM/pull/3573))
- Added a method, `insert_reference_electrode`, to `pybamm.lithium_ion.BaseModel` that insert a reference electrode to measure the electrolyte potential at a given position in space and adds new variables that mimic a 3E cell setup. ([#3573](https://github.com/pybamm-team/PyBaMM/pull/3573))
- Serialisation added so models can be written to/read from JSON ([#3397](https://github.com/pybamm-team/PyBaMM/pull/3397))
- Added a `get_parameter_info` method for models and modified "print_parameter_info" functionality to extract all parameters and their type in a tabular and readable format ([#3584](https://github.com/pybamm-team/PyBaMM/pull/3584))

## Bug fixes

- Fixed a bug that lead to a `ShapeError` when specifying "Ambient temperature [K]" as an `Interpolant` with an isothermal model ([#3761](https://github.com/pybamm-team/PyBaMM/pull/3761))
- Fixed a bug where if the first step(s) in a cycle are skipped then the cycle solution started from the model's initial conditions instead of from the last state of the previous cycle ([#3708](https://github.com/pybamm-team/PyBaMM/pull/3708))
- Fixed a bug where the lumped thermal model conflates cell volume with electrode volume ([#3707](https://github.com/pybamm-team/PyBaMM/pull/3707))
- Reverted a change to the coupled degradation example notebook that caused it to be unstable for large numbers of cycles ([#3691](https://github.com/pybamm-team/PyBaMM/pull/3691))
- Fixed a bug where simulations using the CasADi-based solvers would fail randomly with the half-cell model ([#3494](https://github.com/pybamm-team/PyBaMM/pull/3494))
- Fixed bug that made identical Experiment steps with different end times crash ([#3516](https://github.com/pybamm-team/PyBaMM/pull/3516))
- Fixed bug in calculation of theoretical energy that made it very slow ([#3506](https://github.com/pybamm-team/PyBaMM/pull/3506))
- The irreversible plating model now increments `f"{Domain} dead lithium concentration [mol.m-3]"`, not `f"{Domain} lithium plating concentration [mol.m-3]"` as it did previously. ([#3485](https://github.com/pybamm-team/PyBaMM/pull/3485))

## Optimizations

- Updated `jax` and `jaxlib` to the latest available versions and added Windows (Python 3.9+) support for the Jax solver ([#3550](https://github.com/pybamm-team/PyBaMM/pull/3550))

## Breaking changes

- The parameters `GeometricParameters.A_cooling` and `GeometricParameters.V_cell` are now automatically computed from the electrode heights, widths and thicknesses if the "cell geometry" option is "pouch" and from the parameters "Cell cooling surface area [m2]" and "Cell volume [m3]", respectively, otherwise. When using the lumped thermal model we recommend using the "arbitrary" cell geometry and specifying the parameters "Cell cooling surface area [m2]", "Cell volume [m3]" and "Total heat transfer coefficient [W.m-2.K-1]" directly. ([#3707](https://github.com/pybamm-team/PyBaMM/pull/3707))
- Dropped support for the `[jax]` extra, i.e., the Jax solver when running on Python 3.8. The Jax solver is now available on Python 3.9 and above ([#3550](https://github.com/pybamm-team/PyBaMM/pull/3550))

# [v23.9](https://github.com/pybamm-team/PyBaMM/tree/v23.9) - 2023-10-31

## Features

- The parameter "Ambient temperature [K]" can now be given as a function of position `(y,z)` and time `t`. The "edge" and "current collector" heat transfer coefficient parameters can also depend on `(y,z)` ([#3257](https://github.com/pybamm-team/PyBaMM/pull/3257))
- Spherical and cylindrical shell domains can now be solved with any boundary conditions ([#3237](https://github.com/pybamm-team/PyBaMM/pull/3237))
- Processed variables now get the spatial variables automatically, allowing plotting of more generic models ([#3234](https://github.com/pybamm-team/PyBaMM/pull/3234))
- Numpy functions now work with PyBaMM symbols (e.g. `np.exp(pybamm.Symbol("a"))` returns `pybamm.Exp(pybamm.Symbol("a"))`). This means that parameter functions can be specified using numpy functions instead of pybamm functions. Additionally, combining numpy arrays with pybamm objects now works (the numpy array is converted to a pybamm array) ([#3205](https://github.com/pybamm-team/PyBaMM/pull/3205))
- Half-cell models where graphite - or other negative electrode material of choice - is treated as the positive electrode ([#3198](https://github.com/pybamm-team/PyBaMM/pull/3198))
- Degradation mechanisms `SEI`, `SEI on cracks` and `lithium plating` can be made to work on the positive electrode by specifying the relevant options as a 2-tuple. If a tuple is not given and `working electrode` is set to `both`, they will be applied on the negative electrode only. ([#3198](https://github.com/pybamm-team/PyBaMM/pull/3198))
- Added an example notebook to demonstrate how to use half-cell models ([#3198](https://github.com/pybamm-team/PyBaMM/pull/3198))
- Added option to use an empirical hysteresis model for the diffusivity and exchange-current density ([#3194](https://github.com/pybamm-team/PyBaMM/pull/3194))
- Double-layer capacity can now be provided as a function of temperature ([#3174](https://github.com/pybamm-team/PyBaMM/pull/3174))
- `pybamm_install_jax` is deprecated. It is now replaced with `pip install pybamm[jax]` ([#3163](https://github.com/pybamm-team/PyBaMM/pull/3163))
- Implement the MSMR model ([#3116](https://github.com/pybamm-team/PyBaMM/pull/3116))
- Added new example notebook `rpt-experiment` to demonstrate how to set up degradation experiments with RPTs ([#2851](https://github.com/pybamm-team/PyBaMM/pull/2851))

## Bug fixes

- Fixed a bug where the JaxSolver would fails when using GPU support with no input parameters ([#3423](https://github.com/pybamm-team/PyBaMM/pull/3423))
- Make pybamm importable with minimal dependencies ([#3044](https://github.com/pybamm-team/PyBaMM/pull/3044), [#3475](https://github.com/pybamm-team/PyBaMM/pull/3475))
- Fixed a bug where supplying an initial soc did not work with half cell models ([#3456](https://github.com/pybamm-team/PyBaMM/pull/3456))
- Fixed a bug where empty lists passed to QuickPlot resulted in an IndexError and did not return a meaningful error message ([#3359](https://github.com/pybamm-team/PyBaMM/pull/3359))
- Fixed a bug where there was a missing thermal conductivity in the thermal pouch cell models ([#3330](https://github.com/pybamm-team/PyBaMM/pull/3330))
- Fixed a bug that caused incorrect results of “{Domain} electrode thickness change [m]” due to the absence of dimension for the variable `electrode_thickness_change`([#3329](https://github.com/pybamm-team/PyBaMM/pull/3329)).
- Fixed a bug that occured in `check_ys_are_not_too_large` when trying to reference `y-slice` where the referenced variable was not a `pybamm.StateVector` ([#3313](https://github.com/pybamm-team/PyBaMM/pull/3313)
- Fixed a bug with `_Heaviside._evaluate_for_shape` which meant some expressions involving heaviside function and subtractions did not work ([#3306](https://github.com/pybamm-team/PyBaMM/pull/3306))
- Attributes of `pybamm.Simulation` objects (models, parameter values, geometries, choice of solver, and output variables) are now private and as such cannot be edited in-place after the simulation has been created ([#3267](https://github.com/pybamm-team/PyBaMM/pull/3267)
- Fixed bug causing incorrect activation energies using `create_from_bpx()` ([#3242](https://github.com/pybamm-team/PyBaMM/pull/3242))
- Fixed a bug where the "basic" lithium-ion models gave incorrect results when using nonlinear particle diffusivity ([#3207](https://github.com/pybamm-team/PyBaMM/pull/3207))
- Particle size distributions now work with SPMe and NewmanTobias models ([#3207](https://github.com/pybamm-team/PyBaMM/pull/3207))
- Attempting to set `working electrode` to `negative` now triggers an `OptionError`. Instead, set it to `positive` and use what would normally be the negative electrode as the positive electrode. ([#3198](https://github.com/pybamm-team/PyBaMM/pull/3198))
- Fix to simulate c_rate steps with drive cycles ([#3186](https://github.com/pybamm-team/PyBaMM/pull/3186))
- Always save last cycle in experiment, to fix issues with `starting_solution` and `last_state` ([#3177](https://github.com/pybamm-team/PyBaMM/pull/3177))
- Fix simulations with `starting_solution` to work with `start_time` experiments ([#3177](https://github.com/pybamm-team/PyBaMM/pull/3177))
- Fix SEI Example Notebook ([#3166](https://github.com/pybamm-team/PyBaMM/pull/3166))
- Thevenin() model is now constructed with standard variables: `Time [s]`, `Time [min]`, `Time [h]` ([#3143](https://github.com/pybamm-team/PyBaMM/pull/3143))
- Error generated when invalid parameter values are passed ([#3132](https://github.com/pybamm-team/PyBaMM/pull/3132))
- Parameters in `Prada2013` have been updated to better match those given in the paper, which is a 2.3 Ah cell, instead of the mix-and-match with the 1.1 Ah cell from Lain2019 ([#3096](https://github.com/pybamm-team/PyBaMM/pull/3096))
- The `OneDimensionalX` thermal model has been updated to account for edge/tab cooling and account for the current collector volumetric heat capacity. It now gives the correct behaviour compared with a lumped model with the correct total heat transfer coefficient and surface area for cooling. ([#3042](https://github.com/pybamm-team/PyBaMM/pull/3042))

## Optimizations

- Improved how steps are processed in simulations to reduce memory usage ([#3261](https://github.com/pybamm-team/PyBaMM/pull/3261))
- Added parameter list support to JAX solver, permitting multithreading / GPU execution ([#3121](https://github.com/pybamm-team/PyBaMM/pull/3121))

## Breaking changes

- The parameter "Exchange-current density for lithium plating [A.m-2]" has been renamed to "Exchange-current density for lithium metal electrode [A.m-2]" when referring to the lithium plating reaction on the surface of a lithium metal electrode ([#3445](https://github.com/pybamm-team/PyBaMM/pull/3445))
- Dropped support for i686 (32-bit) architectures on GNU/Linux distributions ([#3412](https://github.com/pybamm-team/PyBaMM/pull/3412))
- The class `pybamm.thermal.OneDimensionalX` has been moved to `pybamm.thermal.pouch_cell.OneDimensionalX` to reflect the fact that the model formulation implicitly assumes a pouch cell geometry ([#3257](https://github.com/pybamm-team/PyBaMM/pull/3257))
- The "lumped" thermal option now always used the parameters "Cell cooling surface area [m2]", "Cell volume [m3]" and "Total heat transfer coefficient [W.m-2.K-1]" to compute the cell cooling regardless of the chosen "cell geometry" option. The user must now specify the correct values for these parameters instead of them being calculated based on e.g. a pouch cell. An `OptionWarning` is raised to let users know to update their parameters ([#3257](https://github.com/pybamm-team/PyBaMM/pull/3257))
- Numpy functions now work with PyBaMM symbols (e.g. `np.exp(pybamm.Symbol("a"))` returns `pybamm.Exp(pybamm.Symbol("a"))`). This means that parameter functions can be specified using numpy functions instead of pybamm functions. Additionally, combining numpy arrays with pybamm objects now works (the numpy array is converted to a pybamm array) ([#3205](https://github.com/pybamm-team/PyBaMM/pull/3205))
- The `SEI`, `SEI on cracks` and `lithium plating` submodels can now be used on either electrode, which means the `__init__` functions for the relevant classes now have `domain` as a required argument ([#3198](https://github.com/pybamm-team/PyBaMM/pull/3198))
- Likewise, the names of all variables corresponding to those submodels now have domains. For example, instead of `SEI thickness [m]`, use `Negative SEI thickness [m]` or `Positive SEI thickness [m]`. ([#3198](https://github.com/pybamm-team/PyBaMM/pull/3198))
- If `options["working electrode"] == "both"` and either `SEI`, `SEI on cracks` or `lithium plating` are not provided as tuples, they are automatically made into tuples. This directly modifies `extra_options`, not `default_options` to ensure the other changes to `default_options` still happen when required. ([#3198](https://github.com/pybamm-team/PyBaMM/pull/3198))
- Added option to use an empirical hysteresis model for the diffusivity and exchange-current density ([#3194](https://github.com/pybamm-team/PyBaMM/pull/3194))
- Double-layer capacity can now be provided as a function of temperature ([#3174](https://github.com/pybamm-team/PyBaMM/pull/3174))
- `pybamm_install_jax` is deprecated. It is now replaced with `pip install pybamm[jax]` ([#3163](https://github.com/pybamm-team/PyBaMM/pull/3163))
- PyBaMM now has optional dependencies that can be installed with the pattern `pip install pybamm[option]` e.g. `pybamm[plot]` ([#3044](https://github.com/pybamm-team/PyBaMM/pull/3044), [#3475](https://github.com/pybamm-team/PyBaMM/pull/3475))

# [v23.5](https://github.com/pybamm-team/PyBaMM/tree/v23.5) - 2023-06-18

## Features

- Idaklu solver can be given a list of variables to calculate during the solve ([#3217](https://github.com/pybamm-team/PyBaMM/pull/3217))
- Enable multithreading in IDAKLU solver ([#2947](https://github.com/pybamm-team/PyBaMM/pull/2947))
- If a solution contains cycles and steps, the cycle number and step number are now saved when `solution.save_data()` is called ([#2931](https://github.com/pybamm-team/PyBaMM/pull/2931))
- Experiments can now be given a `start_time` to define when each step should be triggered ([#2616](https://github.com/pybamm-team/PyBaMM/pull/2616))

## Optimizations

- Test `JaxSolver`'s compatibility with Python `3.8`, `3.9`, `3.10`, and `3.11` ([#2958](https://github.com/pybamm-team/PyBaMM/pull/2958))
- Update Jax (0.4.8) and JaxLib (0.4.7) compatibility ([#2927](https://github.com/pybamm-team/PyBaMM/pull/2927))
- Migrate from `tox=3.28` to `nox` ([#3005](https://github.com/pybamm-team/PyBaMM/pull/3005))
- Removed `importlib_metadata` as a required dependency for user installations ([#3050](https://github.com/pybamm-team/PyBaMM/pull/3050))

## Bug fixes

- Realign 'count' increment in CasadiSolver.\_integrate() ([#2986](https://github.com/pybamm-team/PyBaMM/pull/2986))
- Fix `pybamm_install_odes` and update the required SUNDIALS version ([#2958](https://github.com/pybamm-team/PyBaMM/pull/2958))
- Fixed a bug where all data included in a BPX was incorrectly assumed to be given as a function of time.([#2957](https://github.com/pybamm-team/PyBaMM/pull/2957))
- Remove brew install for Mac from the recommended developer installation options for SUNDIALS ([#2925](https://github.com/pybamm-team/PyBaMM/pull/2925))
- Fix `bpx.py` to correctly generate parameters for "lumped" thermal model ([#2860](https://github.com/pybamm-team/PyBaMM/issues/2860))

## Breaking changes

- Deprecate functionality to load parameter set from a csv file. Parameter sets must now be provided as python dictionaries ([#2959](https://github.com/pybamm-team/PyBaMM/pull/2959))
- Tox support for Installation & testing has now been replaced by Nox ([#3005](https://github.com/pybamm-team/PyBaMM/pull/3005))

# [v23.4.1](https://github.com/pybamm-team/PyBaMM/tree/v23.4) - 2023-05-01

## Bug fixes

- Fixed a performance regression introduced by citation tags ([#2862](https://github.com/pybamm-team/PyBaMM/pull/2862)). Citations tags functionality is removed for now.

# [v23.4](https://github.com/pybamm-team/PyBaMM/tree/v23.4) - 2023-04-30

## Features

- Added verbose logging to `pybamm.print_citations()` and citation tags for the `pybamm.Citations` class so that users can now see where the citations were registered when running simulations ([#2862](https://github.com/pybamm-team/PyBaMM/pull/2862))
- Updated to casadi 3.6, which required some changes to the casadi integrator ([#2859](https://github.com/pybamm-team/PyBaMM/pull/2859))
- PyBaMM is now natively supported on Apple silicon chips (`M1/M2`) ([#2435](https://github.com/pybamm-team/PyBaMM/pull/2435))
- PyBaMM is now supported on Python `3.10` and `3.11` ([#2435](https://github.com/pybamm-team/PyBaMM/pull/2435))

## Optimizations

- Fixed deprecated `interp2d` method by switching to `xarray.DataArray` as the backend for `ProcessedVariable` ([#2907](https://github.com/pybamm-team/PyBaMM/pull/2907))

## Bug fixes

- Initial conditions for sensitivity equations calculated correctly ([#2920](https://github.com/pybamm-team/PyBaMM/pull/2920))
- Parameter sets can now contain the key "chemistry", and will ignore its value (this previously would give errors in some cases) ([#2901](https://github.com/pybamm-team/PyBaMM/pull/2901))
- Fixed keyerror on "all" when getting sensitivities from IDAKLU solver([#2883](https://github.com/pybamm-team/PyBaMM/pull/2883))
- Fixed a bug in the discretisation of initial conditions of a scaled variable ([#2856](https://github.com/pybamm-team/PyBaMM/pull/2856))

## Breaking changes

- Made `Jupyter` a development only dependency. Now `Jupyter` would not be a required dependency for users while installing `PyBaMM`. ([#2846](https://github.com/pybamm-team/PyBaMM/pull/2846))

# [v23.3](https://github.com/pybamm-team/PyBaMM/tree/v23.3) - 2023-03-31

## Features

- Added option to limit the number of integrators stored in CasadiSolver, which is particularly relevant when running simulations back-to-back [#2823](https://github.com/pybamm-team/PyBaMM/pull/2823)
- Added new variables, related to electrode balance, for the `ElectrodeSOH` model ([#2807](https://github.com/pybamm-team/PyBaMM/pull/2807))
- Added method to calculate maximum theoretical energy. ([#2777](https://github.com/pybamm-team/PyBaMM/pull/2777)) and add to summary variables ([#2781](https://github.com/pybamm-team/PyBaMM/pull/2781))
- Renamed "Terminal voltage [V]" to just "Voltage [V]". "Terminal voltage [V]" can still be used and will return the same value as "Voltage [V]". ([#2740](https://github.com/pybamm-team/PyBaMM/pull/2740))
- Added "Negative electrode surface potential difference at separator interface [V]", which is the value of the surface potential difference (`phi_s - phi_e`) at the anode/separator interface, commonly controlled in fast-charging algorithms to avoid plating. Also added "Positive electrode surface potential difference at separator interface [V]". ([#2740](https://github.com/pybamm-team/PyBaMM/pull/2740))
- Added "Bulk open-circuit voltage [V]", which is the open-circuit voltage as calculated from the bulk particle concentrations. The old variable "Measured open circuit voltage [V]", which referred to the open-circuit potential as calculated from the surface particle concentrations, has been renamed to "Surface open-circuit voltage [V]". ([#2740](https://github.com/pybamm-team/PyBaMM/pull/2740)) "Bulk open-circuit voltage [V]" was briefly named "Open-circuit voltage [V]", but this was changed in ([#2845](https://github.com/pybamm-team/PyBaMM/pull/2845))
- Added an example for `plot_voltage_components`, explaining what the different voltage components are. ([#2740](https://github.com/pybamm-team/PyBaMM/pull/2740))

## Bug fixes

- Fix non-deteministic outcome of some tests in the test suite ([#2844](https://github.com/pybamm-team/PyBaMM/pull/2844))
- Fixed excessive RAM consumption when running multiple simulations ([#2823](https://github.com/pybamm-team/PyBaMM/pull/2823))
- Fixed use of `last_state` as `starting_solution` in `Simulation.solve()` ([#2822](https://github.com/pybamm-team/PyBaMM/pull/2822))
- Fixed a bug where variable bounds could not contain `InputParameters` ([#2795](https://github.com/pybamm-team/PyBaMM/pull/2795))
- Improved `model.latexify()` to have a cleaner and more readable output ([#2764](https://github.com/pybamm-team/PyBaMM/pull/2764))
- Fixed electrolyte conservation in the case of concentration-dependent transference number ([#2758](https://github.com/pybamm-team/PyBaMM/pull/2758))
- Fixed `plot_voltage_components` so that the sum of overpotentials is now equal to the voltage ([#2740](https://github.com/pybamm-team/PyBaMM/pull/2740))

## Optimizations

- Migrated to [Lychee](https://github.com/lycheeverse/lychee-action) workflow for checking URLs ([#2734](https://github.com/pybamm-team/PyBaMM/pull/2734))

## Breaking changes

- `ElectrodeSOH.solve` now returns a `{str: float}` dict instead of a `pybamm.Solution` object (to avoid having to do `.data[0]` every time). In any code that uses `sol = ElectrodeSOH.solve()`, `sol[key].data[0]` should be replaced with `sol[key]`. ([#2779](https://github.com/pybamm-team/PyBaMM/pull/2779))
- Removed "... cation signed stoichiometry" and "... electrons in reaction" parameters, they are now hardcoded. ([#2778](https://github.com/pybamm-team/PyBaMM/pull/2778))
- When using `solver.step()`, the first time point in the step is shifted by `pybamm.settings.step_start_offset` (default 1 ns) to avoid having duplicate times in the solution steps from the end of one step and the start of the next. ([#2773](https://github.com/pybamm-team/PyBaMM/pull/2773))
- Renamed "Measured open circuit voltage [V]" to "Surface open-circuit voltage [V]". This variable was calculated from surface particle concentrations, and hence "hid" the overpotential from particle gradients. The new variable "Bulk open-circuit voltage [V]" is calculated from bulk particle concentrations instead. ([#2740](https://github.com/pybamm-team/PyBaMM/pull/2740))
- Renamed all references to "open circuit" to be "open-circuit" instead. ([#2740](https://github.com/pybamm-team/PyBaMM/pull/2740))
- Renamed parameter "1 + dlnf/dlnc" to "Thermodynamic factor". ([#2727](https://github.com/pybamm-team/PyBaMM/pull/2727))
- All PyBaMM models are now dimensional. This has been benchmarked against dimensionless models and found to give around the same solve time. Implementing dimensional models greatly reduces the barrier to entry for adding new models. However, this comes with several breaking changes: (i) the `timescale` and `length_scales` attributes of a model have been removed (they are no longer needed) (ii) several dimensionless variables are no longer defined, but the corresponding dimensional variables can still be accessed by adding the units to the name (iii) some parameters used only for non-dimensionalization, such as "Typical current [A]", have been removed ([#2419](https://github.com/pybamm-team/PyBaMM/pull/2419))

# [v23.2](https://github.com/pybamm-team/PyBaMM/tree/v23.2) - 2023-02-28

## Features

- Added an option for using a banded jacobian and sundials banded solvers for the IDAKLU solve ([#2677](https://github.com/pybamm-team/PyBaMM/pull/2677))
- The "particle size" option can now be a tuple to allow different behaviour in each electrode ([#2672](https://github.com/pybamm-team/PyBaMM/pull/2672)).
- Added temperature control to experiment class. ([#2518](https://github.com/pybamm-team/PyBaMM/pull/2518))

## Bug fixes

- Fixed current_sigmoid_ocp to be valid for both electrodes ([#2719](https://github.com/pybamm-team/PyBaMM/pull/2719)).
- Fixed the length scaling for the first dimension of r-R plots ([#2663](https://github.com/pybamm-team/PyBaMM/pull/2663)).

# [v23.1](https://github.com/pybamm-team/PyBaMM/tree/v23.1) - 2023-01-31

## Features

- Changed linting from `flake8` to `ruff` ([#2630](https://github.com/pybamm-team/PyBaMM/pull/2630)).
- Changed docs theme to pydata theme and start to improve docs in general ([#2618](https://github.com/pybamm-team/PyBaMM/pull/2618)).
- New `contact resistance` option, new parameter `Contact resistance [Ohm]` and new variable `Contact overpotential [V]` ([#2598](https://github.com/pybamm-team/PyBaMM/pull/2598)).
- Steps in `Experiment` can now be tagged and cycle numbers be searched based on those tags ([#2593](https://github.com/pybamm-team/PyBaMM/pull/2593)).

## Bug fixes

- Fixed a bug where the solid phase conductivity was double-corrected for tortuosity when loading parameters from a BPX file ([#2638](https://github.com/pybamm-team/PyBaMM/pull/2638)).
- Changed termination from "success" to "final time" for algebraic solvers to match ODE/DAE solvers ([#2613](https://github.com/pybamm-team/PyBaMM/pull/2613)).

# [v22.12](https://github.com/pybamm-team/PyBaMM/tree/v22.12) - 2022-12-31

## Features

- Added functionality to create `pybamm.ParameterValues` from a [BPX standard](https://github.com/pybamm-team/BPX) JSON file ([#2555](https://github.com/pybamm-team/PyBaMM/pull/2555)).
- Allow the option "surface form" to be "differential" in the `MPM` ([#2533](https://github.com/pybamm-team/PyBaMM/pull/2533))
- Added variables "Loss of lithium due to loss of active material in negative/positive electrode [mol]". These should be included in the calculation of "total lithium in system" to make sure that lithium is truly conserved. ([#2529](https://github.com/pybamm-team/PyBaMM/pull/2529))
- `initial_soc` can now be a string "x V", in which case the simulation is initialized to start from that voltage ([#2508](https://github.com/pybamm-team/PyBaMM/pull/2508))
- The `ElectrodeSOH` solver can now calculate electrode balance based on a target "cell capacity" (requires cell capacity "Q" as input), as well as the default "cyclable cell capacity" (requires cyclable lithium capacity "Q_Li" as input). Use the keyword argument `known_value` to control which is used. ([#2508](https://github.com/pybamm-team/PyBaMM/pull/2508))

## Bug fixes

- Allow models that subclass `BaseBatteryModel` to use custom options classes ([#2571](https://github.com/pybamm-team/PyBaMM/pull/2571))
- Fixed bug with `EntryPoints` in Spyder IDE ([#2584](https://github.com/pybamm-team/PyBaMM/pull/2584))
- Fixed electrolyte conservation when options {"surface form": "algebraic"} are used
- Fixed "constant concentration" electrolyte model so that "porosity times concentration" is conserved when porosity changes ([#2529](https://github.com/pybamm-team/PyBaMM/pull/2529))
- Fix installation on `Google Colab` (`pybtex` and `Colab` issue) ([#2526](https://github.com/pybamm-team/PyBaMM/pull/2526))

## Breaking changes

- Renamed "Negative/Positive electrode SOC" to "Negative/Positive electrode stoichiometry" to avoid confusion with cell SOC ([#2529](https://github.com/pybamm-team/PyBaMM/pull/2529))
- Removed external variables and submodels. InputParameter should now be used in all cases ([#2502](https://github.com/pybamm-team/PyBaMM/pull/2502))
- Trying to use a solver to solve multiple models results in a RuntimeError exception ([#2481](https://github.com/pybamm-team/PyBaMM/pull/2481))
- Inputs for the `ElectrodeSOH` solver are now (i) "Q_Li", the total cyclable capacity of lithium in the electrodes (previously "n_Li", the total number of moles, n_Li = 3600/F \* Q_Li) (ii) "Q_n", the capacity of the negative electrode (previously "C_n"), and "Q_p", the capacity of the positive electrode (previously "C_p") ([#2508](https://github.com/pybamm-team/PyBaMM/pull/2508))

# [v22.11.1](https://github.com/pybamm-team/PyBaMM/tree/v22.11.1) - 2022-12-13

## Bug fixes

- Fixed installation on Google Colab (`pybtex` issues) ([#2547](https://github.com/pybamm-team/PyBaMM/pull/2547/files))

# [v22.11](https://github.com/pybamm-team/PyBaMM/tree/v22.11) - 2022-11-30

## Features

- Updated parameter sets so that interpolants are created explicitly in the parameter set python file. This does not change functionality but allows finer control, e.g. specifying a "cubic" interpolator instead of the default "linear" ([#2510](https://github.com/pybamm-team/PyBaMM/pull/2510))
- Equivalent circuit models ([#2478](https://github.com/pybamm-team/PyBaMM/pull/2478))
- New Idaklu solver options for jacobian type and linear solver, support Sundials v6 ([#2444](https://github.com/pybamm-team/PyBaMM/pull/2444))
- Added `scale` and `reference` attributes to `Variable` objects, which can be use to make the ODE/DAE solver better conditioned ([#2440](https://github.com/pybamm-team/PyBaMM/pull/2440))
- SEI reactions can now be asymmetric ([#2425](https://github.com/pybamm-team/PyBaMM/pull/2425))

## Bug fixes

- Switched from `pkg_resources` to `importlib_metadata` for handling entry points ([#2500](https://github.com/pybamm-team/PyBaMM/pull/2500))
- Fixed some bugs related to processing `FunctionParameter` to `Interpolant` ([#2494](https://github.com/pybamm-team/PyBaMM/pull/2494))

## Optimizations

- `ParameterValues` now avoids trying to process children if a function parameter is an object that doesn't depend on its children ([#2477](https://github.com/pybamm-team/PyBaMM/pull/2477))
- Implemented memoization via `cache` and `cached_property` from functools ([#2465](https://github.com/pybamm-team/PyBaMM/pull/2465))
- Added more rules for simplifying expressions, especially around Concatenations. Also, meshes constructed from multiple domains are now cached ([#2443](https://github.com/pybamm-team/PyBaMM/pull/2443))
- Added more rules for simplifying expressions. Constants in binary operators are now moved to the left by default (e.g. `x*2` returns `2*x`) ([#2424](https://github.com/pybamm-team/PyBaMM/pull/2424))

## Breaking changes

- Interpolants created from parameter data are now "linear" by default (was "cubic") ([#2494](https://github.com/pybamm-team/PyBaMM/pull/2494))
- Renamed entry point for parameter sets to `pybamm_parameter_sets` ([#2475](https://github.com/pybamm-team/PyBaMM/pull/2475))
- Removed code for generating `ModelingToolkit` problems ([#2432](https://github.com/pybamm-team/PyBaMM/pull/2432))
- Removed `FirstOrder` and `Composite` lead-acid models, and some submodels specific to those models ([#2431](https://github.com/pybamm-team/PyBaMM/pull/2431))

# [v22.10.post1](https://github.com/pybamm-team/PyBaMM/tree/v22.10.post1) - 2022-10-31

## Breaking changes

- Removed all julia generation code ([#2453](https://github.com/pybamm-team/PyBaMM/pull/2453)). Julia code will be hosted at [PyBaMM.jl](https://github.com/tinosulzer/PyBaMM.jl) from now on.

# [v22.10](https://github.com/pybamm-team/PyBaMM/tree/v22.10) - 2022-10-31

## Features

- Third-party parameter sets can be added by registering entry points to ~~`pybamm_parameter_set`~~`pybamm_parameter_sets` ([#2396](https://github.com/pybamm-team/PyBaMM/pull/2396), changed in [#2475](https://github.com/pybamm-team/PyBaMM/pull/2475))
- Added three-dimensional interpolation ([#2380](https://github.com/pybamm-team/PyBaMM/pull/2380))

## Bug fixes

- `pybamm.have_julia()` now checks that julia is properly configured ([#2402](https://github.com/pybamm-team/PyBaMM/pull/2402))
- For simulations with events that cause the simulation to stop early, the sensitivities could be evaluated incorrectly to zero ([#2337](https://github.com/pybamm-team/PyBaMM/pull/2337))

## Optimizations

- Reformatted how simulations with experiments are built ([#2395](https://github.com/pybamm-team/PyBaMM/pull/2395))
- Added small perturbation to initial conditions for casadi solver. This seems to help the solver converge better in some cases ([#2356](https://github.com/pybamm-team/PyBaMM/pull/2356))
- Added `ExplicitTimeIntegral` functionality to move variables which do not appear anywhere on the rhs to a new location, and to integrate those variables explicitly when `get` is called by the solution object. ([#2348](https://github.com/pybamm-team/PyBaMM/pull/2348))
- Added more rules for simplifying expressions ([#2211](https://github.com/pybamm-team/PyBaMM/pull/2211))
- Sped up calculations of Electrode SOH variables for summary variables ([#2210](https://github.com/pybamm-team/PyBaMM/pull/2210))

## Breaking change

- Removed `pybamm.SymbolReplacer` as it is no longer needed to set up simulations with experiments, which is the only place where it was being used ([#2395](https://github.com/pybamm-team/PyBaMM/pull/2395))
- Removed `get_infinite_nested_dict`, `BaseModel.check_default_variables_dictionaries`, and `Discretisation.create_jacobian` methods, which were not used by any other functionality in the repository ([#2384](https://github.com/pybamm-team/PyBaMM/pull/2384))
- Dropped support for Python 3.7 after the release of Numpy v1.22.0 ([#2379](https://github.com/pybamm-team/PyBaMM/pull/2379))
- Removed parameter cli tools (add/edit/remove parameters). Parameter sets can now more easily be added via python scripts. ([#2342](https://github.com/pybamm-team/PyBaMM/pull/2342))
- Parameter sets should now be provided as single python files containing all parameters and functions. Parameters provided as "data" (e.g. OCP vs SOC) can still be csv files, but must be either in the same folder as the parameter file or in a subfolder called "data/". See for example [Ai2020](https://github.com/pybamm-team/PyBaMM/tree/develop/pybamm/input/parameters/lithium_ion/Ai2020.py) ([#2342](https://github.com/pybamm-team/PyBaMM/pull/2342))

# [v22.9](https://github.com/pybamm-team/PyBaMM/tree/v22.9) - 2022-09-30

## Features

- Added function `pybamm.get_git_commit_info()`, which returns information about the last git commit, useful for reproducibility ([#2293](https://github.com/pybamm-team/PyBaMM/pull/2293))
- Added SEI model for composite electrodes ([#2290](https://github.com/pybamm-team/PyBaMM/pull/2290))
- For experiments, the simulation now automatically checks and skips steps that cannot be performed (e.g. "Charge at 1C until 4.2V" from 100% SOC) ([#2212](https://github.com/pybamm-team/PyBaMM/pull/2212))

## Bug fixes

- Arrhenius function for `nmc_OKane2022` positive electrode actually gets used now ([#2309](https://github.com/pybamm-team/PyBaMM/pull/2309))
- Added `SEI on cracks` to loop over all interfacial reactions ([#2262](https://github.com/pybamm-team/PyBaMM/pull/2262))
- Fixed `X-averaged SEI on cracks concentration` so it's an average over x only, not y and z ([#2262](https://github.com/pybamm-team/PyBaMM/pull/2262))
- Corrected initial state for SEI on cracks ([#2262](https://github.com/pybamm-team/PyBaMM/pull/2262))

## Optimizations

- Default options for `particle mechanics` now dealt with differently in each electrode ([#2262](https://github.com/pybamm-team/PyBaMM/pull/2262))
- Sped up calculations of Electrode SOH variables for summary variables ([#2210](https://github.com/pybamm-team/PyBaMM/pull/2210))

## Breaking changes

- When creating a `pybamm.Interpolant` the default interpolator is now "linear". Passing data directly to `ParameterValues` using the `[data]` tag will be still used to create a cubic spline interpolant, as before ([#2258](https://github.com/pybamm-team/PyBaMM/pull/2258))
- Events must now be defined in such a way that they are positive at the initial conditions (events will be triggered when they become negative, instead of when they change sign in either direction) ([#2212](https://github.com/pybamm-team/PyBaMM/pull/2212))

# [v22.8](https://github.com/pybamm-team/PyBaMM/tree/v22.8) - 2022-08-31

## Features

- Added `CurrentSigmoidOpenCircuitPotential` model to model voltage hysteresis for charge/discharge ([#2256](https://github.com/pybamm-team/PyBaMM/pull/2256))
- Added "Chen2020_composite" parameter set for a composite graphite/silicon electrode. ([#2256](https://github.com/pybamm-team/PyBaMM/pull/2256))
- Added new cumulative variables `Throughput capacity [A.h]` and `Throughput energy [W.h]` to standard variables and summary variables, to assist with degradation studies. Throughput variables are only calculated if `calculate discharge energy` is set to `true`. `Time [s]` and `Time [h]` also added to summary variables. ([#2249](https://github.com/pybamm-team/PyBaMM/pull/2249))
- Added `lipf6_OKane2022` electrolyte to `OKane2022` parameter set ([#2249](https://github.com/pybamm-team/PyBaMM/pull/2249))
- Reformated submodel structure to allow composite electrodes. Composite positive electrode is now also possible. With current implementation, electrodes can have at most two phases. ([#2248](https://github.com/pybamm-team/PyBaMM/pull/2248))

## Bug fixes

- Added new parameter `Ratio of lithium moles to SEI moles` (short name z_sei) to fix a bug where this number was incorrectly hardcoded to 1. ([#2222](https://github.com/pybamm-team/PyBaMM/pull/2222))
- Changed short name of parameter `Inner SEI reaction proportion` from alpha_SEI to inner_sei_proportion, to avoid confusion with transfer coefficients. ([#2222](https://github.com/pybamm-team/PyBaMM/pull/2222))
- Deleted legacy parameters with short names beta_sei and beta_plating. ([#2222](https://github.com/pybamm-team/PyBaMM/pull/2222))
- Corrected initial SEI thickness for OKane2022 parameter set. ([#2218](https://github.com/pybamm-team/PyBaMM/pull/2218))

## Optimizations

- Simplified scaling for the exchange-current density. The dimensionless parameter `C_r` is kept, but no longer used anywhere ([#2238](https://github.com/pybamm-team/PyBaMM/pull/2238))
- Added limits for variables in some functions to avoid division by zero, sqrt(negative number), etc ([#2213](https://github.com/pybamm-team/PyBaMM/pull/2213))

## Breaking changes

- Parameters specific to a (primary/secondary) phase in a domain are doubly nested. e.g. `param.c_n_max` is now `param.n.prim.c_max` ([#2248](https://github.com/pybamm-team/PyBaMM/pull/2248))

# [v22.7](https://github.com/pybamm-team/PyBaMM/tree/v22.7) - 2022-07-31

## Features

- Moved general code about submodels to `BaseModel` instead of `BaseBatteryModel`, making it easier to build custom models from submodels. ([#2169](https://github.com/pybamm-team/PyBaMM/pull/2169))
- Events can now be plotted as a regular variable (under the name "Event: event_name", e.g. "Event: Minimum voltage [V]") ([#2158](https://github.com/pybamm-team/PyBaMM/pull/2158))
- Added example showing how to print whether a model is compatible with a parameter set ([#2112](https://github.com/pybamm-team/PyBaMM/pull/2112))
- Added SEI growth on cracks ([#2104](https://github.com/pybamm-team/PyBaMM/pull/2104))
- Added Arrhenius temperature dependence of SEI growth ([#2104](https://github.com/pybamm-team/PyBaMM/pull/2104))
- The "Inner SEI reaction proportion" parameter actually gets used now ([#2104](https://github.com/pybamm-team/PyBaMM/pull/2104))
- New OKane2022 parameter set replaces Chen2020_plating ([#2104](https://github.com/pybamm-team/PyBaMM/pull/2104))
- SEI growth, lithium plating and porosity change can now be set to distributed in `SPMe`. There is an additional option called `x-average side reactions` which allows to set this (note that for `SPM` it is always x-averaged). ([#2099](https://github.com/pybamm-team/PyBaMM/pull/2099))

## Optimizations

- Improved eSOH calculations to be more robust ([#2192](https://github.com/pybamm-team/PyBaMM/pull/2192),[#2199](https://github.com/pybamm-team/PyBaMM/pull/2199))
- The (2x2x2=8) particle diffusion submodels have been consolidated into just three submodels (Fickian diffusion, polynomial profile, and x-averaged polynomial profile) with optional x-averaging and size distribution. Polynomial profile and x-averaged polynomial profile are still two separate submodels, since they deal with surface concentration differently.
- Added error for when solution vector gets too large, to help debug solver errors ([#2138](https://github.com/pybamm-team/PyBaMM/pull/2138))

## Bug fixes

- Fixed error reporting for simulation with experiment ([#2213](https://github.com/pybamm-team/PyBaMM/pull/2213))
- Fixed a bug in `Simulation` that caused initial conditions to change when solving an experiment multiple times ([#2204](https://github.com/pybamm-team/PyBaMM/pull/2204))
- Fixed labels and ylims in `plot_voltage_components`([#2183](https://github.com/pybamm-team/PyBaMM/pull/2183))
- Fixed 2D interpolant ([#2180](https://github.com/pybamm-team/PyBaMM/pull/2180))
- Fixes a bug where the SPMe always builds even when `build=False` ([#2169](https://github.com/pybamm-team/PyBaMM/pull/2169))
- Some events have been removed in the case where they are constant, i.e. can never be reached ([#2158](https://github.com/pybamm-team/PyBaMM/pull/2158))
- Raise explicit `NotImplementedError` if trying to call `bool()` on a pybamm Symbol (e.g. in an if statement condition) ([#2141](https://github.com/pybamm-team/PyBaMM/pull/2141))
- Fixed bug causing cut-off voltage to change after setting up a simulation with a model ([#2138](https://github.com/pybamm-team/PyBaMM/pull/2138))
- A single solution cycle can now be used as a starting solution for a simulation ([#2138](https://github.com/pybamm-team/PyBaMM/pull/2138))

## Breaking changes

- Exchange-current density functions (and some other functions) now take an additional argument, the maximum particle concentration for that phase ([#2134](https://github.com/pybamm-team/PyBaMM/pull/2134))
- Loss of lithium to SEI on cracks is now a degradation variable, so setting a particle mechanics submodel is now compulsory (NoMechanics will suffice) ([#2104](https://github.com/pybamm-team/PyBaMM/pull/2104))

# [v22.6](https://github.com/pybamm-team/PyBaMM/tree/v22.6) - 2022-06-30

## Features

- Added open-circuit potential as a separate submodel ([#2094](https://github.com/pybamm-team/PyBaMM/pull/2094))
- Added partially reversible lithium plating model and new `OKane2022` parameter set to go with it ([#2043](https://github.com/pybamm-team/PyBaMM/pull/2043))
- Added `__eq__` and `__hash__` methods for `Symbol` objects, using `.id` ([#1978](https://github.com/pybamm-team/PyBaMM/pull/1978))

## Optimizations

- Stoichiometry inputs to OCP functions are now bounded between 1e-10 and 1-1e-10, with singularities at 0 and 1 so that OCP goes to +- infinity ([#2095](https://github.com/pybamm-team/PyBaMM/pull/2095))

## Breaking changes

- Changed some dictionary keys to `Symbol` instead of `Symbol.id` (internal change only, should not affect external facing functions) ([#1978](https://github.com/pybamm-team/PyBaMM/pull/1978))

# [v22.5](https://github.com/pybamm-team/PyBaMM/tree/v22.5) - 2022-05-31

## Features

- Added a casadi version of the IDKLU solver, which is used for `model.convert_to_format = "casadi"` ([#2002](https://github.com/pybamm-team/PyBaMM/pull/2002))
- Added functionality to generate Julia expressions from a model. See [PyBaMM.jl](https://github.com/tinosulzer/PyBaMM.jl) for how to use these ([#1942](https://github.com/pybamm-team/PyBaMM/pull/1942)))
- Added basic callbacks to the Simulation class, and a LoggingCallback ([#1880](https://github.com/pybamm-team/PyBaMM/pull/1880)))

## Bug fixes

- Corrected legend order in "plot_voltage_components.py", so each entry refers to the correct overpotential. ([#2061](https://github.com/pybamm-team/PyBaMM/pull/2061))

## Breaking changes

- Changed domain-specific parameter names to a nested attribute. `param.n.l_n` is now `param.n.l` ([#2063](https://github.com/pybamm-team/PyBaMM/pull/2063))

# [v22.4](https://github.com/pybamm-team/PyBaMM/tree/v22.4) - 2022-04-30

## Features

- Added a casadi version of the IDKLU solver, which is used for `model.convert_to_format = "casadi"` ([#2002](https://github.com/pybamm-team/PyBaMM/pull/2002))

## Bug fixes

- Remove old deprecation errors, including those in `parameter_values.py` that caused the simulation if, for example, the reaction rate is re-introduced manually ([#2022](https://github.com/pybamm-team/PyBaMM/pull/2022))

# [v22.3](https://github.com/pybamm-team/PyBaMM/tree/v22.3) - 2022-03-31

## Features

- Added "Discharge energy [W.h]", which is the integral of the power in Watts, as an optional output. Set the option "calculate discharge energy" to "true" to get this output ("false" by default, since it can slow down some of the simple models) ([#1969](https://github.com/pybamm-team/PyBaMM/pull/1969)))
- Added an option "calculate heat source for isothermal models" to choose whether or not the heat generation terms are computed when running models with the option `thermal="isothermal"` ([#1958](https://github.com/pybamm-team/PyBaMM/pull/1958))

## Optimizations

- Simplified `model.new_copy()` ([#1977](https://github.com/pybamm-team/PyBaMM/pull/1977))

## Bug fixes

- Fix bug where sensitivity calculation failed if len of `calculate_sensitivities` was less than `inputs` ([#1897](https://github.com/pybamm-team/PyBaMM/pull/1897))
- Fixed a bug in the eSOH variable calculation when OCV is given as data ([#1975](https://github.com/pybamm-team/PyBaMM/pull/1975))
- Fixed a bug where isothermal models did not compute any heat source terms ([#1958](https://github.com/pybamm-team/PyBaMM/pull/1958))

## Breaking changes

- Removed `model.new_empty_copy()` (use `model.new_copy()` instead) ([#1977](https://github.com/pybamm-team/PyBaMM/pull/1977))
- Dropped support for Windows 32-bit architecture ([#1964](https://github.com/pybamm-team/PyBaMM/pull/1964))

# [v22.2](https://github.com/pybamm-team/PyBaMM/tree/v22.2) - 2022-02-28

## Features

- Isothermal models now calculate heat source terms (but the temperature remains constant). The models now also account for current collector heating when `dimensionality=0` ([#1929](https://github.com/pybamm-team/PyBaMM/pull/1929))
- Added new models for power control and resistance control ([#1917](https://github.com/pybamm-team/PyBaMM/pull/1917))
- Initial concentrations can now be provided as a function of `r` as well as `x` ([#1866](https://github.com/pybamm-team/PyBaMM/pull/1866))

## Bug fixes

- Fixed a bug where thermal submodels could not be used with half-cells ([#1929](https://github.com/pybamm-team/PyBaMM/pull/1929))
- Parameters can now be imported from a directory having "pybamm" in its name ([#1919](https://github.com/pybamm-team/PyBaMM/pull/1919))
- `scikit.odes` and `SUNDIALS` can now be installed using `pybamm_install_odes` ([#1916](https://github.com/pybamm-team/PyBaMM/pull/1916))

## Breaking changes

- The `domain` setter and `auxiliary_domains` getter have been deprecated, `domains` setter/getter should be used instead. The `domain` getter is still active. We now recommend creating symbols with `domains={...}` instead of `domain=..., auxiliary_domains={...}`, but the latter is not yet deprecated ([#1866](https://github.com/pybamm-team/PyBaMM/pull/1866))

# [v22.1](https://github.com/pybamm-team/PyBaMM/tree/v22.1) - 2022-01-31

## Features

- Half-cell models can now be run with "surface form" ([#1913](https://github.com/pybamm-team/PyBaMM/pull/1913))
- Added option for different kinetics on anode and cathode ([#1913](https://github.com/pybamm-team/PyBaMM/pull/1913))
- Allow `pybamm.Solution.save_data()` to return a string if filename is None, and added json to_format option ([#1909](https://github.com/pybamm-team/PyBaMM/pull/1909))
- Added an option to force install compatible versions of jax and jaxlib if already installed using CLI ([#1881](https://github.com/pybamm-team/PyBaMM/pull/1881))

## Optimizations

- The `Symbol` nodes no longer subclasses `anytree.NodeMixIn`. This removes some checks that were not really needed ([#1912](https://github.com/pybamm-team/PyBaMM/pull/1912))

## Bug fixes

- Parameters can now be imported from any given path in `Windows` ([#1900](https://github.com/pybamm-team/PyBaMM/pull/1900))
- Fixed initial conditions for the EC SEI model ([#1895](https://github.com/pybamm-team/PyBaMM/pull/1895))
- Fixed issue in extraction of sensitivites ([#1894](https://github.com/pybamm-team/PyBaMM/pull/1894))

# [v21.12](https://github.com/pybamm-team/PyBaMM/tree/v21.11) - 2021-12-29

## Features

- Added new kinetics models for asymmetric Butler-Volmer, linear kinetics, and Marcus-Hush-Chidsey ([#1858](https://github.com/pybamm-team/PyBaMM/pull/1858))
- Experiments can be set to terminate when a voltage is reached (across all steps) ([#1832](https://github.com/pybamm-team/PyBaMM/pull/1832))
- Added cylindrical geometry and finite volume method ([#1824](https://github.com/pybamm-team/PyBaMM/pull/1824))

## Bug fixes

- `PyBaMM` is now importable in `Linux` systems where `jax` is already installed ([#1874](https://github.com/pybamm-team/PyBaMM/pull/1874))
- Simulations with drive cycles now support `initial_soc` ([#1842](https://github.com/pybamm-team/PyBaMM/pull/1842))
- Fixed bug in expression tree simplification ([#1831](https://github.com/pybamm-team/PyBaMM/pull/1831))
- Solid tortuosity is now correctly calculated with Bruggeman coefficient of the respective electrode ([#1773](https://github.com/pybamm-team/PyBaMM/pull/1773))

# [v21.11](https://github.com/pybamm-team/PyBaMM/tree/v21.11) - 2021-11-30

## Features

- The name of a parameter set can be passed to `ParameterValues` as a string, e.g. `ParameterValues("Chen2020")` ([#1822](https://github.com/pybamm-team/PyBaMM/pull/1822))
- Added submodels for interface utilisation ([#1821](https://github.com/pybamm-team/PyBaMM/pull/1821))
- Reformatted SEI growth models into a single submodel with conditionals ([#1808](https://github.com/pybamm-team/PyBaMM/pull/1808))
- Stress-induced diffusion is now a separate model option instead of being automatically included when using the particle mechanics submodels ([#1797](https://github.com/pybamm-team/PyBaMM/pull/1797))
- `Experiment`s with drive cycles can be solved ([#1793](https://github.com/pybamm-team/PyBaMM/pull/1793))
- Added surface area to volume ratio as a factor to the SEI equations ([#1790](https://github.com/pybamm-team/PyBaMM/pull/1790))
- Half-cell SPM and SPMe have been implemented ([#1731](https://github.com/pybamm-team/PyBaMM/pull/1731))

## Bug fixes

- Fixed `sympy` operators for `Arctan` and `Exponential` ([#1786](https://github.com/pybamm-team/PyBaMM/pull/1786))
- Fixed finite volume discretization in spherical polar coordinates ([#1782](https://github.com/pybamm-team/PyBaMM/pull/1782))
- Fixed bug when using `Experiment` with a pouch cell model ([#1707](https://github.com/pybamm-team/PyBaMM/pull/1707))
- Fixed bug when using `Experiment` with a plating model ([#1707](https://github.com/pybamm-team/PyBaMM/pull/1707))
- Fixed hack for potentials in the SPMe model ([#1707](https://github.com/pybamm-team/PyBaMM/pull/1707))

## Breaking changes

- The `chemistry` keyword argument in `ParameterValues` has been deprecated. Use `ParameterValues(chem)` instead of `ParameterValues(chemistry=chem)` ([#1822](https://github.com/pybamm-team/PyBaMM/pull/1822))
- Raise error when trying to convert an `Interpolant` with the "pchip" interpolator to CasADI ([#1791](https://github.com/pybamm-team/PyBaMM/pull/1791))
- Raise error if `Concatenation` is used directly with `Variable` objects (`concatenation` should be used instead) ([#1789](https://github.com/pybamm-team/PyBaMM/pull/1789))
- Made jax, jaxlib and the PyBaMM JaxSolver optional ([#1767](https://github.com/pybamm-team/PyBaMM/pull/1767), [#1803](https://github.com/pybamm-team/PyBaMM/pull/1803))

# [v21.10](https://github.com/pybamm-team/PyBaMM/tree/v21.10) - 2021-10-31

## Features

- Summary variables can now be user-determined ([#1760](https://github.com/pybamm-team/PyBaMM/pull/1760))
- Added `all_first_states` to the `Solution` object for a simulation with experiment ([#1759](https://github.com/pybamm-team/PyBaMM/pull/1759))
- Added a new method (`create_gif`) in `QuickPlot`, `Simulation` and `BatchStudy` to create a GIF of a simulation ([#1754](https://github.com/pybamm-team/PyBaMM/pull/1754))
- Added more examples for the `BatchStudy` class ([#1747](https://github.com/pybamm-team/PyBaMM/pull/1747))
- SEI models can now be included in the half-cell model ([#1705](https://github.com/pybamm-team/PyBaMM/pull/1705))

## Bug fixes

- Half-cell model and lead-acid models can now be simulated with `Experiment`s ([#1759](https://github.com/pybamm-team/PyBaMM/pull/1759))
- Removed in-place modification of the solution objects by `QuickPlot` ([#1747](https://github.com/pybamm-team/PyBaMM/pull/1747))
- Fixed vector-vector multiplication bug that was causing errors in the SPM with constant voltage or power ([#1735](https://github.com/pybamm-team/PyBaMM/pull/1735))

# [v21.9](https://github.com/pybamm-team/PyBaMM/tree/v21.9) - 2021-09-30

## Features

- Added thermal parameters (thermal conductivity, specific heat, etc.) to the `Ecker2015` parameter set from Zhao et al. (2018) and Hales et al. (2019) ([#1683](https://github.com/pybamm-team/PyBaMM/pull/1683))
- Added `plot_summary_variables` to plot and compare summary variables ([#1678](https://github.com/pybamm-team/PyBaMM/pull/1678))
- The DFN model can now be used directly (instead of `BasicDFNHalfCell`) to simulate a half-cell ([#1600](https://github.com/pybamm-team/PyBaMM/pull/1600))

## Breaking changes

- Dropped support for Python 3.6 ([#1696](https://github.com/pybamm-team/PyBaMM/pull/1696))
- The substring 'negative electrode' has been removed from variables related to SEI and lithium plating (e.g. 'Total negative electrode SEI thickness [m]' replaced by 'Total SEI thickness [m]') ([#1654](https://github.com/pybamm-team/PyBaMM/pull/1654))

# [v21.08](https://github.com/pybamm-team/PyBaMM/tree/v21.08) - 2021-08-26

This release introduces:

- the switch to calendar versioning: from now on we will use year.month version number
- sensitivity analysis of solutions with respect to input parameters
- several new models, including many-particle and state-of-health models
- improvement on how CasADI solver's handle events, including a new "fast with events" mode
- several other new features, optimizations, and bug fixes, summarized below

## Features

- Added submodels and functionality for particle-size distributions in the DFN model, including an
  example notebook ([#1602](https://github.com/pybamm-team/PyBaMM/pull/1602))
- Added UDDS and WLTC drive cycles ([#1601](https://github.com/pybamm-team/PyBaMM/pull/1601))
- Added LG M50 (NMC811 and graphite + SiOx) parameter set from O'Regan 2022 ([#1594](https://github.com/pybamm-team/PyBaMM/pull/1594))
- `pybamm.base_solver.solve` function can take a list of input parameters to calculate the sensitivities of the solution with respect to. Alternatively, it can be set to `True` to calculate the sensitivities for all input parameters ([#1552](https://github.com/pybamm-team/PyBaMM/pull/1552))
- Added capability for `quaternary` domains (in addition to `primary`, `secondary` and `tertiary`), increasing the maximum number of domains that a `Symbol` can have to 4. ([#1580](https://github.com/pybamm-team/PyBaMM/pull/1580))
- Tabs can now be placed at the bottom of the cell in 1+1D thermal models ([#1581](https://github.com/pybamm-team/PyBaMM/pull/1581))
- Added temperature dependence on electrode electronic conductivity ([#1570](https://github.com/pybamm-team/PyBaMM/pull/1570))
- `pybamm.base_solver.solve` function can take a list of input parameters to calculate the sensitivities of the solution with respect to. Alternatively, it can be set to `True` to calculate the sensitivities for all input parameters ([#1552](https://github.com/pybamm-team/PyBaMM/pull/1552))
- Added a new lithium-ion model `MPM` or Many-Particle Model, with a distribution of particle sizes in each electrode. ([#1529](https://github.com/pybamm-team/PyBaMM/pull/1529))
- Added 2 new submodels for lithium transport in a size distribution of electrode particles: Fickian diffusion (`FickianSingleSizeDistribution`) and uniform concentration profile (`FastSingleSizeDistribution`). ([#1529](https://github.com/pybamm-team/PyBaMM/pull/1529))
- Added a "particle size" domain to the default lithium-ion geometry, including plotting capabilities (`QuickPlot`) and processing of variables (`ProcessedVariable`). ([#1529](https://github.com/pybamm-team/PyBaMM/pull/1529))
- Added fitted expressions for OCPs for the Chen2020 parameter set ([#1526](https://github.com/pybamm-team/PyBaMM/pull/1497))
- Added `initial_soc` argument to `Simualtion.solve` for specifying the initial SOC when solving a model ([#1512](https://github.com/pybamm-team/PyBaMM/pull/1512))
- Added `print_name` to some symbols ([#1495](https://github.com/pybamm-team/PyBaMM/pull/1495), [#1497](https://github.com/pybamm-team/PyBaMM/pull/1497))
- Added Base Parameters class and SymPy in dependencies ([#1495](https://github.com/pybamm-team/PyBaMM/pull/1495))
- Added a new "reaction-driven" model for LAM from Reniers et al (2019) ([#1490](https://github.com/pybamm-team/PyBaMM/pull/1490))
- Some features ("loss of active material" and "particle mechanics") can now be specified separately for the negative electrode and positive electrode by passing a 2-tuple ([#1490](https://github.com/pybamm-team/PyBaMM/pull/1490))
- `plot` and `plot2D` now take and return a matplotlib Axis to allow for easier customization ([#1472](https://github.com/pybamm-team/PyBaMM/pull/1472))
- `ParameterValues.evaluate` can now return arrays to allow function parameters to be easily evaluated ([#1472](https://github.com/pybamm-team/PyBaMM/pull/1472))
- Added option to save only specific cycle numbers when simulating an `Experiment` ([#1459](https://github.com/pybamm-team/PyBaMM/pull/1459))
- Added capacity-based termination conditions when simulating an `Experiment` ([#1459](https://github.com/pybamm-team/PyBaMM/pull/1459))
- Added "summary variables" to track degradation over several cycles ([#1459](https://github.com/pybamm-team/PyBaMM/pull/1459))
- Added `ElectrodeSOH` model for calculating capacities and stoichiometric limits ([#1459](https://github.com/pybamm-team/PyBaMM/pull/1459))
- Added Batch Study class ([#1455](https://github.com/pybamm-team/PyBaMM/pull/1455))
- Added `ConcatenationVariable`, which is automatically created when variables are concatenated ([#1453](https://github.com/pybamm-team/PyBaMM/pull/1453))
- Added "fast with events" mode for the CasADi solver, which solves a model and finds events more efficiently than "safe" mode. As of PR #1450 this feature is still being tested and "safe" mode remains the default ([#1450](https://github.com/pybamm-team/PyBaMM/pull/1450))

## Optimizations

- Models that mostly use x-averaged quantities (SPM and SPMe) now use x-averaged degradation models ([#1490](https://github.com/pybamm-team/PyBaMM/pull/1490))
- Improved how the CasADi solver's "safe" mode finds events ([#1450](https://github.com/pybamm-team/PyBaMM/pull/1450))
- Perform more automatic simplifications of the expression tree ([#1449](https://github.com/pybamm-team/PyBaMM/pull/1449))
- Reduce time taken to hash a sparse `Matrix` object ([#1449](https://github.com/pybamm-team/PyBaMM/pull/1449))

## Bug fixes

- Fixed bug with `load_function` ([#1675](https://github.com/pybamm-team/PyBaMM/pull/1675))
- Updated documentation to include some previously missing functions, such as `erf` and `tanh` ([#1628](https://github.com/pybamm-team/PyBaMM/pull/1628))
- Fixed reading citation file without closing ([#1620](https://github.com/pybamm-team/PyBaMM/pull/1620))
- Porosity variation for SEI and plating models is calculated from the film thickness rather than from a separate ODE ([#1617](https://github.com/pybamm-team/PyBaMM/pull/1617))
- Fixed a bug where the order of the indexing for the entries of variables discretised using FEM was incorrect ([#1556](https://github.com/pybamm-team/PyBaMM/pull/1556))
- Fix broken module import for spyder when running a script twice ([#1555](https://github.com/pybamm-team/PyBaMM/pull/1555))
- Fixed ElectrodeSOH model for multi-dimensional simulations ([#1548](https://github.com/pybamm-team/PyBaMM/pull/1548))
- Removed the overly-restrictive check "each variable in the algebraic eqn keys must appear in the eqn" ([#1510](https://github.com/pybamm-team/PyBaMM/pull/1510))
- Made parameters importable through pybamm ([#1475](https://github.com/pybamm-team/PyBaMM/pull/1475))

## Breaking changes

- Refactored the `particle` submodel module, with the models having no size distribution now found in `particle.no_distribution`, and those with a size distribution in `particle.size_distribution`. Renamed submodels to indicate the transport model (Fickian diffusion, polynomial profile) and if they are "x-averaged". E.g., `FickianManyParticles` and `FickianSingleParticle` are now `no_distribution.FickianDiffusion` and `no_distribution.XAveragedFickianDiffusion` ([#1602](https://github.com/pybamm-team/PyBaMM/pull/1602))
- Changed sensitivity API. Removed `ProcessedSymbolicVariable`, all sensitivity now handled within the solvers and `ProcessedVariable` ([#1552](https://github.com/pybamm-team/PyBaMM/pull/1552),[#2276](https://github.com/pybamm-team/PyBaMM/pull/2276))
- The `Yang2017` parameter set has been removed as the complete parameter set is not publicly available in the literature ([#1577](https://github.com/pybamm-team/PyBaMM/pull/1577))
- Changed how options are specified for the "loss of active material" and "particle cracking" submodels. "loss of active material" can now be one of "none", "stress-driven", or "reaction-driven", or a 2-tuple for different options in negative and positive electrode. Similarly "particle cracking" (now called "particle mechanics") can now be "none", "swelling only", "swelling and cracking", or a 2-tuple ([#1490](https://github.com/pybamm-team/PyBaMM/pull/1490))
- Changed the variable in the full diffusion model from "Electrolyte concentration" to "Porosity times concentration" ([#1476](https://github.com/pybamm-team/PyBaMM/pull/1476))
- Renamed `lithium-ion` folder to `lithium_ion` and `lead-acid` folder to `lead_acid` in parameters ([#1464](https://github.com/pybamm-team/PyBaMM/pull/1464))

# [v0.4.0](https://github.com/pybamm-team/PyBaMM/tree/v0.4.0) - 2021-03-28

This release introduces:

- several new models, including reversible and irreversible plating submodels, submodels for loss of active material, Yang et al.'s (2017) coupled SEI/plating/pore clogging model, and the Newman-Tobias model
- internal optimizations for solving models, particularly for simulating experiments, with more accurate event detection and more efficient numerical methods and post-processing
- parallel solutions of a model with different inputs
- a cleaner installation process for Mac when installing from PyPI, no longer requiring a Homebrew installation of Sundials
- improved plotting functionality, including adding a new 'voltage component' plot
- several other new features, optimizations, and bug fixes, summarized below

## Features

- Added `NewmanTobias` li-ion battery model ([#1423](https://github.com/pybamm-team/PyBaMM/pull/1423))
- Added `plot_voltage_components` to easily plot the component overpotentials that make up the voltage ([#1419](https://github.com/pybamm-team/PyBaMM/pull/1419))
- Made `QuickPlot` more customizable and added an example ([#1419](https://github.com/pybamm-team/PyBaMM/pull/1419))
- `Solution` objects can now be created by stepping _different_ models ([#1408](https://github.com/pybamm-team/PyBaMM/pull/1408))
- Added Yang et al 2017 model that couples irreversible lithium plating, SEI growth and change in porosity which produces a transition from linear to nonlinear degradation pattern of lithium-ion battery over extended cycles([#1398](https://github.com/pybamm-team/PyBaMM/pull/1398))
- Added support for Python 3.9 and dropped support for Python 3.6. Python 3.6 may still work but is now untested ([#1370](https://github.com/pybamm-team/PyBaMM/pull/1370))
- Added the electrolyte overpotential and Ohmic losses for full conductivity, including surface form ([#1350](https://github.com/pybamm-team/PyBaMM/pull/1350))
- Added functionality to `Citations` to print formatted citations ([#1340](https://github.com/pybamm-team/PyBaMM/pull/1340))
- Updated the way events are handled in `CasadiSolver` for more accurate event location ([#1328](https://github.com/pybamm-team/PyBaMM/pull/1328))
- Added error message if initial conditions are outside the bounds of a variable ([#1326](https://github.com/pybamm-team/PyBaMM/pull/1326))
- Added temperature dependence to density, heat capacity and thermal conductivity ([#1323](https://github.com/pybamm-team/PyBaMM/pull/1323))
- Added temperature dependence to the transference number (`t_plus`) ([#1317](https://github.com/pybamm-team/PyBaMM/pull/1317))
- Added new functionality for `Interpolant` ([#1312](https://github.com/pybamm-team/PyBaMM/pull/1312))
- Added option to express experiments (and extract solutions) in terms of cycles of operating condition ([#1309](https://github.com/pybamm-team/PyBaMM/pull/1309))
- The event time and state are now returned as part of `Solution.t` and `Solution.y` so that the event is accurately captured in the returned solution ([#1300](https://github.com/pybamm-team/PyBaMM/pull/1300))
- Added reversible and irreversible lithium plating models ([#1287](https://github.com/pybamm-team/PyBaMM/pull/1287))
- Reformatted the `BasicDFNHalfCell` to be consistent with the other models ([#1282](https://github.com/pybamm-team/PyBaMM/pull/1282))
- Added option to make the total interfacial current density a state ([#1280](https://github.com/pybamm-team/PyBaMM/pull/1280))
- Added functionality to initialize a model using the solution from another model ([#1278](https://github.com/pybamm-team/PyBaMM/pull/1278))
- Added submodels for active material ([#1262](https://github.com/pybamm-team/PyBaMM/pull/1262))
- Updated solvers' method `solve()` so it can take a list of inputs dictionaries as the `inputs` keyword argument. In this case the model is solved for each input set in the list, and a list of solutions mapping the set of inputs to the solutions is returned. Note that `solve()` can still take a single dictionary as the `inputs` keyword argument. In this case the behaviour is unchanged compared to previous versions.([#1261](https://github.com/pybamm-team/PyBaMM/pull/1261))
- Added composite surface form electrolyte models: `CompositeDifferential` and `CompositeAlgebraic` ([#1207](https://github.com/pybamm-team/PyBaMM/issues/1207))

## Optimizations

- Improved the way an `Experiment` is simulated to reduce solve time (at the cost of slightly higher set-up time) ([#1408](https://github.com/pybamm-team/PyBaMM/pull/1408))
- Add script and workflow to automatically update parameter_sets.py docstrings ([#1371](https://github.com/pybamm-team/PyBaMM/pull/1371))
- Add URLs checker in workflows ([#1347](https://github.com/pybamm-team/PyBaMM/pull/1347))
- The `Solution` class now only creates the concatenated `y` when the user asks for it. This is an optimization step as the concatenation can be slow, especially with larger experiments ([#1331](https://github.com/pybamm-team/PyBaMM/pull/1331))
- If solver method `solve()` is passed a list of inputs as the `inputs` keyword argument, the resolution of the model for each input set is spread across several Python processes, usually running in parallel on different processors. The default number of processes is the number of processors available. `solve()` takes a new keyword argument `nproc` which can be used to set this number a manually.
- Variables are now post-processed using CasADi ([#1316](https://github.com/pybamm-team/PyBaMM/pull/1316))
- Operations such as `1*x` and `0+x` now directly return `x` ([#1252](https://github.com/pybamm-team/PyBaMM/pull/1252))

## Bug fixes

- Fixed a bug on the boundary conditions of `FickianSingleParticle` and `FickianManyParticles` to ensure mass is conserved ([#1421](https://github.com/pybamm-team/PyBaMM/pull/1421))
- Fixed a bug where the `PolynomialSingleParticle` submodel gave incorrect results with "dimensionality" equal to 2 ([#1411](https://github.com/pybamm-team/PyBaMM/pull/1411))
- Fixed a bug where volume averaging in 0D gave the wrong result ([#1411](https://github.com/pybamm-team/PyBaMM/pull/1411))
- Fixed a sign error in the positive electrode ohmic losses ([#1407](https://github.com/pybamm-team/PyBaMM/pull/1407))
- Fixed the formulation of the EC reaction SEI model ([#1397](https://github.com/pybamm-team/PyBaMM/pull/1397))
- Simulations now stop when an experiment becomes infeasible ([#1395](https://github.com/pybamm-team/PyBaMM/pull/1395))
- Added a check for domains in `Concatenation` ([#1368](https://github.com/pybamm-team/PyBaMM/pull/1368))
- Differentiation now works even when the differentiation variable is a constant ([#1294](https://github.com/pybamm-team/PyBaMM/pull/1294))
- Fixed a bug where the event time and state were no longer returned as part of the solution ([#1344](https://github.com/pybamm-team/PyBaMM/pull/1344))
- Fixed a bug in `CasadiSolver` safe mode which crashed when there were extrapolation events but no termination events ([#1321](https://github.com/pybamm-team/PyBaMM/pull/1321))
- When an `Interpolant` is extrapolated an error is raised for `CasadiSolver` (and a warning is raised for the other solvers) ([#1315](https://github.com/pybamm-team/PyBaMM/pull/1315))
- Fixed `Simulation` and `model.new_copy` to fix a bug where changes to the model were overwritten ([#1278](https://github.com/pybamm-team/PyBaMM/pull/1278))

## Breaking changes

- Removed `Simplification` class and `.simplify()` function ([#1369](https://github.com/pybamm-team/PyBaMM/pull/1369))
- All example notebooks in PyBaMM's GitHub repository must now include the command `pybamm.print_citations()`, otherwise the tests will fail. This is to encourage people to use this command to cite the relevant papers ([#1340](https://github.com/pybamm-team/PyBaMM/pull/1340))
- Notation has been homogenised to use positive and negative electrode (instead of cathode and anode). This applies to the parameter folders (now called `'positive_electrodes'` and `'negative_electrodes'`) and the options of `active_material` and `particle_cracking` submodels (now called `'positive'` and `'negative'`) ([#1337](https://github.com/pybamm-team/PyBaMM/pull/1337))
- `Interpolant` now takes `x` and `y` instead of a single `data` entry ([#1312](https://github.com/pybamm-team/PyBaMM/pull/1312))
- Boolean model options ('sei porosity change', 'convection') must now be given in string format ('true' or 'false' instead of True or False) ([#1280](https://github.com/pybamm-team/PyBaMM/pull/1280))
- Operations such as `1*x` and `0+x` now directly return `x`. This can be bypassed by explicitly creating the binary operators, e.g. `pybamm.Multiplication(1, x)` ([#1252](https://github.com/pybamm-team/PyBaMM/pull/1252))
- `'Cell capacity [A.h]'` has been renamed to `'Nominal cell capacity [A.h]'`. `'Cell capacity [A.h]'` will be deprecated in the next release. ([#1352](https://github.com/pybamm-team/PyBaMM/pull/1352))

# [v0.3.0](https://github.com/pybamm-team/PyBaMM/tree/v0.3.0) - 2020-12-01

This release introduces a new aging model for particle mechanics, a new reduced-order model (TSPMe), and a parameter set for A123 LFP cells. Additionally, there have been several backend optimizations to speed up model creation and solving, and other minor features and bug fixes.

## Features

- Added a submodel for particle mechanics ([#1232](https://github.com/pybamm-team/PyBaMM/pull/1232))
- Added a notebook on how to speed up the solver and handle instabilities ([#1223](https://github.com/pybamm-team/PyBaMM/pull/1223))
- Improve string printing of `BinaryOperator`, `Function`, and `Concatenation` objects ([#1223](https://github.com/pybamm-team/PyBaMM/pull/1223))
- Added `Solution.integration_time`, which is the time taken just by the integration subroutine, without extra setups ([#1223](https://github.com/pybamm-team/PyBaMM/pull/1223))
- Added parameter set for an A123 LFP cell ([#1209](https://github.com/pybamm-team/PyBaMM/pull/1209))
- Added variables related to equivalent circuit models ([#1204](https://github.com/pybamm-team/PyBaMM/pull/1204))
- Added the `Integrated` electrolyte conductivity submodel ([#1188](https://github.com/pybamm-team/PyBaMM/pull/1188))
- Added an example script to check conservation of lithium ([#1186](https://github.com/pybamm-team/PyBaMM/pull/1186))
- Added `erf` and `erfc` functions ([#1184](https://github.com/pybamm-team/PyBaMM/pull/1184))

## Optimizations

- Add (optional) smooth approximations for the `Minimum`, `Maximum`, `Heaviside`, and `AbsoluteValue` operators ([#1223](https://github.com/pybamm-team/PyBaMM/pull/1223))
- Avoid unnecessary repeated computations in the solvers ([#1222](https://github.com/pybamm-team/PyBaMM/pull/1222))
- Rewrite `Symbol.is_constant` to be more efficient ([#1222](https://github.com/pybamm-team/PyBaMM/pull/1222))
- Cache shape and size calculations ([#1222](https://github.com/pybamm-team/PyBaMM/pull/1222))
- Only instantiate the geometric, electrical and thermal parameter classes once ([#1222](https://github.com/pybamm-team/PyBaMM/pull/1222))

## Bug fixes

- Quickplot now works when timescale or lengthscale is a function of an input parameter ([#1234](https://github.com/pybamm-team/PyBaMM/pull/1234))
- Fix bug that was slowing down creation of the EC reaction SEI submodel ([#1227](https://github.com/pybamm-team/PyBaMM/pull/1227))
- Add missing separator thermal parameters for the Ecker parameter set ([#1226](https://github.com/pybamm-team/PyBaMM/pull/1226))
- Make sure simulation solves when evaluated timescale is a function of an input parameter ([#1218](https://github.com/pybamm-team/PyBaMM/pull/1218))
- Raise error if saving to MATLAB with variable names that MATLAB can't read, and give option of providing alternative variable names ([#1206](https://github.com/pybamm-team/PyBaMM/pull/1206))
- Raise error if the boundary condition at the origin in a spherical domain is other than no-flux ([#1175](https://github.com/pybamm-team/PyBaMM/pull/1175))
- Fix boundary conditions at r = 0 for Creating Models notebooks ([#1173](https://github.com/pybamm-team/PyBaMM/pull/1173))

## Breaking changes

- The parameters "Positive/Negative particle distribution in x" and "Positive/Negative surface area to volume ratio distribution in x" have been deprecated. Instead, users can provide "Positive/Negative particle radius [m]" and "Positive/Negative surface area to volume ratio [m-1]" directly as functions of through-cell position (x [m]) ([#1237](https://github.com/pybamm-team/PyBaMM/pull/1237))

# [v0.2.4](https://github.com/pybamm-team/PyBaMM/tree/v0.2.4) - 2020-09-07

This release adds new operators for more complex models, some basic sensitivity analysis, and a spectral volumes spatial method, as well as some small bug fixes.

## Features

- Added variables which track the total amount of lithium in the system ([#1136](https://github.com/pybamm-team/PyBaMM/pull/1136))
- Added `Upwind` and `Downwind` operators for convection ([#1134](https://github.com/pybamm-team/PyBaMM/pull/1134))
- Added Getting Started notebook on solver options and changing the mesh. Also added a notebook detailing the different thermal options, and a notebook explaining the steps that occur behind the scenes in the `Simulation` class ([#1131](https://github.com/pybamm-team/PyBaMM/pull/1131))
- Added particle submodel that use a polynomial approximation to the concentration within the electrode particles ([#1130](https://github.com/pybamm-team/PyBaMM/pull/1130))
- Added `Modulo`, `Floor` and `Ceiling` operators ([#1121](https://github.com/pybamm-team/PyBaMM/pull/1121))
- Added DFN model for a half cell ([#1121](https://github.com/pybamm-team/PyBaMM/pull/1121))
- Automatically compute surface area to volume ratio based on particle shape for li-ion models ([#1120](https://github.com/pybamm-team/PyBaMM/pull/1120))
- Added "R-averaged particle concentration" variables ([#1118](https://github.com/pybamm-team/PyBaMM/pull/1118))
- Added support for sensitivity calculations to the casadi solver ([#1109](https://github.com/pybamm-team/PyBaMM/pull/1109))
- Added support for index 1 semi-explicit dae equations and sensitivity calculations to JAX BDF solver ([#1107](https://github.com/pybamm-team/PyBaMM/pull/1107))
- Allowed keyword arguments to be passed to `Simulation.plot()` ([#1099](https://github.com/pybamm-team/PyBaMM/pull/1099))
- Added the Spectral Volumes spatial method and the submesh that it works with ([#900](https://github.com/pybamm-team/PyBaMM/pull/900))

## Bug fixes

- Fixed bug where some parameters were not being set by the `EcReactionLimited` SEI model ([#1136](https://github.com/pybamm-team/PyBaMM/pull/1136))
- Fixed bug on electrolyte potential for `BasicDFNHalfCell` ([#1133](https://github.com/pybamm-team/PyBaMM/pull/1133))
- Fixed `r_average` to work with `SecondaryBroadcast` ([#1118](https://github.com/pybamm-team/PyBaMM/pull/1118))
- Fixed finite volume discretisation of spherical integrals ([#1118](https://github.com/pybamm-team/PyBaMM/pull/1118))
- `t_eval` now gets changed to a `linspace` if a list of length 2 is passed ([#1113](https://github.com/pybamm-team/PyBaMM/pull/1113))
- Fixed bug when setting a function with an `InputParameter` ([#1111](https://github.com/pybamm-team/PyBaMM/pull/1111))

## Breaking changes

- The "fast diffusion" particle option has been renamed "uniform profile" ([#1130](https://github.com/pybamm-team/PyBaMM/pull/1130))
- The modules containing standard parameters are now classes so they can take options
  (e.g. `standard_parameters_lithium_ion` is now `LithiumIonParameters`) ([#1120](https://github.com/pybamm-team/PyBaMM/pull/1120))
- Renamed `quick_plot_vars` to `output_variables` in `Simulation` to be consistent with `QuickPlot`. Passing `quick_plot_vars` to `Simulation.plot()` has been deprecated and `output_variables` should be passed instead ([#1099](https://github.com/pybamm-team/PyBaMM/pull/1099))

# [v0.2.3](https://github.com/pybamm-team/PyBaMM/tree/v0.2.3) - 2020-07-01

This release enables the use of [Google Colab](https://colab.research.google.com/github/pybamm-team/PyBaMM/blob/main/) for running example notebooks, and adds some small new features and bug fixes.

## Features

- Added JAX evaluator, and ODE solver ([#1038](https://github.com/pybamm-team/PyBaMM/pull/1038))
- Reformatted Getting Started notebooks ([#1083](https://github.com/pybamm-team/PyBaMM/pull/1083))
- Reformatted Landesfeind electrolytes ([#1064](https://github.com/pybamm-team/PyBaMM/pull/1064))
- Adapted examples to be run in Google Colab ([#1061](https://github.com/pybamm-team/PyBaMM/pull/1061))
- Added some new solvers for algebraic models ([#1059](https://github.com/pybamm-team/PyBaMM/pull/1059))
- Added `length_scales` attribute to models ([#1058](https://github.com/pybamm-team/PyBaMM/pull/1058))
- Added averaging in secondary dimensions ([#1057](https://github.com/pybamm-team/PyBaMM/pull/1057))
- Added SEI reaction based on Yang et. al. 2017 and reduction in porosity ([#1009](https://github.com/pybamm-team/PyBaMM/issues/1009))

## Optimizations

- Reformatted CasADi "safe" mode to deal with events better ([#1089](https://github.com/pybamm-team/PyBaMM/pull/1089))

## Bug fixes

- Fixed a bug in `InterstitialDiffusionLimited` ([#1097](https://github.com/pybamm-team/PyBaMM/pull/1097))
- Fixed `Simulation` to keep different copies of the model so that parameters can be changed between simulations ([#1090](https://github.com/pybamm-team/PyBaMM/pull/1090))
- Fixed `model.new_copy()` to keep custom submodels ([#1090](https://github.com/pybamm-team/PyBaMM/pull/1090))
- 2D processed variables can now be evaluated at the domain boundaries ([#1088](https://github.com/pybamm-team/PyBaMM/pull/1088))
- Update the default variable points to better capture behaviour in the solid particles in li-ion models ([#1081](https://github.com/pybamm-team/PyBaMM/pull/1081))
- Fix `QuickPlot` to display variables discretised by FEM (in y-z) properly ([#1078](https://github.com/pybamm-team/PyBaMM/pull/1078))
- Add length scales to `EffectiveResistance` models ([#1071](https://github.com/pybamm-team/PyBaMM/pull/1071))
- Allowed for pybamm functions exp, sin, cos, sqrt to be used in expression trees that
  are converted to casadi format ([#1067](https://github.com/pybamm-team/PyBaMM/pull/1067))
- Fix a bug where variables that depend on y and z were transposed in `QuickPlot` ([#1055](https://github.com/pybamm-team/PyBaMM/pull/1055))

## Breaking changes

- `Simulation.specs` and `Simulation.set_defaults` have been deprecated. Users should create a new `Simulation` object for each different case instead ([#1090](https://github.com/pybamm-team/PyBaMM/pull/1090))
- The solution times `t_eval` must now be provided to `Simulation.solve()` when not using an experiment or prescribing the current using drive cycle data ([#1086](https://github.com/pybamm-team/PyBaMM/pull/1086))

# [v0.2.2](https://github.com/pybamm-team/PyBaMM/tree/v0.2.2) - 2020-06-01

New SEI models, simplification of submodel structure, as well as optimisations and general bug fixes.

## Features

- Reformatted `Geometry` and `Mesh` classes ([#1032](https://github.com/pybamm-team/PyBaMM/pull/1032))
- Added arbitrary geometry to the lumped thermal model ([#718](https://github.com/pybamm-team/PyBaMM/issues/718))
- Allowed `ProcessedVariable` to handle cases where `len(solution.t)=1` ([#1020](https://github.com/pybamm-team/PyBaMM/pull/1020))
- Added `BackwardIndefiniteIntegral` symbol ([#1014](https://github.com/pybamm-team/PyBaMM/pull/1014))
- Added `plot` and `plot2D` to enable easy plotting of `pybamm.Array` objects ([#1008](https://github.com/pybamm-team/PyBaMM/pull/1008))
- Updated effective current collector models and added example notebook ([#1007](https://github.com/pybamm-team/PyBaMM/pull/1007))
- Added SEI film resistance as an option ([#994](https://github.com/pybamm-team/PyBaMM/pull/994))
- Added `parameters` attribute to `pybamm.BaseModel` and `pybamm.Geometry` that lists all of the required parameters ([#993](https://github.com/pybamm-team/PyBaMM/pull/993))
- Added tab, edge, and surface cooling ([#965](https://github.com/pybamm-team/PyBaMM/pull/965))
- Added functionality to solver to automatically discretise a 0D model ([#947](https://github.com/pybamm-team/PyBaMM/pull/947))
- Added sensitivity to `CasadiAlgebraicSolver` ([#940](https://github.com/pybamm-team/PyBaMM/pull/940))
- Added `ProcessedSymbolicVariable` class, which can handle symbolic variables (i.e. variables for which the inputs are symbolic) ([#940](https://github.com/pybamm-team/PyBaMM/pull/940))
- Made `QuickPlot` compatible with Google Colab ([#935](https://github.com/pybamm-team/PyBaMM/pull/935))
- Added `BasicFull` model for lead-acid ([#932](https://github.com/pybamm-team/PyBaMM/pull/932))
- Added 'arctan' function ([#973](https://github.com/pybamm-team/PyBaMM/pull/973))

## Optimizations

- Implementing the use of GitHub Actions for CI ([#855](https://github.com/pybamm-team/PyBaMM/pull/855))
- Changed default solver for DAE models to `CasadiSolver` ([#978](https://github.com/pybamm-team/PyBaMM/pull/978))
- Added some extra simplifications to the expression tree ([#971](https://github.com/pybamm-team/PyBaMM/pull/971))
- Changed the behaviour of "safe" mode in `CasadiSolver` ([#956](https://github.com/pybamm-team/PyBaMM/pull/956))
- Sped up model building ([#927](https://github.com/pybamm-team/PyBaMM/pull/927))
- Changed default solver for lead-acid to `CasadiSolver` ([#927](https://github.com/pybamm-team/PyBaMM/pull/927))

## Bug fixes

- Fix a bug where slider plots do not update properly in notebooks ([#1041](https://github.com/pybamm-team/PyBaMM/pull/1041))
- Fix storing and plotting external variables in the solution ([#1026](https://github.com/pybamm-team/PyBaMM/pull/1026))
- Fix running a simulation with a model that is already discretized ([#1025](https://github.com/pybamm-team/PyBaMM/pull/1025))
- Fix CI not triggering for PR. ([#1013](https://github.com/pybamm-team/PyBaMM/pull/1013))
- Fix schedule testing running too often. ([#1010](https://github.com/pybamm-team/PyBaMM/pull/1010))
- Fix doctests failing due to mismatch in unsorted output.([#990](https://github.com/pybamm-team/PyBaMM/pull/990))
- Added extra checks when creating a model, for clearer errors ([#971](https://github.com/pybamm-team/PyBaMM/pull/971))
- Fixed `Interpolant` ids to allow processing ([#962](https://github.com/pybamm-team/PyBaMM/pull/962))
- Fixed a bug in the initial conditions of the potential pair model ([#954](https://github.com/pybamm-team/PyBaMM/pull/954))
- Changed simulation attributes to assign copies rather than the objects themselves ([#952](https://github.com/pybamm-team/PyBaMM/pull/952))
- Added default values to base model so that it works with the `Simulation` class ([#952](https://github.com/pybamm-team/PyBaMM/pull/952))
- Fixed solver to recompute initial conditions when inputs are changed ([#951](https://github.com/pybamm-team/PyBaMM/pull/951))
- Reformatted thermal submodels ([#938](https://github.com/pybamm-team/PyBaMM/pull/938))
- Reformatted electrolyte submodels ([#927](https://github.com/pybamm-team/PyBaMM/pull/927))
- Reformatted convection submodels ([#635](https://github.com/pybamm-team/PyBaMM/pull/635))

## Breaking changes

- Geometry should no longer be given keys 'primary' or 'secondary' ([#1032](https://github.com/pybamm-team/PyBaMM/pull/1032))
- Calls to `ProcessedVariable` objects are now made using dimensional time and space ([#1028](https://github.com/pybamm-team/PyBaMM/pull/1028))
- For variables discretised using finite elements the result returned by calling `ProcessedVariable` is now transposed ([#1020](https://github.com/pybamm-team/PyBaMM/pull/1020))
- Renamed "surface area density" to "surface area to volume ratio" ([#975](https://github.com/pybamm-team/PyBaMM/pull/975))
- Replaced "reaction rate" with "exchange-current density" ([#975](https://github.com/pybamm-team/PyBaMM/pull/975))
- Changed the implementation of reactions in submodels ([#948](https://github.com/pybamm-team/PyBaMM/pull/948))
- Removed some inputs like `T_inf`, `R_g` and activation energies to some of the standard function parameters. This is because each of those inputs is specific to a particular function (e.g. the reference temperature at which the function was measured). To change a property such as the activation energy, users should create a new function, specifying the relevant property as a `Parameter` or `InputParameter` ([#942](https://github.com/pybamm-team/PyBaMM/pull/942))
- The thermal option 'xyz-lumped' has been removed. The option 'thermal current collector' has also been removed ([#938](https://github.com/pybamm-team/PyBaMM/pull/938))
- The 'C-rate' parameter has been deprecated. Use 'Current function [A]' instead. The cell capacity can be accessed as 'Cell capacity [A.h]', and used to calculate current from C-rate ([#952](https://github.com/pybamm-team/PyBaMM/pull/952))

# [v0.2.1](https://github.com/pybamm-team/PyBaMM/tree/v0.2.1) - 2020-03-31

New expression tree node types, models, parameter sets and solvers, as well as general bug fixes and new examples.

## Features

- Store variable slices in model for inspection ([#925](https://github.com/pybamm-team/PyBaMM/pull/925))
- Added LiNiCoO2 parameter set from Ecker et. al. ([#922](https://github.com/pybamm-team/PyBaMM/pull/922))
- Made t_plus (optionally) a function of electrolyte concentration, and added (1 + dlnf/dlnc) to models ([#921](https://github.com/pybamm-team/PyBaMM/pull/921))
- Added `DummySolver` for empty models ([#915](https://github.com/pybamm-team/PyBaMM/pull/915))
- Added functionality to broadcast to edges ([#891](https://github.com/pybamm-team/PyBaMM/pull/891))
- Reformatted and cleaned up `QuickPlot` ([#886](https://github.com/pybamm-team/PyBaMM/pull/886))
- Added thermal effects to lead-acid models ([#885](https://github.com/pybamm-team/PyBaMM/pull/885))
- Added a helper function for info on function parameters ([#881](https://github.com/pybamm-team/PyBaMM/pull/881))
- Added additional notebooks showing how to create and compare models ([#877](https://github.com/pybamm-team/PyBaMM/pull/877))
- Added `Minimum`, `Maximum` and `Sign` operators
  ([#876](https://github.com/pybamm-team/PyBaMM/pull/876))
- Added a search feature to `FuzzyDict` ([#875](https://github.com/pybamm-team/PyBaMM/pull/875))
- Add ambient temperature as a function of time ([#872](https://github.com/pybamm-team/PyBaMM/pull/872))
- Added `CasadiAlgebraicSolver` for solving algebraic systems with CasADi ([#868](https://github.com/pybamm-team/PyBaMM/pull/868))
- Added electrolyte functions from Landesfeind ([#860](https://github.com/pybamm-team/PyBaMM/pull/860))
- Add new symbols `VariableDot`, representing the derivative of a variable wrt time,
  and `StateVectorDot`, representing the derivative of a state vector wrt time
  ([#858](https://github.com/pybamm-team/PyBaMM/issues/858))

## Bug fixes

- Filter out discontinuities that occur after solve times
  ([#941](https://github.com/pybamm-team/PyBaMM/pull/945))
- Fixed tight layout for QuickPlot in jupyter notebooks ([#930](https://github.com/pybamm-team/PyBaMM/pull/930))
- Fixed bug raised if function returns a scalar ([#919](https://github.com/pybamm-team/PyBaMM/pull/919))
- Fixed event handling in `ScipySolver` ([#905](https://github.com/pybamm-team/PyBaMM/pull/905))
- Made input handling clearer in solvers ([#905](https://github.com/pybamm-team/PyBaMM/pull/905))
- Updated Getting started notebook 2 ([#903](https://github.com/pybamm-team/PyBaMM/pull/903))
- Reformatted external circuit submodels ([#879](https://github.com/pybamm-team/PyBaMM/pull/879))
- Some bug fixes to generalize specifying models that aren't battery models, see [#846](https://github.com/pybamm-team/PyBaMM/issues/846)
- Reformatted interface submodels to be more readable ([#866](https://github.com/pybamm-team/PyBaMM/pull/866))
- Removed double-counted "number of electrodes connected in parallel" from simulation ([#864](https://github.com/pybamm-team/PyBaMM/pull/864))

## Breaking changes

- Changed keyword argument `u` for inputs (when evaluating an object) to `inputs` ([#905](https://github.com/pybamm-team/PyBaMM/pull/905))
- Removed "set external temperature" and "set external potential" options. Use "external submodels" option instead ([#862](https://github.com/pybamm-team/PyBaMM/pull/862))

# [v0.2.0](https://github.com/pybamm-team/PyBaMM/tree/v0.2.0) - 2020-02-26

This release introduces many new features and optimizations. All models can now be solved using the pip installation - in particular, the DFN can be solved in around 0.1s. Other highlights include an improved user interface, simulations of experimental protocols (GITT, CCCV, etc), new parameter sets for NCA and LGM50, drive cycles, "input parameters" and "external variables" for quickly solving models with different parameter values and coupling with external software, and general bug fixes and optimizations.

## Features

- Added LG M50 parameter set from Chen 2020 ([#854](https://github.com/pybamm-team/PyBaMM/pull/854))
- Changed rootfinding algorithm to CasADi, scipy.optimize.root still accessible as an option ([#844](https://github.com/pybamm-team/PyBaMM/pull/844))
- Added capacitance effects to lithium-ion models ([#842](https://github.com/pybamm-team/PyBaMM/pull/842))
- Added NCA parameter set ([#824](https://github.com/pybamm-team/PyBaMM/pull/824))
- Added functionality to `Solution` that automatically gets `t_eval` from the data when simulating drive cycles and performs checks to ensure the output has the required resolution to accurately capture the input current ([#819](https://github.com/pybamm-team/PyBaMM/pull/819))
- Added `Citations` object to print references when specific functionality is used ([#818](https://github.com/pybamm-team/PyBaMM/pull/818))
- Updated `Solution` to allow exporting to matlab and csv formats ([#811](https://github.com/pybamm-team/PyBaMM/pull/811))
- Allow porosity to vary in space ([#809](https://github.com/pybamm-team/PyBaMM/pull/809))
- Added functionality to solve DAE models with non-smooth current inputs ([#808](https://github.com/pybamm-team/PyBaMM/pull/808))
- Added functionality to simulate experiments and testing protocols ([#807](https://github.com/pybamm-team/PyBaMM/pull/807))
- Added fuzzy string matching for parameters and variables ([#796](https://github.com/pybamm-team/PyBaMM/pull/796))
- Changed ParameterValues to raise an error when a parameter that wasn't previously defined is updated ([#796](https://github.com/pybamm-team/PyBaMM/pull/796))
- Added some basic models (BasicSPM and BasicDFN) in order to clearly demonstrate the PyBaMM model structure for battery models ([#795](https://github.com/pybamm-team/PyBaMM/pull/795))
- Allow initial conditions in the particle to depend on x ([#786](https://github.com/pybamm-team/PyBaMM/pull/786))
- Added the harmonic mean to the Finite Volume method, which is now used when computing fluxes ([#783](https://github.com/pybamm-team/PyBaMM/pull/783))
- Refactored `Solution` to make it a dictionary that contains all of the solution variables. This automatically creates `ProcessedVariable` objects when required, so that the solution can be obtained much more easily. ([#781](https://github.com/pybamm-team/PyBaMM/pull/781))
- Added notebook to explain broadcasts ([#776](https://github.com/pybamm-team/PyBaMM/pull/776))
- Added a step to discretisation that automatically compute the inverse of the mass matrix of the differential part of the problem so that the underlying DAEs can be provided in semi-explicit form, as required by the CasADi solver ([#769](https://github.com/pybamm-team/PyBaMM/pull/769))
- Added the gradient operation for the Finite Element Method ([#767](https://github.com/pybamm-team/PyBaMM/pull/767))
- Added `InputParameter` node for quickly changing parameter values ([#752](https://github.com/pybamm-team/PyBaMM/pull/752))
- Added submodels for operating modes other than current-controlled ([#751](https://github.com/pybamm-team/PyBaMM/pull/751))
- Changed finite volume discretisation to use exact values provided by Neumann boundary conditions when computing the gradient instead of adding ghost nodes([#748](https://github.com/pybamm-team/PyBaMM/pull/748))
- Added optional R(x) distribution in particle models ([#745](https://github.com/pybamm-team/PyBaMM/pull/745))
- Generalized importing of external variables ([#728](https://github.com/pybamm-team/PyBaMM/pull/728))
- Separated active and inactive material volume fractions ([#726](https://github.com/pybamm-team/PyBaMM/pull/726))
- Added submodels for tortuosity ([#726](https://github.com/pybamm-team/PyBaMM/pull/726))
- Simplified the interface for setting current functions ([#723](https://github.com/pybamm-team/PyBaMM/pull/723))
- Added Heaviside operator ([#723](https://github.com/pybamm-team/PyBaMM/pull/723))
- New extrapolation methods ([#707](https://github.com/pybamm-team/PyBaMM/pull/707))
- Added some "Getting Started" documentation ([#703](https://github.com/pybamm-team/PyBaMM/pull/703))
- Allow abs tolerance to be set by variable for IDA KLU solver ([#700](https://github.com/pybamm-team/PyBaMM/pull/700))
- Added Simulation class ([#693](https://github.com/pybamm-team/PyBaMM/pull/693)) with load/save functionality ([#732](https://github.com/pybamm-team/PyBaMM/pull/732))
- Added interface to CasADi solver ([#687](https://github.com/pybamm-team/PyBaMM/pull/687), [#691](https://github.com/pybamm-team/PyBaMM/pull/691), [#714](https://github.com/pybamm-team/PyBaMM/pull/714)). This makes the SUNDIALS DAE solvers (Scikits and KLU) truly optional (though IDA KLU is recommended for solving the DFN).
- Added option to use CasADi's Algorithmic Differentiation framework to calculate Jacobians ([#687](https://github.com/pybamm-team/PyBaMM/pull/687))
- Added method to evaluate parameters more easily ([#669](https://github.com/pybamm-team/PyBaMM/pull/669))
- Added `Jacobian` class to reuse known Jacobians of expressions ([#665](https://github.com/pybamm-team/PyBaMM/pull/670))
- Added `Interpolant` class to interpolate experimental data (e.g. OCP curves) ([#661](https://github.com/pybamm-team/PyBaMM/pull/661))
- Added interface (via pybind11) to sundials with the IDA KLU sparse linear solver ([#657](https://github.com/pybamm-team/PyBaMM/pull/657))
- Allowed parameters to be set by material or by specifying a particular paper ([#647](https://github.com/pybamm-team/PyBaMM/pull/647))
- Set relative and absolute tolerances independently in solvers ([#645](https://github.com/pybamm-team/PyBaMM/pull/645))
- Added basic method to allow (a part of) the State Vector to be updated with results obtained from another solution or package ([#624](https://github.com/pybamm-team/PyBaMM/pull/624))
- Added some non-uniform meshes in 1D and 2D ([#617](https://github.com/pybamm-team/PyBaMM/pull/617))

## Optimizations

- Now simplifying objects that are constant as soon as they are created ([#801](https://github.com/pybamm-team/PyBaMM/pull/801))
- Simplified solver interface ([#800](https://github.com/pybamm-team/PyBaMM/pull/800))
- Added caching for shape evaluation, used during discretisation ([#780](https://github.com/pybamm-team/PyBaMM/pull/780))
- Added an option to skip model checks during discretisation, which could be slow for large models ([#739](https://github.com/pybamm-team/PyBaMM/pull/739))
- Use CasADi's automatic differentation algorithms by default when solving a model ([#714](https://github.com/pybamm-team/PyBaMM/pull/714))
- Avoid re-checking size when making a copy of an `Index` object ([#656](https://github.com/pybamm-team/PyBaMM/pull/656))
- Avoid recalculating `_evaluation_array` when making a copy of a `StateVector` object ([#653](https://github.com/pybamm-team/PyBaMM/pull/653))

## Bug fixes

- Fixed a bug where current loaded from data was incorrectly scaled with the cell capacity ([#852](https://github.com/pybamm-team/PyBaMM/pull/852))
- Moved evaluation of initial conditions to solver ([#839](https://github.com/pybamm-team/PyBaMM/pull/839))
- Fixed a bug where the first line of the data wasn't loaded when parameters are loaded from data ([#819](https://github.com/pybamm-team/PyBaMM/pull/819))
- Made `graphviz` an optional dependency ([#810](https://github.com/pybamm-team/PyBaMM/pull/810))
- Fixed examples to run with basic pip installation ([#800](https://github.com/pybamm-team/PyBaMM/pull/800))
- Added events for CasADi solver when stepping ([#800](https://github.com/pybamm-team/PyBaMM/pull/800))
- Improved implementation of broadcasts ([#776](https://github.com/pybamm-team/PyBaMM/pull/776))
- Fixed a bug which meant that the Ohmic heating in the current collectors was incorrect if using the Finite Element Method ([#767](https://github.com/pybamm-team/PyBaMM/pull/767))
- Improved automatic broadcasting ([#747](https://github.com/pybamm-team/PyBaMM/pull/747))
- Fixed bug with wrong temperature in initial conditions ([#737](https://github.com/pybamm-team/PyBaMM/pull/737))
- Improved flexibility of parameter values so that parameters (such as diffusivity or current) can be set as functions or scalars ([#723](https://github.com/pybamm-team/PyBaMM/pull/723))
- Fixed a bug where boundary conditions were sometimes handled incorrectly in 1+1D models ([#713](https://github.com/pybamm-team/PyBaMM/pull/713))
- Corrected a sign error in Dirichlet boundary conditions in the Finite Element Method ([#706](https://github.com/pybamm-team/PyBaMM/pull/706))
- Passed the correct dimensional temperature to open circuit potential ([#702](https://github.com/pybamm-team/PyBaMM/pull/702))
- Added missing temperature dependence in electrolyte and interface submodels ([#698](https://github.com/pybamm-team/PyBaMM/pull/698))
- Fixed differentiation of functions that have more than one argument ([#687](https://github.com/pybamm-team/PyBaMM/pull/687))
- Added warning if `ProcessedVariable` is called outside its interpolation range ([#681](https://github.com/pybamm-team/PyBaMM/pull/681))
- Updated installation instructions for Mac OS ([#680](https://github.com/pybamm-team/PyBaMM/pull/680))
- Improved the way `ProcessedVariable` objects are created in higher dimensions ([#581](https://github.com/pybamm-team/PyBaMM/pull/581))

## Breaking changes

- Time for solver should now be given in seconds ([#832](https://github.com/pybamm-team/PyBaMM/pull/832))
- Model events are now represented as a list of `pybamm.Event` ([#759](https://github.com/pybamm-team/PyBaMM/issues/759)
- Removed `ParameterValues.update_model`, whose functionality is now replaced by `InputParameter` ([#801](https://github.com/pybamm-team/PyBaMM/pull/801))
- Removed `Outer` and `Kron` nodes as no longer used ([#777](https://github.com/pybamm-team/PyBaMM/pull/777))
- Moved `results` to separate repositories ([#761](https://github.com/pybamm-team/PyBaMM/pull/761))
- The parameters "Bruggeman coefficient" must now be specified separately as "Bruggeman coefficient (electrolyte)" and "Bruggeman coefficient (electrode)"
- The current classes (`GetConstantCurrent`, `GetUserCurrent` and `GetUserData`) have now been removed. Please refer to the [`change-input-current` notebook](https://github.com/pybamm-team/PyBaMM/blob/develop/docs/source/examples/notebooks/change-input-current.ipynb) for information on how to specify an input current
- Parameter functions must now use pybamm functions instead of numpy functions (e.g. `pybamm.exp` instead of `numpy.exp`), as these are then used to construct the expression tree directly. Generally, pybamm syntax follows numpy syntax; please get in touch if a function you need is missing.
- The current must now be updated by changing "Current function [A]" or "C-rate" instead of "Typical current [A]"

# [v0.1.0](https://github.com/pybamm-team/PyBaMM/tree/v0.1.0) - 2019-10-08

This is the first official version of PyBaMM.
Please note that PyBaMM in still under active development, and so the API may change in the future.

## Features

### Models

#### Lithium-ion

- Single Particle Model (SPM)
- Single Particle Model with electrolyte (SPMe)
- Doyle-Fuller-Newman (DFN) model

with the following optional physics:

- Thermal effects
- Fast diffusion in particles
- 2+1D (pouch cell)

#### Lead-acid

- Leading-Order Quasi-Static model
- First-Order Quasi-Static model
- Composite model
- Full model

with the following optional physics:

- Hydrolysis side reaction
- Capacitance effects
- 2+1D

### Spatial discretisations

- Finite Volume (1D only)
- Finite Element (scikit, 2D only)

### Solvers

- Scipy
- Scikits ODE
- Scikits DAE
- IDA KLU sparse linear solver (Sundials)
- Algebraic (root-finding)<|MERGE_RESOLUTION|>--- conflicted
+++ resolved
@@ -2,11 +2,8 @@
 
 ## Features
 
-<<<<<<< HEAD
 - Added the `pybamm.DiscreteTimeSum` expression node to sum an expression over a sequence of data times, and accompanying `pybamm.DiscreteTimeData` class to store the data times and values ([#4501](https://github.com/pybamm-team/PyBaMM/pull/4501))
-=======
 - Improved `QuickPlot` accuracy for simulations with Hermite interpolation. ([#4483](https://github.com/pybamm-team/PyBaMM/pull/4483))
->>>>>>> 7ea74f36
 - Added Hermite interpolation to the (`IDAKLUSolver`) that improves the accuracy and performance of post-processing variables. ([#4464](https://github.com/pybamm-team/PyBaMM/pull/4464))
 - Added `BasicDFN` model for sodium-ion batteries ([#4451](https://github.com/pybamm-team/PyBaMM/pull/4451))
 - Added OpenMP parallelization to IDAKLU solver for lists of input parameters ([#4449](https://github.com/pybamm-team/PyBaMM/pull/4449))
@@ -28,11 +25,8 @@
 
 ## Breaking changes
 
-<<<<<<< HEAD
 - Double-layer SEI models have been removed (with the corresponding parameters). All models assume now a single SEI layer. ([#4470](https://github.com/pybamm-team/PyBaMM/pull/4470))
-=======
 - Removed all instances of `param = self.param` and now directly access `self.param` across the codebase. This change simplifies parameter references and enhances readability. ([#4484](https://github.com/pybamm-team/PyBaMM/pull/4494))
->>>>>>> 7ea74f36
 - Removed the deprecation warning for the chemistry argument in
   ParameterValues ([#4466](https://github.com/pybamm-team/PyBaMM/pull/4466))
 - The parameters "... electrode OCP entropic change [V.K-1]" and "... electrode volume change" are now expected to be functions of stoichiometry only instead of functions of both stoichiometry and maximum concentration ([#4427](https://github.com/pybamm-team/PyBaMM/pull/4427))
