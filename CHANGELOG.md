# [Unreleased](https://github.com/pybamm-team/PyBaMM/)

# [v23.5](https://github.com/pybamm-team/PyBaMM/tree/v23.5) - 2023-05-31

## Bug fixes

- Realign 'count' increment in CasadiSolver._integrate() ([#2986](https://github.com/pybamm-team/PyBaMM/pull/2986))

## Features

- Enable multithreading in IDAKLU solver ([#2947](https://github.com/pybamm-team/PyBaMM/pull/2947))
- If a solution contains cycles and steps, the cycle number and step number are now saved when `solution.save_data()` is called ([#2931](https://github.com/pybamm-team/PyBaMM/pull/2931))
- Experiments can now be given a `start_time` to define when each step should be triggered ([#2616](https://github.com/pybamm-team/PyBaMM/pull/2616))

## Optimizations

- Test `JaxSolver`'s compatibility with Python `3.8`, `3.9`, `3.10`, and `3.11` ([#2958](https://github.com/pybamm-team/PyBaMM/pull/2958))
- Update Jax (0.4.8) and JaxLib (0.4.7) compatibility ([#2927](https://github.com/pybamm-team/PyBaMM/pull/2927))
- Migrate from `tox=3.28` to `nox` ([#3005](https://github.com/pybamm-team/PyBaMM/pull/3005))
- Removed `importlib_metadata` as a required dependency for user installations ([#3050](https://github.com/pybamm-team/PyBaMM/pull/3050))

## Bug fixes

- Fix `pybamm_install_odes` and update the required SUNDIALS version ([#2958](https://github.com/pybamm-team/PyBaMM/pull/2958))
- Fixed a bug where all data included in a BPX was incorrectly assumed to be given as a function of time.([#2957](https://github.com/pybamm-team/PyBaMM/pull/2957))
- Remove brew install for Mac from the recommended developer installation options for SUNDIALS ([#2925](https://github.com/pybamm-team/PyBaMM/pull/2925))
- Fix `bpx.py` to correctly generate parameters for "lumped" thermal model ([#2860](https://github.com/pybamm-team/PyBaMM/issues/2860))

## Breaking changes

- Deprecate functionality to load parameter set from a csv file. Parameter sets must now be provided as python dictionaries ([#2959](https://github.com/pybamm-team/PyBaMM/pull/2959))
<<<<<<< HEAD
- PyBaMM now has optional dependencies that can be installed with `pip install pybamm[option]` e.g. `pybamm[dev]` ([#3044](https://github.com/pybamm-team/PyBaMM/pull/3044))
=======
- Tox support for Installation & testing has now been replaced by Nox ([#3005](https://github.com/pybamm-team/PyBaMM/pull/3005))
>>>>>>> e87c5421

# [v23.4.1](https://github.com/pybamm-team/PyBaMM/tree/v23.4) - 2023-05-01

## Bug fixes

- Fixed a performance regression introduced by citation tags ([#2862](https://github.com/pybamm-team/PyBaMM/pull/2862)). Citations tags functionality is removed for now.

# [v23.4](https://github.com/pybamm-team/PyBaMM/tree/v23.4) - 2023-04-30

## Features

- Added verbose logging to `pybamm.print_citations()` and citation tags for the `pybamm.Citations` class so that users can now see where the citations were registered when running simulations ([#2862](https://github.com/pybamm-team/PyBaMM/pull/2862))
- Updated to casadi 3.6, which required some changes to the casadi integrator ([#2859](https://github.com/pybamm-team/PyBaMM/pull/2859))
- PyBaMM is now natively supported on Apple silicon chips (`M1/M2`) ([#2435](https://github.com/pybamm-team/PyBaMM/pull/2435))
- PyBaMM is now supported on Python `3.10` and `3.11` ([#2435](https://github.com/pybamm-team/PyBaMM/pull/2435))

## Optimizations

- Fixed deprecated `interp2d` method by switching to `xarray.DataArray` as the backend for `ProcessedVariable` ([#2907](https://github.com/pybamm-team/PyBaMM/pull/2907))

## Bug fixes

- Initial conditions for sensitivity equations calculated correctly ([#2920](https://github.com/pybamm-team/PyBaMM/pull/2920))
- Parameter sets can now contain the key "chemistry", and will ignore its value (this previously would give errors in some cases) ([#2901](https://github.com/pybamm-team/PyBaMM/pull/2901))
- Fixed keyerror on "all" when getting sensitivities from IDAKLU solver([#2883](https://github.com/pybamm-team/PyBaMM/pull/2883))
- Fixed a bug in the discretisation of initial conditions of a scaled variable ([#2856](https://github.com/pybamm-team/PyBaMM/pull/2856))

## Breaking changes

- Made `Jupyter` a development only dependency. Now `Jupyter` would not be a required dependency for users while installing `PyBaMM`. ([#2846](https://github.com/pybamm-team/PyBaMM/pull/2846))

# [v23.3](https://github.com/pybamm-team/PyBaMM/tree/v23.3) - 2023-03-31

## Features

- Added option to limit the number of integrators stored in CasadiSolver, which is particularly relevant when running simulations back-to-back [#2823](https://github.com/pybamm-team/PyBaMM/pull/2823)
- Added new variables, related to electrode balance, for the `ElectrodeSOH` model ([#2807](https://github.com/pybamm-team/PyBaMM/pull/2807))
- Added method to calculate maximum theoretical energy. ([#2777](https://github.com/pybamm-team/PyBaMM/pull/2777)) and add to summary variables ([#2781](https://github.com/pybamm-team/PyBaMM/pull/2781))
- Renamed "Terminal voltage [V]" to just "Voltage [V]". "Terminal voltage [V]" can still be used and will return the same value as "Voltage [V]". ([#2740](https://github.com/pybamm-team/PyBaMM/pull/2740))
- Added "Negative electrode surface potential difference at separator interface [V]", which is the value of the surface potential difference (`phi_s - phi_e`) at the anode/separator interface, commonly controlled in fast-charging algorithms to avoid plating. Also added "Positive electrode surface potential difference at separator interface [V]". ([#2740](https://github.com/pybamm-team/PyBaMM/pull/2740))
- Added "Bulk open-circuit voltage [V]", which is the open-circuit voltage as calculated from the bulk particle concentrations. The old variable "Measured open circuit voltage [V]", which referred to the open-circuit potential as calculated from the surface particle concentrations, has been renamed to "Surface open-circuit voltage [V]". ([#2740](https://github.com/pybamm-team/PyBaMM/pull/2740)) "Bulk open-circuit voltage [V]" was briefly named "Open-circuit voltage [V]", but this was changed in ([#2845](https://github.com/pybamm-team/PyBaMM/pull/2845))
- Added an example for `plot_voltage_components`, explaining what the different voltage components are. ([#2740](https://github.com/pybamm-team/PyBaMM/pull/2740))

## Bug fixes

- Fix non-deteministic outcome of some tests in the test suite ([#2844](https://github.com/pybamm-team/PyBaMM/pull/2844))
- Fixed excessive RAM consumption when running multiple simulations ([#2823](https://github.com/pybamm-team/PyBaMM/pull/2823))
- Fixed use of `last_state` as `starting_solution` in `Simulation.solve()` ([#2822](https://github.com/pybamm-team/PyBaMM/pull/2822))
- Fixed a bug where variable bounds could not contain `InputParameters` ([#2795](https://github.com/pybamm-team/PyBaMM/pull/2795))
- Improved `model.latexify()` to have a cleaner and more readable output ([#2764](https://github.com/pybamm-team/PyBaMM/pull/2764))
- Fixed electrolyte conservation in the case of concentration-dependent transference number ([#2758](https://github.com/pybamm-team/PyBaMM/pull/2758))
- Fixed `plot_voltage_components` so that the sum of overpotentials is now equal to the voltage ([#2740](https://github.com/pybamm-team/PyBaMM/pull/2740))

## Optimizations

- Migrated to [Lychee](https://github.com/lycheeverse/lychee-action) workflow for checking URLs ([#2734](https://github.com/pybamm-team/PyBaMM/pull/2734))

## Breaking changes

- `ElectrodeSOH.solve` now returns a `{str: float}` dict instead of a `pybamm.Solution` object (to avoid having to do `.data[0]` every time). In any code that uses `sol = ElectrodeSOH.solve()`, `sol[key].data[0]` should be replaced with `sol[key]`. ([#2779](https://github.com/pybamm-team/PyBaMM/pull/2779))
- Removed "... cation signed stoichiometry" and "... electrons in reaction" parameters, they are now hardcoded. ([#2778](https://github.com/pybamm-team/PyBaMM/pull/2778))
- When using `solver.step()`, the first time point in the step is shifted by `pybamm.settings.step_start_offset` (default 1 ns) to avoid having duplicate times in the solution steps from the end of one step and the start of the next. ([#2773](https://github.com/pybamm-team/PyBaMM/pull/2773))
- Renamed "Measured open circuit voltage [V]" to "Surface open-circuit voltage [V]". This variable was calculated from surface particle concentrations, and hence "hid" the overpotential from particle gradients. The new variable "Bulk open-circuit voltage [V]" is calculated from bulk particle concentrations instead. ([#2740](https://github.com/pybamm-team/PyBaMM/pull/2740))
- Renamed all references to "open circuit" to be "open-circuit" instead. ([#2740](https://github.com/pybamm-team/PyBaMM/pull/2740))
- Renamed parameter "1 + dlnf/dlnc" to "Thermodynamic factor". ([#2727](https://github.com/pybamm-team/PyBaMM/pull/2727))
- All PyBaMM models are now dimensional. This has been benchmarked against dimensionless models and found to give around the same solve time. Implementing dimensional models greatly reduces the barrier to entry for adding new models. However, this comes with several breaking changes: (i) the `timescale` and `length_scales` attributes of a model have been removed (they are no longer needed) (ii) several dimensionless variables are no longer defined, but the corresponding dimensional variables can still be accessed by adding the units to the name (iii) some parameters used only for non-dimensionalization, such as "Typical current [A]", have been removed ([#2419](https://github.com/pybamm-team/PyBaMM/pull/2419))

# [v23.2](https://github.com/pybamm-team/PyBaMM/tree/v23.2) - 2023-02-28

## Features

- Added an option for using a banded jacobian and sundials banded solvers for the IDAKLU solve ([#2677](https://github.com/pybamm-team/PyBaMM/pull/2677))
- The "particle size" option can now be a tuple to allow different behaviour in each electrode ([#2672](https://github.com/pybamm-team/PyBaMM/pull/2672)).
- Added temperature control to experiment class. ([#2518](https://github.com/pybamm-team/PyBaMM/pull/2518))

## Bug fixes

- Fixed current_sigmoid_ocp to be valid for both electrodes ([#2719](https://github.com/pybamm-team/PyBaMM/pull/2719)).
- Fixed the length scaling for the first dimension of r-R plots ([#2663](https://github.com/pybamm-team/PyBaMM/pull/2663)).

# [v23.1](https://github.com/pybamm-team/PyBaMM/tree/v23.1) - 2023-01-31

## Features

- Changed linting from `flake8` to `ruff` ([#2630](https://github.com/pybamm-team/PyBaMM/pull/2630)).
- Changed docs theme to pydata theme and start to improve docs in general ([#2618](https://github.com/pybamm-team/PyBaMM/pull/2618)).
- New `contact resistance` option, new parameter `Contact resistance [Ohm]` and new variable `Contact overpotential [V]` ([#2598](https://github.com/pybamm-team/PyBaMM/pull/2598)).
- Steps in `Experiment` can now be tagged and cycle numbers be searched based on those tags ([#2593](https://github.com/pybamm-team/PyBaMM/pull/2593)).

## Bug fixes

- Fixed a bug where the solid phase conductivity was double-corrected for tortuosity when loading parameters from a BPX file ([#2638](https://github.com/pybamm-team/PyBaMM/pull/2638)).
- Changed termination from "success" to "final time" for algebraic solvers to match ODE/DAE solvers ([#2613](https://github.com/pybamm-team/PyBaMM/pull/2613)).

# [v22.12](https://github.com/pybamm-team/PyBaMM/tree/v22.12) - 2022-12-31

## Features

- Added functionality to create `pybamm.ParameterValues` from a [BPX standard](https://github.com/pybamm-team/BPX) JSON file ([#2555](https://github.com/pybamm-team/PyBaMM/pull/2555)).
- Allow the option "surface form" to be "differential" in the `MPM` ([#2533](https://github.com/pybamm-team/PyBaMM/pull/2533))
- Added variables "Loss of lithium due to loss of active material in negative/positive electrode [mol]". These should be included in the calculation of "total lithium in system" to make sure that lithium is truly conserved. ([#2529](https://github.com/pybamm-team/PyBaMM/pull/2529))
- `initial_soc` can now be a string "x V", in which case the simulation is initialized to start from that voltage ([#2508](https://github.com/pybamm-team/PyBaMM/pull/2508))
- The `ElectrodeSOH` solver can now calculate electrode balance based on a target "cell capacity" (requires cell capacity "Q" as input), as well as the default "cyclable cell capacity" (requires cyclable lithium capacity "Q_Li" as input). Use the keyword argument `known_value` to control which is used. ([#2508](https://github.com/pybamm-team/PyBaMM/pull/2508))

## Bug fixes

- Allow models that subclass `BaseBatteryModel` to use custom options classes ([#2571](https://github.com/pybamm-team/PyBaMM/pull/2571))
- Fixed bug with `EntryPoints` in Spyder IDE ([#2584](https://github.com/pybamm-team/PyBaMM/pull/2584))
- Fixed electrolyte conservation when options {"surface form": "algebraic"} are used
- Fixed "constant concentration" electrolyte model so that "porosity times concentration" is conserved when porosity changes ([#2529](https://github.com/pybamm-team/PyBaMM/pull/2529))
- Fix installation on `Google Colab` (`pybtex` and `Colab` issue) ([#2526](https://github.com/pybamm-team/PyBaMM/pull/2526))

## Breaking changes

- Renamed "Negative/Positive electrode SOC" to "Negative/Positive electrode stoichiometry" to avoid confusion with cell SOC ([#2529](https://github.com/pybamm-team/PyBaMM/pull/2529))
- Removed external variables and submodels. InputParameter should now be used in all cases ([#2502](https://github.com/pybamm-team/PyBaMM/pull/2502))
- Trying to use a solver to solve multiple models results in a RuntimeError exception ([#2481](https://github.com/pybamm-team/PyBaMM/pull/2481))
- Inputs for the `ElectrodeSOH` solver are now (i) "Q_Li", the total cyclable capacity of lithium in the electrodes (previously "n_Li", the total number of moles, n_Li = 3600/F \* Q_Li) (ii) "Q_n", the capacity of the negative electrode (previously "C_n"), and "Q_p", the capacity of the positive electrode (previously "C_p") ([#2508](https://github.com/pybamm-team/PyBaMM/pull/2508))

# [v22.11.1](https://github.com/pybamm-team/PyBaMM/tree/v22.11.1) - 2022-12-13

## Bug fixes

- Fixed installation on Google Colab (`pybtex` issues) ([#2547](https://github.com/pybamm-team/PyBaMM/pull/2547/files))

# [v22.11](https://github.com/pybamm-team/PyBaMM/tree/v22.11) - 2022-11-30

## Features

- Updated parameter sets so that interpolants are created explicitly in the parameter set python file. This does not change functionality but allows finer control, e.g. specifying a "cubic" interpolator instead of the default "linear" ([#2510](https://github.com/pybamm-team/PyBaMM/pull/2510))
- Equivalent circuit models ([#2478](https://github.com/pybamm-team/PyBaMM/pull/2478))
- New Idaklu solver options for jacobian type and linear solver, support Sundials v6 ([#2444](https://github.com/pybamm-team/PyBaMM/pull/2444))
- Added `scale` and `reference` attributes to `Variable` objects, which can be use to make the ODE/DAE solver better conditioned ([#2440](https://github.com/pybamm-team/PyBaMM/pull/2440))
- SEI reactions can now be asymmetric ([#2425](https://github.com/pybamm-team/PyBaMM/pull/2425))

## Bug fixes

- Switched from `pkg_resources` to `importlib_metadata` for handling entry points ([#2500](https://github.com/pybamm-team/PyBaMM/pull/2500))
- Fixed some bugs related to processing `FunctionParameter` to `Interpolant` ([#2494](https://github.com/pybamm-team/PyBaMM/pull/2494))

## Optimizations

- `ParameterValues` now avoids trying to process children if a function parameter is an object that doesn't depend on its children ([#2477](https://github.com/pybamm-team/PyBaMM/pull/2477))
- Implemented memoization via `cache` and `cached_property` from functools ([#2465](https://github.com/pybamm-team/PyBaMM/pull/2465))
- Added more rules for simplifying expressions, especially around Concatenations. Also, meshes constructed from multiple domains are now cached ([#2443](https://github.com/pybamm-team/PyBaMM/pull/2443))
- Added more rules for simplifying expressions. Constants in binary operators are now moved to the left by default (e.g. `x*2` returns `2*x`) ([#2424](https://github.com/pybamm-team/PyBaMM/pull/2424))

## Breaking changes

- Interpolants created from parameter data are now "linear" by default (was "cubic") ([#2494](https://github.com/pybamm-team/PyBaMM/pull/2494))
- Renamed entry point for parameter sets to `pybamm_parameter_sets` ([#2475](https://github.com/pybamm-team/PyBaMM/pull/2475))
- Removed code for generating `ModelingToolkit` problems ([#2432](https://github.com/pybamm-team/PyBaMM/pull/2432))
- Removed `FirstOrder` and `Composite` lead-acid models, and some submodels specific to those models ([#2431](https://github.com/pybamm-team/PyBaMM/pull/2431))

# [v22.10.post1](https://github.com/pybamm-team/PyBaMM/tree/v22.10.post1) - 2022-10-31

## Breaking changes

- Removed all julia generation code ([#2453](https://github.com/pybamm-team/PyBaMM/pull/2453)). Julia code will be hosted at [PyBaMM.jl](https://github.com/tinosulzer/PyBaMM.jl) from now on.

# [v22.10](https://github.com/pybamm-team/PyBaMM/tree/v22.10) - 2022-10-31

## Features

- Third-party parameter sets can be added by registering entry points to ~~`pybamm_parameter_set`~~`pybamm_parameter_sets` ([#2396](https://github.com/pybamm-team/PyBaMM/pull/2396), changed in [#2475](https://github.com/pybamm-team/PyBaMM/pull/2475))
- Added three-dimensional interpolation ([#2380](https://github.com/pybamm-team/PyBaMM/pull/2380))

## Bug fixes

- `pybamm.have_julia()` now checks that julia is properly configured ([#2402](https://github.com/pybamm-team/PyBaMM/pull/2402))
- For simulations with events that cause the simulation to stop early, the sensitivities could be evaluated incorrectly to zero ([#2337](https://github.com/pybamm-team/PyBaMM/pull/2337))

## Optimizations

- Reformatted how simulations with experiments are built ([#2395](https://github.com/pybamm-team/PyBaMM/pull/2395))
- Added small perturbation to initial conditions for casadi solver. This seems to help the solver converge better in some cases ([#2356](https://github.com/pybamm-team/PyBaMM/pull/2356))
- Added `ExplicitTimeIntegral` functionality to move variables which do not appear anywhere on the rhs to a new location, and to integrate those variables explicitly when `get` is called by the solution object. ([#2348](https://github.com/pybamm-team/PyBaMM/pull/2348))
- Added more rules for simplifying expressions ([#2211](https://github.com/pybamm-team/PyBaMM/pull/2211))
- Sped up calculations of Electrode SOH variables for summary variables ([#2210](https://github.com/pybamm-team/PyBaMM/pull/2210))

## Breaking change

- Removed `pybamm.SymbolReplacer` as it is no longer needed to set up simulations with experiments, which is the only place where it was being used ([#2395](https://github.com/pybamm-team/PyBaMM/pull/2395))
- Removed `get_infinite_nested_dict`, `BaseModel.check_default_variables_dictionaries`, and `Discretisation.create_jacobian` methods, which were not used by any other functionality in the repository ([#2384](https://github.com/pybamm-team/PyBaMM/pull/2384))
- Dropped support for Python 3.7 after the release of Numpy v1.22.0 ([#2379](https://github.com/pybamm-team/PyBaMM/pull/2379))
- Removed parameter cli tools (add/edit/remove parameters). Parameter sets can now more easily be added via python scripts. ([#2342](https://github.com/pybamm-team/PyBaMM/pull/2342))
- Parameter sets should now be provided as single python files containing all parameters and functions. Parameters provided as "data" (e.g. OCP vs SOC) can still be csv files, but must be either in the same folder as the parameter file or in a subfolder called "data/". See for example [Ai2020](https://github.com/pybamm-team/PyBaMM/tree/develop/pybamm/input/parameters/lithium_ion/Ai2020.py) ([#2342](https://github.com/pybamm-team/PyBaMM/pull/2342))

# [v22.9](https://github.com/pybamm-team/PyBaMM/tree/v22.9) - 2022-09-30

## Features

- Added function `pybamm.get_git_commit_info()`, which returns information about the last git commit, useful for reproducibility ([#2293](https://github.com/pybamm-team/PyBaMM/pull/2293))
- Added SEI model for composite electrodes ([#2290](https://github.com/pybamm-team/PyBaMM/pull/2290))
- For experiments, the simulation now automatically checks and skips steps that cannot be performed (e.g. "Charge at 1C until 4.2V" from 100% SOC) ([#2212](https://github.com/pybamm-team/PyBaMM/pull/2212))

## Bug fixes

- Arrhenius function for `nmc_OKane2022` positive electrode actually gets used now ([#2309](https://github.com/pybamm-team/PyBaMM/pull/2309))
- Added `SEI on cracks` to loop over all interfacial reactions ([#2262](https://github.com/pybamm-team/PyBaMM/pull/2262))
- Fixed `X-averaged SEI on cracks concentration` so it's an average over x only, not y and z ([#2262](https://github.com/pybamm-team/PyBaMM/pull/2262))
- Corrected initial state for SEI on cracks ([#2262](https://github.com/pybamm-team/PyBaMM/pull/2262))

## Optimizations

- Default options for `particle mechanics` now dealt with differently in each electrode ([#2262](https://github.com/pybamm-team/PyBaMM/pull/2262))
- Sped up calculations of Electrode SOH variables for summary variables ([#2210](https://github.com/pybamm-team/PyBaMM/pull/2210))

## Breaking changes

- When creating a `pybamm.Interpolant` the default interpolator is now "linear". Passing data directly to `ParameterValues` using the `[data]` tag will be still used to create a cubic spline interpolant, as before ([#2258](https://github.com/pybamm-team/PyBaMM/pull/2258))
- Events must now be defined in such a way that they are positive at the initial conditions (events will be triggered when they become negative, instead of when they change sign in either direction) ([#2212](https://github.com/pybamm-team/PyBaMM/pull/2212))

# [v22.8](https://github.com/pybamm-team/PyBaMM/tree/v22.8) - 2022-08-31

## Features

- Added `CurrentSigmoidOpenCircuitPotential` model to model voltage hysteresis for charge/discharge ([#2256](https://github.com/pybamm-team/PyBaMM/pull/2256))
- Added "Chen2020_composite" parameter set for a composite graphite/silicon electrode. ([#2256](https://github.com/pybamm-team/PyBaMM/pull/2256))
- Added new cumulative variables `Throughput capacity [A.h]` and `Throughput energy [W.h]` to standard variables and summary variables, to assist with degradation studies. Throughput variables are only calculated if `calculate discharge energy` is set to `true`. `Time [s]` and `Time [h]` also added to summary variables. ([#2249](https://github.com/pybamm-team/PyBaMM/pull/2249))
- Added `lipf6_OKane2022` electrolyte to `OKane2022` parameter set ([#2249](https://github.com/pybamm-team/PyBaMM/pull/2249))
- Reformated submodel structure to allow composite electrodes. Composite positive electrode is now also possible. With current implementation, electrodes can have at most two phases. ([#2248](https://github.com/pybamm-team/PyBaMM/pull/2248))

## Bug fixes

- Added new parameter `Ratio of lithium moles to SEI moles` (short name z_sei) to fix a bug where this number was incorrectly hardcoded to 1. ([#2222](https://github.com/pybamm-team/PyBaMM/pull/2222))
- Changed short name of parameter `Inner SEI reaction proportion` from alpha_SEI to inner_sei_proportion, to avoid confusion with transfer coefficients. ([#2222](https://github.com/pybamm-team/PyBaMM/pull/2222))
- Deleted legacy parameters with short names beta_sei and beta_plating. ([#2222](https://github.com/pybamm-team/PyBaMM/pull/2222))
- Corrected initial SEI thickness for OKane2022 parameter set. ([#2218](https://github.com/pybamm-team/PyBaMM/pull/2218))

## Optimizations

- Simplified scaling for the exchange-current density. The dimensionless parameter `C_r` is kept, but no longer used anywhere ([#2238](https://github.com/pybamm-team/PyBaMM/pull/2238))
- Added limits for variables in some functions to avoid division by zero, sqrt(negative number), etc ([#2213](https://github.com/pybamm-team/PyBaMM/pull/2213))

## Breaking changes

- Parameters specific to a (primary/secondary) phase in a domain are doubly nested. e.g. `param.c_n_max` is now `param.n.prim.c_max` ([#2248](https://github.com/pybamm-team/PyBaMM/pull/2248))

# [v22.7](https://github.com/pybamm-team/PyBaMM/tree/v22.7) - 2022-07-31

## Features

- Moved general code about submodels to `BaseModel` instead of `BaseBatteryModel`, making it easier to build custom models from submodels. ([#2169](https://github.com/pybamm-team/PyBaMM/pull/2169))
- Events can now be plotted as a regular variable (under the name "Event: event_name", e.g. "Event: Minimum voltage [V]") ([#2158](https://github.com/pybamm-team/PyBaMM/pull/2158))
- Added example showing how to print whether a model is compatible with a parameter set ([#2112](https://github.com/pybamm-team/PyBaMM/pull/2112))
- Added SEI growth on cracks ([#2104](https://github.com/pybamm-team/PyBaMM/pull/2104))
- Added Arrhenius temperature dependence of SEI growth ([#2104](https://github.com/pybamm-team/PyBaMM/pull/2104))
- The "Inner SEI reaction proportion" parameter actually gets used now ([#2104](https://github.com/pybamm-team/PyBaMM/pull/2104))
- New OKane2022 parameter set replaces Chen2020_plating ([#2104](https://github.com/pybamm-team/PyBaMM/pull/2104))
- SEI growth, lithium plating and porosity change can now be set to distributed in `SPMe`. There is an additional option called `x-average side reactions` which allows to set this (note that for `SPM` it is always x-averaged). ([#2099](https://github.com/pybamm-team/PyBaMM/pull/2099))

## Optimizations

- Improved eSOH calculations to be more robust ([#2192](https://github.com/pybamm-team/PyBaMM/pull/2192),[#2199](https://github.com/pybamm-team/PyBaMM/pull/2199))
- The (2x2x2=8) particle diffusion submodels have been consolidated into just three submodels (Fickian diffusion, polynomial profile, and x-averaged polynomial profile) with optional x-averaging and size distribution. Polynomial profile and x-averaged polynomial profile are still two separate submodels, since they deal with surface concentration differently.
- Added error for when solution vector gets too large, to help debug solver errors ([#2138](https://github.com/pybamm-team/PyBaMM/pull/2138))

## Bug fixes

- Fixed error reporting for simulation with experiment ([#2213](https://github.com/pybamm-team/PyBaMM/pull/2213))
- Fixed a bug in `Simulation` that caused initial conditions to change when solving an experiment multiple times ([#2204](https://github.com/pybamm-team/PyBaMM/pull/2204))
- Fixed labels and ylims in `plot_voltage_components`([#2183](https://github.com/pybamm-team/PyBaMM/pull/2183))
- Fixed 2D interpolant ([#2180](https://github.com/pybamm-team/PyBaMM/pull/2180))
- Fixes a bug where the SPMe always builds even when `build=False` ([#2169](https://github.com/pybamm-team/PyBaMM/pull/2169))
- Some events have been removed in the case where they are constant, i.e. can never be reached ([#2158](https://github.com/pybamm-team/PyBaMM/pull/2158))
- Raise explicit `NotImplementedError` if trying to call `bool()` on a pybamm Symbol (e.g. in an if statement condition) ([#2141](https://github.com/pybamm-team/PyBaMM/pull/2141))
- Fixed bug causing cut-off voltage to change after setting up a simulation with a model ([#2138](https://github.com/pybamm-team/PyBaMM/pull/2138))
- A single solution cycle can now be used as a starting solution for a simulation ([#2138](https://github.com/pybamm-team/PyBaMM/pull/2138))

## Breaking changes

- Exchange-current density functions (and some other functions) now take an additional argument, the maximum particle concentration for that phase ([#2134](https://github.com/pybamm-team/PyBaMM/pull/2134))
- Loss of lithium to SEI on cracks is now a degradation variable, so setting a particle mechanics submodel is now compulsory (NoMechanics will suffice) ([#2104](https://github.com/pybamm-team/PyBaMM/pull/2104))

# [v22.6](https://github.com/pybamm-team/PyBaMM/tree/v22.6) - 2022-06-30

## Features

- Added open-circuit potential as a separate submodel ([#2094](https://github.com/pybamm-team/PyBaMM/pull/2094))
- Added partially reversible lithium plating model and new `OKane2022` parameter set to go with it ([#2043](https://github.com/pybamm-team/PyBaMM/pull/2043))
- Added `__eq__` and `__hash__` methods for `Symbol` objects, using `.id` ([#1978](https://github.com/pybamm-team/PyBaMM/pull/1978))

## Optimizations

- Stoichiometry inputs to OCP functions are now bounded between 1e-10 and 1-1e-10, with singularities at 0 and 1 so that OCP goes to +- infinity ([#2095](https://github.com/pybamm-team/PyBaMM/pull/2095))

## Breaking changes

- Changed some dictionary keys to `Symbol` instead of `Symbol.id` (internal change only, should not affect external facing functions) ([#1978](https://github.com/pybamm-team/PyBaMM/pull/1978))

# [v22.5](https://github.com/pybamm-team/PyBaMM/tree/v22.5) - 2022-05-31

## Features

- Added a casadi version of the IDKLU solver, which is used for `model.convert_to_format = "casadi"` ([#2002](https://github.com/pybamm-team/PyBaMM/pull/2002))
- Added functionality to generate Julia expressions from a model. See [PyBaMM.jl](https://github.com/tinosulzer/PyBaMM.jl) for how to use these ([#1942](https://github.com/pybamm-team/PyBaMM/pull/1942)))
- Added basic callbacks to the Simulation class, and a LoggingCallback ([#1880](https://github.com/pybamm-team/PyBaMM/pull/1880)))

## Bug fixes

- Corrected legend order in "plot_voltage_components.py", so each entry refers to the correct overpotential. ([#2061](https://github.com/pybamm-team/PyBaMM/pull/2061))

## Breaking changes

- Changed domain-specific parameter names to a nested attribute. `param.n.l_n` is now `param.n.l` ([#2063](https://github.com/pybamm-team/PyBaMM/pull/2063))

# [v22.4](https://github.com/pybamm-team/PyBaMM/tree/v22.4) - 2022-04-30

## Features

- Added a casadi version of the IDKLU solver, which is used for `model.convert_to_format = "casadi"` ([#2002](https://github.com/pybamm-team/PyBaMM/pull/2002))

## Bug fixes

- Remove old deprecation errors, including those in `parameter_values.py` that caused the simulation if, for example, the reaction rate is re-introduced manually ([#2022](https://github.com/pybamm-team/PyBaMM/pull/2022))

# [v22.3](https://github.com/pybamm-team/PyBaMM/tree/v22.3) - 2022-03-31

## Features

- Added "Discharge energy [W.h]", which is the integral of the power in Watts, as an optional output. Set the option "calculate discharge energy" to "true" to get this output ("false" by default, since it can slow down some of the simple models) ([#1969](https://github.com/pybamm-team/PyBaMM/pull/1969)))
- Added an option "calculate heat source for isothermal models" to choose whether or not the heat generation terms are computed when running models with the option `thermal="isothermal"` ([#1958](https://github.com/pybamm-team/PyBaMM/pull/1958))

## Optimizations

- Simplified `model.new_copy()` ([#1977](https://github.com/pybamm-team/PyBaMM/pull/1977))

## Bug fixes

- Fix bug where sensitivity calculation failed if len of `calculate_sensitivities` was less than `inputs` ([#1897](https://github.com/pybamm-team/PyBaMM/pull/1897))
- Fixed a bug in the eSOH variable calculation when OCV is given as data ([#1975](https://github.com/pybamm-team/PyBaMM/pull/1975))
- Fixed a bug where isothermal models did not compute any heat source terms ([#1958](https://github.com/pybamm-team/PyBaMM/pull/1958))

## Breaking changes

- Removed `model.new_empty_copy()` (use `model.new_copy()` instead) ([#1977](https://github.com/pybamm-team/PyBaMM/pull/1977))
- Dropped support for Windows 32-bit architecture ([#1964](https://github.com/pybamm-team/PyBaMM/pull/1964))

# [v22.2](https://github.com/pybamm-team/PyBaMM/tree/v22.2) - 2022-02-28

## Features

- Isothermal models now calculate heat source terms (but the temperature remains constant). The models now also account for current collector heating when `dimensionality=0` ([#1929](https://github.com/pybamm-team/PyBaMM/pull/1929))
- Added new models for power control and resistance control ([#1917](https://github.com/pybamm-team/PyBaMM/pull/1917))
- Initial concentrations can now be provided as a function of `r` as well as `x` ([#1866](https://github.com/pybamm-team/PyBaMM/pull/1866))

## Bug fixes

- Fixed a bug where thermal submodels could not be used with half-cells ([#1929](https://github.com/pybamm-team/PyBaMM/pull/1929))
- Parameters can now be imported from a directory having "pybamm" in its name ([#1919](https://github.com/pybamm-team/PyBaMM/pull/1919))
- `scikit.odes` and `SUNDIALS` can now be installed using `pybamm_install_odes` ([#1916](https://github.com/pybamm-team/PyBaMM/pull/1916))

## Breaking changes

- The `domain` setter and `auxiliary_domains` getter have been deprecated, `domains` setter/getter should be used instead. The `domain` getter is still active. We now recommend creating symbols with `domains={...}` instead of `domain=..., auxiliary_domains={...}`, but the latter is not yet deprecated ([#1866](https://github.com/pybamm-team/PyBaMM/pull/1866))

# [v22.1](https://github.com/pybamm-team/PyBaMM/tree/v22.1) - 2022-01-31

## Features

- Half-cell models can now be run with "surface form" ([#1913](https://github.com/pybamm-team/PyBaMM/pull/1913))
- Added option for different kinetics on anode and cathode ([#1913](https://github.com/pybamm-team/PyBaMM/pull/1913))
- Allow `pybamm.Solution.save_data()` to return a string if filename is None, and added json to_format option ([#1909](https://github.com/pybamm-team/PyBaMM/pull/1909))
- Added an option to force install compatible versions of jax and jaxlib if already installed using CLI ([#1881](https://github.com/pybamm-team/PyBaMM/pull/1881))

## Optimizations

- The `Symbol` nodes no longer subclasses `anytree.NodeMixIn`. This removes some checks that were not really needed ([#1912](https://github.com/pybamm-team/PyBaMM/pull/1912))

## Bug fixes

- Parameters can now be imported from any given path in `Windows` ([#1900](https://github.com/pybamm-team/PyBaMM/pull/1900))
- Fixed initial conditions for the EC SEI model ([#1895](https://github.com/pybamm-team/PyBaMM/pull/1895))
- Fixed issue in extraction of sensitivites ([#1894](https://github.com/pybamm-team/PyBaMM/pull/1894))

# [v21.12](https://github.com/pybamm-team/PyBaMM/tree/v21.11) - 2021-12-29

## Features

- Added new kinetics models for asymmetric Butler-Volmer, linear kinetics, and Marcus-Hush-Chidsey ([#1858](https://github.com/pybamm-team/PyBaMM/pull/1858))
- Experiments can be set to terminate when a voltage is reached (across all steps) ([#1832](https://github.com/pybamm-team/PyBaMM/pull/1832))
- Added cylindrical geometry and finite volume method ([#1824](https://github.com/pybamm-team/PyBaMM/pull/1824))

## Bug fixes

- `PyBaMM` is now importable in `Linux` systems where `jax` is already installed ([#1874](https://github.com/pybamm-team/PyBaMM/pull/1874))
- Simulations with drive cycles now support `initial_soc` ([#1842](https://github.com/pybamm-team/PyBaMM/pull/1842))
- Fixed bug in expression tree simplification ([#1831](https://github.com/pybamm-team/PyBaMM/pull/1831))
- Solid tortuosity is now correctly calculated with Bruggeman coefficient of the respective electrode ([#1773](https://github.com/pybamm-team/PyBaMM/pull/1773))

# [v21.11](https://github.com/pybamm-team/PyBaMM/tree/v21.11) - 2021-11-30

## Features

- The name of a parameter set can be passed to `ParameterValues` as a string, e.g. `ParameterValues("Chen2020")` ([#1822](https://github.com/pybamm-team/PyBaMM/pull/1822))
- Added submodels for interface utilisation ([#1821](https://github.com/pybamm-team/PyBaMM/pull/1821))
- Reformatted SEI growth models into a single submodel with conditionals ([#1808](https://github.com/pybamm-team/PyBaMM/pull/1808))
- Stress-induced diffusion is now a separate model option instead of being automatically included when using the particle mechanics submodels ([#1797](https://github.com/pybamm-team/PyBaMM/pull/1797))
- `Experiment`s with drive cycles can be solved ([#1793](https://github.com/pybamm-team/PyBaMM/pull/1793))
- Added surface area to volume ratio as a factor to the SEI equations ([#1790](https://github.com/pybamm-team/PyBaMM/pull/1790))
- Half-cell SPM and SPMe have been implemented ([#1731](https://github.com/pybamm-team/PyBaMM/pull/1731))

## Bug fixes

- Fixed `sympy` operators for `Arctan` and `Exponential` ([#1786](https://github.com/pybamm-team/PyBaMM/pull/1786))
- Fixed finite volume discretization in spherical polar coordinates ([#1782](https://github.com/pybamm-team/PyBaMM/pull/1782))
- Fixed bug when using `Experiment` with a pouch cell model ([#1707](https://github.com/pybamm-team/PyBaMM/pull/1707))
- Fixed bug when using `Experiment` with a plating model ([#1707](https://github.com/pybamm-team/PyBaMM/pull/1707))
- Fixed hack for potentials in the SPMe model ([#1707](https://github.com/pybamm-team/PyBaMM/pull/1707))

## Breaking changes

- The `chemistry` keyword argument in `ParameterValues` has been deprecated. Use `ParameterValues(chem)` instead of `ParameterValues(chemistry=chem)` ([#1822](https://github.com/pybamm-team/PyBaMM/pull/1822))
- Raise error when trying to convert an `Interpolant` with the "pchip" interpolator to CasADI ([#1791](https://github.com/pybamm-team/PyBaMM/pull/1791))
- Raise error if `Concatenation` is used directly with `Variable` objects (`concatenation` should be used instead) ([#1789](https://github.com/pybamm-team/PyBaMM/pull/1789))
- Made jax, jaxlib and the PyBaMM JaxSolver optional ([#1767](https://github.com/pybamm-team/PyBaMM/pull/1767), [#1803](https://github.com/pybamm-team/PyBaMM/pull/1803))

# [v21.10](https://github.com/pybamm-team/PyBaMM/tree/v21.10) - 2021-10-31

## Features

- Summary variables can now be user-determined ([#1760](https://github.com/pybamm-team/PyBaMM/pull/1760))
- Added `all_first_states` to the `Solution` object for a simulation with experiment ([#1759](https://github.com/pybamm-team/PyBaMM/pull/1759))
- Added a new method (`create_gif`) in `QuickPlot`, `Simulation` and `BatchStudy` to create a GIF of a simulation ([#1754](https://github.com/pybamm-team/PyBaMM/pull/1754))
- Added more examples for the `BatchStudy` class ([#1747](https://github.com/pybamm-team/PyBaMM/pull/1747))
- SEI models can now be included in the half-cell model ([#1705](https://github.com/pybamm-team/PyBaMM/pull/1705))

## Bug fixes

- Half-cell model and lead-acid models can now be simulated with `Experiment`s ([#1759](https://github.com/pybamm-team/PyBaMM/pull/1759))
- Removed in-place modification of the solution objects by `QuickPlot` ([#1747](https://github.com/pybamm-team/PyBaMM/pull/1747))
- Fixed vector-vector multiplication bug that was causing errors in the SPM with constant voltage or power ([#1735](https://github.com/pybamm-team/PyBaMM/pull/1735))

# [v21.9](https://github.com/pybamm-team/PyBaMM/tree/v21.9) - 2021-09-30

## Features

- Added thermal parameters (thermal conductivity, specific heat, etc.) to the `Ecker2015` parameter set from Zhao et al. (2018) and Hales et al. (2019) ([#1683](https://github.com/pybamm-team/PyBaMM/pull/1683))
- Added `plot_summary_variables` to plot and compare summary variables ([#1678](https://github.com/pybamm-team/PyBaMM/pull/1678))
- The DFN model can now be used directly (instead of `BasicDFNHalfCell`) to simulate a half-cell ([#1600](https://github.com/pybamm-team/PyBaMM/pull/1600))

## Breaking changes

- Dropped support for Python 3.6 ([#1696](https://github.com/pybamm-team/PyBaMM/pull/1696))
- The substring 'negative electrode' has been removed from variables related to SEI and lithium plating (e.g. 'Total negative electrode SEI thickness [m]' replaced by 'Total SEI thickness [m]') ([#1654](https://github.com/pybamm-team/PyBaMM/pull/1654))

# [v21.08](https://github.com/pybamm-team/PyBaMM/tree/v21.08) - 2021-08-26

This release introduces:

- the switch to calendar versioning: from now on we will use year.month version number
- sensitivity analysis of solutions with respect to input parameters
- several new models, including many-particle and state-of-health models
- improvement on how CasADI solver's handle events, including a new "fast with events" mode
- several other new features, optimizations, and bug fixes, summarized below

## Features

- Added submodels and functionality for particle-size distributions in the DFN model, including an
  example notebook ([#1602](https://github.com/pybamm-team/PyBaMM/pull/1602))
- Added UDDS and WLTC drive cycles ([#1601](https://github.com/pybamm-team/PyBaMM/pull/1601))
- Added LG M50 (NMC811 and graphite + SiOx) parameter set from O'Regan 2022 ([#1594](https://github.com/pybamm-team/PyBaMM/pull/1594))
- `pybamm.base_solver.solve` function can take a list of input parameters to calculate the sensitivities of the solution with respect to. Alternatively, it can be set to `True` to calculate the sensitivities for all input parameters ([#1552](https://github.com/pybamm-team/PyBaMM/pull/1552))
- Added capability for `quaternary` domains (in addition to `primary`, `secondary` and `tertiary`), increasing the maximum number of domains that a `Symbol` can have to 4. ([#1580](https://github.com/pybamm-team/PyBaMM/pull/1580))
- Tabs can now be placed at the bottom of the cell in 1+1D thermal models ([#1581](https://github.com/pybamm-team/PyBaMM/pull/1581))
- Added temperature dependence on electrode electronic conductivity ([#1570](https://github.com/pybamm-team/PyBaMM/pull/1570))
- `pybamm.base_solver.solve` function can take a list of input parameters to calculate the sensitivities of the solution with respect to. Alternatively, it can be set to `True` to calculate the sensitivities for all input parameters ([#1552](https://github.com/pybamm-team/PyBaMM/pull/1552))
- Added a new lithium-ion model `MPM` or Many-Particle Model, with a distribution of particle sizes in each electrode. ([#1529](https://github.com/pybamm-team/PyBaMM/pull/1529))
- Added 2 new submodels for lithium transport in a size distribution of electrode particles: Fickian diffusion (`FickianSingleSizeDistribution`) and uniform concentration profile (`FastSingleSizeDistribution`). ([#1529](https://github.com/pybamm-team/PyBaMM/pull/1529))
- Added a "particle size" domain to the default lithium-ion geometry, including plotting capabilities (`QuickPlot`) and processing of variables (`ProcessedVariable`). ([#1529](https://github.com/pybamm-team/PyBaMM/pull/1529))
- Added fitted expressions for OCPs for the Chen2020 parameter set ([#1526](https://github.com/pybamm-team/PyBaMM/pull/1497))
- Added `initial_soc` argument to `Simualtion.solve` for specifying the initial SOC when solving a model ([#1512](https://github.com/pybamm-team/PyBaMM/pull/1512))
- Added `print_name` to some symbols ([#1495](https://github.com/pybamm-team/PyBaMM/pull/1495), [#1497](https://github.com/pybamm-team/PyBaMM/pull/1497))
- Added Base Parameters class and SymPy in dependencies ([#1495](https://github.com/pybamm-team/PyBaMM/pull/1495))
- Added a new "reaction-driven" model for LAM from Reniers et al (2019) ([#1490](https://github.com/pybamm-team/PyBaMM/pull/1490))
- Some features ("loss of active material" and "particle mechanics") can now be specified separately for the negative electrode and positive electrode by passing a 2-tuple ([#1490](https://github.com/pybamm-team/PyBaMM/pull/1490))
- `plot` and `plot2D` now take and return a matplotlib Axis to allow for easier customization ([#1472](https://github.com/pybamm-team/PyBaMM/pull/1472))
- `ParameterValues.evaluate` can now return arrays to allow function parameters to be easily evaluated ([#1472](https://github.com/pybamm-team/PyBaMM/pull/1472))
- Added option to save only specific cycle numbers when simulating an `Experiment` ([#1459](https://github.com/pybamm-team/PyBaMM/pull/1459))
- Added capacity-based termination conditions when simulating an `Experiment` ([#1459](https://github.com/pybamm-team/PyBaMM/pull/1459))
- Added "summary variables" to track degradation over several cycles ([#1459](https://github.com/pybamm-team/PyBaMM/pull/1459))
- Added `ElectrodeSOH` model for calculating capacities and stoichiometric limits ([#1459](https://github.com/pybamm-team/PyBaMM/pull/1459))
- Added Batch Study class ([#1455](https://github.com/pybamm-team/PyBaMM/pull/1455))
- Added `ConcatenationVariable`, which is automatically created when variables are concatenated ([#1453](https://github.com/pybamm-team/PyBaMM/pull/1453))
- Added "fast with events" mode for the CasADi solver, which solves a model and finds events more efficiently than "safe" mode. As of PR #1450 this feature is still being tested and "safe" mode remains the default ([#1450](https://github.com/pybamm-team/PyBaMM/pull/1450))

## Optimizations

- Models that mostly use x-averaged quantities (SPM and SPMe) now use x-averaged degradation models ([#1490](https://github.com/pybamm-team/PyBaMM/pull/1490))
- Improved how the CasADi solver's "safe" mode finds events ([#1450](https://github.com/pybamm-team/PyBaMM/pull/1450))
- Perform more automatic simplifications of the expression tree ([#1449](https://github.com/pybamm-team/PyBaMM/pull/1449))
- Reduce time taken to hash a sparse `Matrix` object ([#1449](https://github.com/pybamm-team/PyBaMM/pull/1449))

## Bug fixes

- Fixed bug with `load_function` ([#1675](https://github.com/pybamm-team/PyBaMM/pull/1675))
- Updated documentation to include some previously missing functions, such as `erf` and `tanh` ([#1628](https://github.com/pybamm-team/PyBaMM/pull/1628))
- Fixed reading citation file without closing ([#1620](https://github.com/pybamm-team/PyBaMM/pull/1620))
- Porosity variation for SEI and plating models is calculated from the film thickness rather than from a separate ODE ([#1617](https://github.com/pybamm-team/PyBaMM/pull/1617))
- Fixed a bug where the order of the indexing for the entries of variables discretised using FEM was incorrect ([#1556](https://github.com/pybamm-team/PyBaMM/pull/1556))
- Fix broken module import for spyder when running a script twice ([#1555](https://github.com/pybamm-team/PyBaMM/pull/1555))
- Fixed ElectrodeSOH model for multi-dimensional simulations ([#1548](https://github.com/pybamm-team/PyBaMM/pull/1548))
- Removed the overly-restrictive check "each variable in the algebraic eqn keys must appear in the eqn" ([#1510](https://github.com/pybamm-team/PyBaMM/pull/1510))
- Made parameters importable through pybamm ([#1475](https://github.com/pybamm-team/PyBaMM/pull/1475))

## Breaking changes

- Refactored the `particle` submodel module, with the models having no size distribution now found in `particle.no_distribution`, and those with a size distribution in `particle.size_distribution`. Renamed submodels to indicate the transport model (Fickian diffusion, polynomial profile) and if they are "x-averaged". E.g., `FickianManyParticles` and `FickianSingleParticle` are now `no_distribution.FickianDiffusion` and `no_distribution.XAveragedFickianDiffusion` ([#1602](https://github.com/pybamm-team/PyBaMM/pull/1602))
- Changed sensitivity API. Removed `ProcessedSymbolicVariable`, all sensitivity now handled within the solvers and `ProcessedVariable` ([#1552](https://github.com/pybamm-team/PyBaMM/pull/1552),[#2276](https://github.com/pybamm-team/PyBaMM/pull/2276))
- The `Yang2017` parameter set has been removed as the complete parameter set is not publicly available in the literature ([#1577](https://github.com/pybamm-team/PyBaMM/pull/1577))
- Changed how options are specified for the "loss of active material" and "particle cracking" submodels. "loss of active material" can now be one of "none", "stress-driven", or "reaction-driven", or a 2-tuple for different options in negative and positive electrode. Similarly "particle cracking" (now called "particle mechanics") can now be "none", "swelling only", "swelling and cracking", or a 2-tuple ([#1490](https://github.com/pybamm-team/PyBaMM/pull/1490))
- Changed the variable in the full diffusion model from "Electrolyte concentration" to "Porosity times concentration" ([#1476](https://github.com/pybamm-team/PyBaMM/pull/1476))
- Renamed `lithium-ion` folder to `lithium_ion` and `lead-acid` folder to `lead_acid` in parameters ([#1464](https://github.com/pybamm-team/PyBaMM/pull/1464))

# [v0.4.0](https://github.com/pybamm-team/PyBaMM/tree/v0.4.0) - 2021-03-28

This release introduces:

- several new models, including reversible and irreversible plating submodels, submodels for loss of active material, Yang et al.'s (2017) coupled SEI/plating/pore clogging model, and the Newman-Tobias model
- internal optimizations for solving models, particularly for simulating experiments, with more accurate event detection and more efficient numerical methods and post-processing
- parallel solutions of a model with different inputs
- a cleaner installation process for Mac when installing from PyPI, no longer requiring a Homebrew installation of Sundials
- improved plotting functionality, including adding a new 'voltage component' plot
- several other new features, optimizations, and bug fixes, summarized below

## Features

- Added `NewmanTobias` li-ion battery model ([#1423](https://github.com/pybamm-team/PyBaMM/pull/1423))
- Added `plot_voltage_components` to easily plot the component overpotentials that make up the voltage ([#1419](https://github.com/pybamm-team/PyBaMM/pull/1419))
- Made `QuickPlot` more customizable and added an example ([#1419](https://github.com/pybamm-team/PyBaMM/pull/1419))
- `Solution` objects can now be created by stepping _different_ models ([#1408](https://github.com/pybamm-team/PyBaMM/pull/1408))
- Added Yang et al 2017 model that couples irreversible lithium plating, SEI growth and change in porosity which produces a transition from linear to nonlinear degradation pattern of lithium-ion battery over extended cycles([#1398](https://github.com/pybamm-team/PyBaMM/pull/1398))
- Added support for Python 3.9 and dropped support for Python 3.6. Python 3.6 may still work but is now untested ([#1370](https://github.com/pybamm-team/PyBaMM/pull/1370))
- Added the electrolyte overpotential and Ohmic losses for full conductivity, including surface form ([#1350](https://github.com/pybamm-team/PyBaMM/pull/1350))
- Added functionality to `Citations` to print formatted citations ([#1340](https://github.com/pybamm-team/PyBaMM/pull/1340))
- Updated the way events are handled in `CasadiSolver` for more accurate event location ([#1328](https://github.com/pybamm-team/PyBaMM/pull/1328))
- Added error message if initial conditions are outside the bounds of a variable ([#1326](https://github.com/pybamm-team/PyBaMM/pull/1326))
- Added temperature dependence to density, heat capacity and thermal conductivity ([#1323](https://github.com/pybamm-team/PyBaMM/pull/1323))
- Added temperature dependence to the transference number (`t_plus`) ([#1317](https://github.com/pybamm-team/PyBaMM/pull/1317))
- Added new functionality for `Interpolant` ([#1312](https://github.com/pybamm-team/PyBaMM/pull/1312))
- Added option to express experiments (and extract solutions) in terms of cycles of operating condition ([#1309](https://github.com/pybamm-team/PyBaMM/pull/1309))
- The event time and state are now returned as part of `Solution.t` and `Solution.y` so that the event is accurately captured in the returned solution ([#1300](https://github.com/pybamm-team/PyBaMM/pull/1300))
- Added reversible and irreversible lithium plating models ([#1287](https://github.com/pybamm-team/PyBaMM/pull/1287))
- Reformatted the `BasicDFNHalfCell` to be consistent with the other models ([#1282](https://github.com/pybamm-team/PyBaMM/pull/1282))
- Added option to make the total interfacial current density a state ([#1280](https://github.com/pybamm-team/PyBaMM/pull/1280))
- Added functionality to initialize a model using the solution from another model ([#1278](https://github.com/pybamm-team/PyBaMM/pull/1278))
- Added submodels for active material ([#1262](https://github.com/pybamm-team/PyBaMM/pull/1262))
- Updated solvers' method `solve()` so it can take a list of inputs dictionaries as the `inputs` keyword argument. In this case the model is solved for each input set in the list, and a list of solutions mapping the set of inputs to the solutions is returned. Note that `solve()` can still take a single dictionary as the `inputs` keyword argument. In this case the behaviour is unchanged compared to previous versions.([#1261](https://github.com/pybamm-team/PyBaMM/pull/1261))
- Added composite surface form electrolyte models: `CompositeDifferential` and `CompositeAlgebraic` ([#1207](https://github.com/pybamm-team/PyBaMM/issues/1207))

## Optimizations

- Improved the way an `Experiment` is simulated to reduce solve time (at the cost of slightly higher set-up time) ([#1408](https://github.com/pybamm-team/PyBaMM/pull/1408))
- Add script and workflow to automatically update parameter_sets.py docstrings ([#1371](https://github.com/pybamm-team/PyBaMM/pull/1371))
- Add URLs checker in workflows ([#1347](https://github.com/pybamm-team/PyBaMM/pull/1347))
- The `Solution` class now only creates the concatenated `y` when the user asks for it. This is an optimization step as the concatenation can be slow, especially with larger experiments ([#1331](https://github.com/pybamm-team/PyBaMM/pull/1331))
- If solver method `solve()` is passed a list of inputs as the `inputs` keyword argument, the resolution of the model for each input set is spread across several Python processes, usually running in parallel on different processors. The default number of processes is the number of processors available. `solve()` takes a new keyword argument `nproc` which can be used to set this number a manually.
- Variables are now post-processed using CasADi ([#1316](https://github.com/pybamm-team/PyBaMM/pull/1316))
- Operations such as `1*x` and `0+x` now directly return `x` ([#1252](https://github.com/pybamm-team/PyBaMM/pull/1252))

## Bug fixes

- Fixed a bug on the boundary conditions of `FickianSingleParticle` and `FickianManyParticles` to ensure mass is conserved ([#1421](https://github.com/pybamm-team/PyBaMM/pull/1421))
- Fixed a bug where the `PolynomialSingleParticle` submodel gave incorrect results with "dimensionality" equal to 2 ([#1411](https://github.com/pybamm-team/PyBaMM/pull/1411))
- Fixed a bug where volume averaging in 0D gave the wrong result ([#1411](https://github.com/pybamm-team/PyBaMM/pull/1411))
- Fixed a sign error in the positive electrode ohmic losses ([#1407](https://github.com/pybamm-team/PyBaMM/pull/1407))
- Fixed the formulation of the EC reaction SEI model ([#1397](https://github.com/pybamm-team/PyBaMM/pull/1397))
- Simulations now stop when an experiment becomes infeasible ([#1395](https://github.com/pybamm-team/PyBaMM/pull/1395))
- Added a check for domains in `Concatenation` ([#1368](https://github.com/pybamm-team/PyBaMM/pull/1368))
- Differentiation now works even when the differentiation variable is a constant ([#1294](https://github.com/pybamm-team/PyBaMM/pull/1294))
- Fixed a bug where the event time and state were no longer returned as part of the solution ([#1344](https://github.com/pybamm-team/PyBaMM/pull/1344))
- Fixed a bug in `CasadiSolver` safe mode which crashed when there were extrapolation events but no termination events ([#1321](https://github.com/pybamm-team/PyBaMM/pull/1321))
- When an `Interpolant` is extrapolated an error is raised for `CasadiSolver` (and a warning is raised for the other solvers) ([#1315](https://github.com/pybamm-team/PyBaMM/pull/1315))
- Fixed `Simulation` and `model.new_copy` to fix a bug where changes to the model were overwritten ([#1278](https://github.com/pybamm-team/PyBaMM/pull/1278))

## Breaking changes

- Removed `Simplification` class and `.simplify()` function ([#1369](https://github.com/pybamm-team/PyBaMM/pull/1369))
- All example notebooks in PyBaMM's GitHub repository must now include the command `pybamm.print_citations()`, otherwise the tests will fail. This is to encourage people to use this command to cite the relevant papers ([#1340](https://github.com/pybamm-team/PyBaMM/pull/1340))
- Notation has been homogenised to use positive and negative electrode (instead of cathode and anode). This applies to the parameter folders (now called `'positive_electrodes'` and `'negative_electrodes'`) and the options of `active_material` and `particle_cracking` submodels (now called `'positive'` and `'negative'`) ([#1337](https://github.com/pybamm-team/PyBaMM/pull/1337))
- `Interpolant` now takes `x` and `y` instead of a single `data` entry ([#1312](https://github.com/pybamm-team/PyBaMM/pull/1312))
- Boolean model options ('sei porosity change', 'convection') must now be given in string format ('true' or 'false' instead of True or False) ([#1280](https://github.com/pybamm-team/PyBaMM/pull/1280))
- Operations such as `1*x` and `0+x` now directly return `x`. This can be bypassed by explicitly creating the binary operators, e.g. `pybamm.Multiplication(1, x)` ([#1252](https://github.com/pybamm-team/PyBaMM/pull/1252))
- `'Cell capacity [A.h]'` has been renamed to `'Nominal cell capacity [A.h]'`. `'Cell capacity [A.h]'` will be deprecated in the next release. ([#1352](https://github.com/pybamm-team/PyBaMM/pull/1352))

# [v0.3.0](https://github.com/pybamm-team/PyBaMM/tree/v0.3.0) - 2020-12-01

This release introduces a new aging model for particle mechanics, a new reduced-order model (TSPMe), and a parameter set for A123 LFP cells. Additionally, there have been several backend optimizations to speed up model creation and solving, and other minor features and bug fixes.

## Features

- Added a submodel for particle mechanics ([#1232](https://github.com/pybamm-team/PyBaMM/pull/1232))
- Added a notebook on how to speed up the solver and handle instabilities ([#1223](https://github.com/pybamm-team/PyBaMM/pull/1223))
- Improve string printing of `BinaryOperator`, `Function`, and `Concatenation` objects ([#1223](https://github.com/pybamm-team/PyBaMM/pull/1223))
- Added `Solution.integration_time`, which is the time taken just by the integration subroutine, without extra setups ([#1223](https://github.com/pybamm-team/PyBaMM/pull/1223))
- Added parameter set for an A123 LFP cell ([#1209](https://github.com/pybamm-team/PyBaMM/pull/1209))
- Added variables related to equivalent circuit models ([#1204](https://github.com/pybamm-team/PyBaMM/pull/1204))
- Added the `Integrated` electrolyte conductivity submodel ([#1188](https://github.com/pybamm-team/PyBaMM/pull/1188))
- Added an example script to check conservation of lithium ([#1186](https://github.com/pybamm-team/PyBaMM/pull/1186))
- Added `erf` and `erfc` functions ([#1184](https://github.com/pybamm-team/PyBaMM/pull/1184))

## Optimizations

- Add (optional) smooth approximations for the `Minimum`, `Maximum`, `Heaviside`, and `AbsoluteValue` operators ([#1223](https://github.com/pybamm-team/PyBaMM/pull/1223))
- Avoid unnecessary repeated computations in the solvers ([#1222](https://github.com/pybamm-team/PyBaMM/pull/1222))
- Rewrite `Symbol.is_constant` to be more efficient ([#1222](https://github.com/pybamm-team/PyBaMM/pull/1222))
- Cache shape and size calculations ([#1222](https://github.com/pybamm-team/PyBaMM/pull/1222))
- Only instantiate the geometric, electrical and thermal parameter classes once ([#1222](https://github.com/pybamm-team/PyBaMM/pull/1222))

## Bug fixes

- Quickplot now works when timescale or lengthscale is a function of an input parameter ([#1234](https://github.com/pybamm-team/PyBaMM/pull/1234))
- Fix bug that was slowing down creation of the EC reaction SEI submodel ([#1227](https://github.com/pybamm-team/PyBaMM/pull/1227))
- Add missing separator thermal parameters for the Ecker parameter set ([#1226](https://github.com/pybamm-team/PyBaMM/pull/1226))
- Make sure simulation solves when evaluated timescale is a function of an input parameter ([#1218](https://github.com/pybamm-team/PyBaMM/pull/1218))
- Raise error if saving to MATLAB with variable names that MATLAB can't read, and give option of providing alternative variable names ([#1206](https://github.com/pybamm-team/PyBaMM/pull/1206))
- Raise error if the boundary condition at the origin in a spherical domain is other than no-flux ([#1175](https://github.com/pybamm-team/PyBaMM/pull/1175))
- Fix boundary conditions at r = 0 for Creating Models notebooks ([#1173](https://github.com/pybamm-team/PyBaMM/pull/1173))

## Breaking changes

- The parameters "Positive/Negative particle distribution in x" and "Positive/Negative surface area to volume ratio distribution in x" have been deprecated. Instead, users can provide "Positive/Negative particle radius [m]" and "Positive/Negative surface area to volume ratio [m-1]" directly as functions of through-cell position (x [m]) ([#1237](https://github.com/pybamm-team/PyBaMM/pull/1237))

# [v0.2.4](https://github.com/pybamm-team/PyBaMM/tree/v0.2.4) - 2020-09-07

This release adds new operators for more complex models, some basic sensitivity analysis, and a spectral volumes spatial method, as well as some small bug fixes.

## Features

- Added variables which track the total amount of lithium in the system ([#1136](https://github.com/pybamm-team/PyBaMM/pull/1136))
- Added `Upwind` and `Downwind` operators for convection ([#1134](https://github.com/pybamm-team/PyBaMM/pull/1134))
- Added Getting Started notebook on solver options and changing the mesh. Also added a notebook detailing the different thermal options, and a notebook explaining the steps that occur behind the scenes in the `Simulation` class ([#1131](https://github.com/pybamm-team/PyBaMM/pull/1131))
- Added particle submodel that use a polynomial approximation to the concentration within the electrode particles ([#1130](https://github.com/pybamm-team/PyBaMM/pull/1130))
- Added `Modulo`, `Floor` and `Ceiling` operators ([#1121](https://github.com/pybamm-team/PyBaMM/pull/1121))
- Added DFN model for a half cell ([#1121](https://github.com/pybamm-team/PyBaMM/pull/1121))
- Automatically compute surface area to volume ratio based on particle shape for li-ion models ([#1120](https://github.com/pybamm-team/PyBaMM/pull/1120))
- Added "R-averaged particle concentration" variables ([#1118](https://github.com/pybamm-team/PyBaMM/pull/1118))
- Added support for sensitivity calculations to the casadi solver ([#1109](https://github.com/pybamm-team/PyBaMM/pull/1109))
- Added support for index 1 semi-explicit dae equations and sensitivity calculations to JAX BDF solver ([#1107](https://github.com/pybamm-team/PyBaMM/pull/1107))
- Allowed keyword arguments to be passed to `Simulation.plot()` ([#1099](https://github.com/pybamm-team/PyBaMM/pull/1099))
- Added the Spectral Volumes spatial method and the submesh that it works with ([#900](https://github.com/pybamm-team/PyBaMM/pull/900))

## Bug fixes

- Fixed bug where some parameters were not being set by the `EcReactionLimited` SEI model ([#1136](https://github.com/pybamm-team/PyBaMM/pull/1136))
- Fixed bug on electrolyte potential for `BasicDFNHalfCell` ([#1133](https://github.com/pybamm-team/PyBaMM/pull/1133))
- Fixed `r_average` to work with `SecondaryBroadcast` ([#1118](https://github.com/pybamm-team/PyBaMM/pull/1118))
- Fixed finite volume discretisation of spherical integrals ([#1118](https://github.com/pybamm-team/PyBaMM/pull/1118))
- `t_eval` now gets changed to a `linspace` if a list of length 2 is passed ([#1113](https://github.com/pybamm-team/PyBaMM/pull/1113))
- Fixed bug when setting a function with an `InputParameter` ([#1111](https://github.com/pybamm-team/PyBaMM/pull/1111))

## Breaking changes

- The "fast diffusion" particle option has been renamed "uniform profile" ([#1130](https://github.com/pybamm-team/PyBaMM/pull/1130))
- The modules containing standard parameters are now classes so they can take options
  (e.g. `standard_parameters_lithium_ion` is now `LithiumIonParameters`) ([#1120](https://github.com/pybamm-team/PyBaMM/pull/1120))
- Renamed `quick_plot_vars` to `output_variables` in `Simulation` to be consistent with `QuickPlot`. Passing `quick_plot_vars` to `Simulation.plot()` has been deprecated and `output_variables` should be passed instead ([#1099](https://github.com/pybamm-team/PyBaMM/pull/1099))

# [v0.2.3](https://github.com/pybamm-team/PyBaMM/tree/v0.2.3) - 2020-07-01

This release enables the use of [Google Colab](https://colab.research.google.com/github/pybamm-team/PyBaMM/blob/main/) for running example notebooks, and adds some small new features and bug fixes.

## Features

- Added JAX evaluator, and ODE solver ([#1038](https://github.com/pybamm-team/PyBaMM/pull/1038))
- Reformatted Getting Started notebooks ([#1083](https://github.com/pybamm-team/PyBaMM/pull/1083))
- Reformatted Landesfeind electrolytes ([#1064](https://github.com/pybamm-team/PyBaMM/pull/1064))
- Adapted examples to be run in Google Colab ([#1061](https://github.com/pybamm-team/PyBaMM/pull/1061))
- Added some new solvers for algebraic models ([#1059](https://github.com/pybamm-team/PyBaMM/pull/1059))
- Added `length_scales` attribute to models ([#1058](https://github.com/pybamm-team/PyBaMM/pull/1058))
- Added averaging in secondary dimensions ([#1057](https://github.com/pybamm-team/PyBaMM/pull/1057))
- Added SEI reaction based on Yang et. al. 2017 and reduction in porosity ([#1009](https://github.com/pybamm-team/PyBaMM/issues/1009))

## Optimizations

- Reformatted CasADi "safe" mode to deal with events better ([#1089](https://github.com/pybamm-team/PyBaMM/pull/1089))

## Bug fixes

- Fixed a bug in `InterstitialDiffusionLimited` ([#1097](https://github.com/pybamm-team/PyBaMM/pull/1097))
- Fixed `Simulation` to keep different copies of the model so that parameters can be changed between simulations ([#1090](https://github.com/pybamm-team/PyBaMM/pull/1090))
- Fixed `model.new_copy()` to keep custom submodels ([#1090](https://github.com/pybamm-team/PyBaMM/pull/1090))
- 2D processed variables can now be evaluated at the domain boundaries ([#1088](https://github.com/pybamm-team/PyBaMM/pull/1088))
- Update the default variable points to better capture behaviour in the solid particles in li-ion models ([#1081](https://github.com/pybamm-team/PyBaMM/pull/1081))
- Fix `QuickPlot` to display variables discretised by FEM (in y-z) properly ([#1078](https://github.com/pybamm-team/PyBaMM/pull/1078))
- Add length scales to `EffectiveResistance` models ([#1071](https://github.com/pybamm-team/PyBaMM/pull/1071))
- Allowed for pybamm functions exp, sin, cos, sqrt to be used in expression trees that
  are converted to casadi format ([#1067](https://github.com/pybamm-team/PyBaMM/pull/1067))
- Fix a bug where variables that depend on y and z were transposed in `QuickPlot` ([#1055](https://github.com/pybamm-team/PyBaMM/pull/1055))

## Breaking changes

- `Simulation.specs` and `Simulation.set_defaults` have been deprecated. Users should create a new `Simulation` object for each different case instead ([#1090](https://github.com/pybamm-team/PyBaMM/pull/1090))
- The solution times `t_eval` must now be provided to `Simulation.solve()` when not using an experiment or prescribing the current using drive cycle data ([#1086](https://github.com/pybamm-team/PyBaMM/pull/1086))

# [v0.2.2](https://github.com/pybamm-team/PyBaMM/tree/v0.2.2) - 2020-06-01

New SEI models, simplification of submodel structure, as well as optimisations and general bug fixes.

## Features

- Reformatted `Geometry` and `Mesh` classes ([#1032](https://github.com/pybamm-team/PyBaMM/pull/1032))
- Added arbitrary geometry to the lumped thermal model ([#718](https://github.com/pybamm-team/PyBaMM/issues/718))
- Allowed `ProcessedVariable` to handle cases where `len(solution.t)=1` ([#1020](https://github.com/pybamm-team/PyBaMM/pull/1020))
- Added `BackwardIndefiniteIntegral` symbol ([#1014](https://github.com/pybamm-team/PyBaMM/pull/1014))
- Added `plot` and `plot2D` to enable easy plotting of `pybamm.Array` objects ([#1008](https://github.com/pybamm-team/PyBaMM/pull/1008))
- Updated effective current collector models and added example notebook ([#1007](https://github.com/pybamm-team/PyBaMM/pull/1007))
- Added SEI film resistance as an option ([#994](https://github.com/pybamm-team/PyBaMM/pull/994))
- Added `parameters` attribute to `pybamm.BaseModel` and `pybamm.Geometry` that lists all of the required parameters ([#993](https://github.com/pybamm-team/PyBaMM/pull/993))
- Added tab, edge, and surface cooling ([#965](https://github.com/pybamm-team/PyBaMM/pull/965))
- Added functionality to solver to automatically discretise a 0D model ([#947](https://github.com/pybamm-team/PyBaMM/pull/947))
- Added sensitivity to `CasadiAlgebraicSolver` ([#940](https://github.com/pybamm-team/PyBaMM/pull/940))
- Added `ProcessedSymbolicVariable` class, which can handle symbolic variables (i.e. variables for which the inputs are symbolic) ([#940](https://github.com/pybamm-team/PyBaMM/pull/940))
- Made `QuickPlot` compatible with Google Colab ([#935](https://github.com/pybamm-team/PyBaMM/pull/935))
- Added `BasicFull` model for lead-acid ([#932](https://github.com/pybamm-team/PyBaMM/pull/932))
- Added 'arctan' function ([#973](https://github.com/pybamm-team/PyBaMM/pull/973))

## Optimizations

- Implementing the use of GitHub Actions for CI ([#855](https://github.com/pybamm-team/PyBaMM/pull/855))
- Changed default solver for DAE models to `CasadiSolver` ([#978](https://github.com/pybamm-team/PyBaMM/pull/978))
- Added some extra simplifications to the expression tree ([#971](https://github.com/pybamm-team/PyBaMM/pull/971))
- Changed the behaviour of "safe" mode in `CasadiSolver` ([#956](https://github.com/pybamm-team/PyBaMM/pull/956))
- Sped up model building ([#927](https://github.com/pybamm-team/PyBaMM/pull/927))
- Changed default solver for lead-acid to `CasadiSolver` ([#927](https://github.com/pybamm-team/PyBaMM/pull/927))

## Bug fixes

- Fix a bug where slider plots do not update properly in notebooks ([#1041](https://github.com/pybamm-team/PyBaMM/pull/1041))
- Fix storing and plotting external variables in the solution ([#1026](https://github.com/pybamm-team/PyBaMM/pull/1026))
- Fix running a simulation with a model that is already discretized ([#1025](https://github.com/pybamm-team/PyBaMM/pull/1025))
- Fix CI not triggering for PR. ([#1013](https://github.com/pybamm-team/PyBaMM/pull/1013))
- Fix schedule testing running too often. ([#1010](https://github.com/pybamm-team/PyBaMM/pull/1010))
- Fix doctests failing due to mismatch in unsorted output.([#990](https://github.com/pybamm-team/PyBaMM/pull/990))
- Added extra checks when creating a model, for clearer errors ([#971](https://github.com/pybamm-team/PyBaMM/pull/971))
- Fixed `Interpolant` ids to allow processing ([#962](https://github.com/pybamm-team/PyBaMM/pull/962))
- Fixed a bug in the initial conditions of the potential pair model ([#954](https://github.com/pybamm-team/PyBaMM/pull/954))
- Changed simulation attributes to assign copies rather than the objects themselves ([#952](https://github.com/pybamm-team/PyBaMM/pull/952))
- Added default values to base model so that it works with the `Simulation` class ([#952](https://github.com/pybamm-team/PyBaMM/pull/952))
- Fixed solver to recompute initial conditions when inputs are changed ([#951](https://github.com/pybamm-team/PyBaMM/pull/951))
- Reformatted thermal submodels ([#938](https://github.com/pybamm-team/PyBaMM/pull/938))
- Reformatted electrolyte submodels ([#927](https://github.com/pybamm-team/PyBaMM/pull/927))
- Reformatted convection submodels ([#635](https://github.com/pybamm-team/PyBaMM/pull/635))

## Breaking changes

- Geometry should no longer be given keys 'primary' or 'secondary' ([#1032](https://github.com/pybamm-team/PyBaMM/pull/1032))
- Calls to `ProcessedVariable` objects are now made using dimensional time and space ([#1028](https://github.com/pybamm-team/PyBaMM/pull/1028))
- For variables discretised using finite elements the result returned by calling `ProcessedVariable` is now transposed ([#1020](https://github.com/pybamm-team/PyBaMM/pull/1020))
- Renamed "surface area density" to "surface area to volume ratio" ([#975](https://github.com/pybamm-team/PyBaMM/pull/975))
- Replaced "reaction rate" with "exchange-current density" ([#975](https://github.com/pybamm-team/PyBaMM/pull/975))
- Changed the implementation of reactions in submodels ([#948](https://github.com/pybamm-team/PyBaMM/pull/948))
- Removed some inputs like `T_inf`, `R_g` and activation energies to some of the standard function parameters. This is because each of those inputs is specific to a particular function (e.g. the reference temperature at which the function was measured). To change a property such as the activation energy, users should create a new function, specifying the relevant property as a `Parameter` or `InputParameter` ([#942](https://github.com/pybamm-team/PyBaMM/pull/942))
- The thermal option 'xyz-lumped' has been removed. The option 'thermal current collector' has also been removed ([#938](https://github.com/pybamm-team/PyBaMM/pull/938))
- The 'C-rate' parameter has been deprecated. Use 'Current function [A]' instead. The cell capacity can be accessed as 'Cell capacity [A.h]', and used to calculate current from C-rate ([#952](https://github.com/pybamm-team/PyBaMM/pull/952))

# [v0.2.1](https://github.com/pybamm-team/PyBaMM/tree/v0.2.1) - 2020-03-31

New expression tree node types, models, parameter sets and solvers, as well as general bug fixes and new examples.

## Features

- Store variable slices in model for inspection ([#925](https://github.com/pybamm-team/PyBaMM/pull/925))
- Added LiNiCoO2 parameter set from Ecker et. al. ([#922](https://github.com/pybamm-team/PyBaMM/pull/922))
- Made t_plus (optionally) a function of electrolyte concentration, and added (1 + dlnf/dlnc) to models ([#921](https://github.com/pybamm-team/PyBaMM/pull/921))
- Added `DummySolver` for empty models ([#915](https://github.com/pybamm-team/PyBaMM/pull/915))
- Added functionality to broadcast to edges ([#891](https://github.com/pybamm-team/PyBaMM/pull/891))
- Reformatted and cleaned up `QuickPlot` ([#886](https://github.com/pybamm-team/PyBaMM/pull/886))
- Added thermal effects to lead-acid models ([#885](https://github.com/pybamm-team/PyBaMM/pull/885))
- Added a helper function for info on function parameters ([#881](https://github.com/pybamm-team/PyBaMM/pull/881))
- Added additional notebooks showing how to create and compare models ([#877](https://github.com/pybamm-team/PyBaMM/pull/877))
- Added `Minimum`, `Maximum` and `Sign` operators
  ([#876](https://github.com/pybamm-team/PyBaMM/pull/876))
- Added a search feature to `FuzzyDict` ([#875](https://github.com/pybamm-team/PyBaMM/pull/875))
- Add ambient temperature as a function of time ([#872](https://github.com/pybamm-team/PyBaMM/pull/872))
- Added `CasadiAlgebraicSolver` for solving algebraic systems with CasADi ([#868](https://github.com/pybamm-team/PyBaMM/pull/868))
- Added electrolyte functions from Landesfeind ([#860](https://github.com/pybamm-team/PyBaMM/pull/860))
- Add new symbols `VariableDot`, representing the derivative of a variable wrt time,
  and `StateVectorDot`, representing the derivative of a state vector wrt time
  ([#858](https://github.com/pybamm-team/PyBaMM/issues/858))

## Bug fixes

- Filter out discontinuities that occur after solve times
  ([#941](https://github.com/pybamm-team/PyBaMM/pull/945))
- Fixed tight layout for QuickPlot in jupyter notebooks ([#930](https://github.com/pybamm-team/PyBaMM/pull/930))
- Fixed bug raised if function returns a scalar ([#919](https://github.com/pybamm-team/PyBaMM/pull/919))
- Fixed event handling in `ScipySolver` ([#905](https://github.com/pybamm-team/PyBaMM/pull/905))
- Made input handling clearer in solvers ([#905](https://github.com/pybamm-team/PyBaMM/pull/905))
- Updated Getting started notebook 2 ([#903](https://github.com/pybamm-team/PyBaMM/pull/903))
- Reformatted external circuit submodels ([#879](https://github.com/pybamm-team/PyBaMM/pull/879))
- Some bug fixes to generalize specifying models that aren't battery models, see [#846](https://github.com/pybamm-team/PyBaMM/issues/846)
- Reformatted interface submodels to be more readable ([#866](https://github.com/pybamm-team/PyBaMM/pull/866))
- Removed double-counted "number of electrodes connected in parallel" from simulation ([#864](https://github.com/pybamm-team/PyBaMM/pull/864))

## Breaking changes

- Changed keyword argument `u` for inputs (when evaluating an object) to `inputs` ([#905](https://github.com/pybamm-team/PyBaMM/pull/905))
- Removed "set external temperature" and "set external potential" options. Use "external submodels" option instead ([#862](https://github.com/pybamm-team/PyBaMM/pull/862))

# [v0.2.0](https://github.com/pybamm-team/PyBaMM/tree/v0.2.0) - 2020-02-26

This release introduces many new features and optimizations. All models can now be solved using the pip installation - in particular, the DFN can be solved in around 0.1s. Other highlights include an improved user interface, simulations of experimental protocols (GITT, CCCV, etc), new parameter sets for NCA and LGM50, drive cycles, "input parameters" and "external variables" for quickly solving models with different parameter values and coupling with external software, and general bug fixes and optimizations.

## Features

- Added LG M50 parameter set from Chen 2020 ([#854](https://github.com/pybamm-team/PyBaMM/pull/854))
- Changed rootfinding algorithm to CasADi, scipy.optimize.root still accessible as an option ([#844](https://github.com/pybamm-team/PyBaMM/pull/844))
- Added capacitance effects to lithium-ion models ([#842](https://github.com/pybamm-team/PyBaMM/pull/842))
- Added NCA parameter set ([#824](https://github.com/pybamm-team/PyBaMM/pull/824))
- Added functionality to `Solution` that automatically gets `t_eval` from the data when simulating drive cycles and performs checks to ensure the output has the required resolution to accurately capture the input current ([#819](https://github.com/pybamm-team/PyBaMM/pull/819))
- Added `Citations` object to print references when specific functionality is used ([#818](https://github.com/pybamm-team/PyBaMM/pull/818))
- Updated `Solution` to allow exporting to matlab and csv formats ([#811](https://github.com/pybamm-team/PyBaMM/pull/811))
- Allow porosity to vary in space ([#809](https://github.com/pybamm-team/PyBaMM/pull/809))
- Added functionality to solve DAE models with non-smooth current inputs ([#808](https://github.com/pybamm-team/PyBaMM/pull/808))
- Added functionality to simulate experiments and testing protocols ([#807](https://github.com/pybamm-team/PyBaMM/pull/807))
- Added fuzzy string matching for parameters and variables ([#796](https://github.com/pybamm-team/PyBaMM/pull/796))
- Changed ParameterValues to raise an error when a parameter that wasn't previously defined is updated ([#796](https://github.com/pybamm-team/PyBaMM/pull/796))
- Added some basic models (BasicSPM and BasicDFN) in order to clearly demonstrate the PyBaMM model structure for battery models ([#795](https://github.com/pybamm-team/PyBaMM/pull/795))
- Allow initial conditions in the particle to depend on x ([#786](https://github.com/pybamm-team/PyBaMM/pull/786))
- Added the harmonic mean to the Finite Volume method, which is now used when computing fluxes ([#783](https://github.com/pybamm-team/PyBaMM/pull/783))
- Refactored `Solution` to make it a dictionary that contains all of the solution variables. This automatically creates `ProcessedVariable` objects when required, so that the solution can be obtained much more easily. ([#781](https://github.com/pybamm-team/PyBaMM/pull/781))
- Added notebook to explain broadcasts ([#776](https://github.com/pybamm-team/PyBaMM/pull/776))
- Added a step to discretisation that automatically compute the inverse of the mass matrix of the differential part of the problem so that the underlying DAEs can be provided in semi-explicit form, as required by the CasADi solver ([#769](https://github.com/pybamm-team/PyBaMM/pull/769))
- Added the gradient operation for the Finite Element Method ([#767](https://github.com/pybamm-team/PyBaMM/pull/767))
- Added `InputParameter` node for quickly changing parameter values ([#752](https://github.com/pybamm-team/PyBaMM/pull/752))
- Added submodels for operating modes other than current-controlled ([#751](https://github.com/pybamm-team/PyBaMM/pull/751))
- Changed finite volume discretisation to use exact values provided by Neumann boundary conditions when computing the gradient instead of adding ghost nodes([#748](https://github.com/pybamm-team/PyBaMM/pull/748))
- Added optional R(x) distribution in particle models ([#745](https://github.com/pybamm-team/PyBaMM/pull/745))
- Generalized importing of external variables ([#728](https://github.com/pybamm-team/PyBaMM/pull/728))
- Separated active and inactive material volume fractions ([#726](https://github.com/pybamm-team/PyBaMM/pull/726))
- Added submodels for tortuosity ([#726](https://github.com/pybamm-team/PyBaMM/pull/726))
- Simplified the interface for setting current functions ([#723](https://github.com/pybamm-team/PyBaMM/pull/723))
- Added Heaviside operator ([#723](https://github.com/pybamm-team/PyBaMM/pull/723))
- New extrapolation methods ([#707](https://github.com/pybamm-team/PyBaMM/pull/707))
- Added some "Getting Started" documentation ([#703](https://github.com/pybamm-team/PyBaMM/pull/703))
- Allow abs tolerance to be set by variable for IDA KLU solver ([#700](https://github.com/pybamm-team/PyBaMM/pull/700))
- Added Simulation class ([#693](https://github.com/pybamm-team/PyBaMM/pull/693)) with load/save functionality ([#732](https://github.com/pybamm-team/PyBaMM/pull/732))
- Added interface to CasADi solver ([#687](https://github.com/pybamm-team/PyBaMM/pull/687), [#691](https://github.com/pybamm-team/PyBaMM/pull/691), [#714](https://github.com/pybamm-team/PyBaMM/pull/714)). This makes the SUNDIALS DAE solvers (Scikits and KLU) truly optional (though IDA KLU is recommended for solving the DFN).
- Added option to use CasADi's Algorithmic Differentiation framework to calculate Jacobians ([#687](https://github.com/pybamm-team/PyBaMM/pull/687))
- Added method to evaluate parameters more easily ([#669](https://github.com/pybamm-team/PyBaMM/pull/669))
- Added `Jacobian` class to reuse known Jacobians of expressions ([#665](https://github.com/pybamm-team/PyBaMM/pull/670))
- Added `Interpolant` class to interpolate experimental data (e.g. OCP curves) ([#661](https://github.com/pybamm-team/PyBaMM/pull/661))
- Added interface (via pybind11) to sundials with the IDA KLU sparse linear solver ([#657](https://github.com/pybamm-team/PyBaMM/pull/657))
- Allowed parameters to be set by material or by specifying a particular paper ([#647](https://github.com/pybamm-team/PyBaMM/pull/647))
- Set relative and absolute tolerances independently in solvers ([#645](https://github.com/pybamm-team/PyBaMM/pull/645))
- Added basic method to allow (a part of) the State Vector to be updated with results obtained from another solution or package ([#624](https://github.com/pybamm-team/PyBaMM/pull/624))
- Added some non-uniform meshes in 1D and 2D ([#617](https://github.com/pybamm-team/PyBaMM/pull/617))

## Optimizations

- Now simplifying objects that are constant as soon as they are created ([#801](https://github.com/pybamm-team/PyBaMM/pull/801))
- Simplified solver interface ([#800](https://github.com/pybamm-team/PyBaMM/pull/800))
- Added caching for shape evaluation, used during discretisation ([#780](https://github.com/pybamm-team/PyBaMM/pull/780))
- Added an option to skip model checks during discretisation, which could be slow for large models ([#739](https://github.com/pybamm-team/PyBaMM/pull/739))
- Use CasADi's automatic differentation algorithms by default when solving a model ([#714](https://github.com/pybamm-team/PyBaMM/pull/714))
- Avoid re-checking size when making a copy of an `Index` object ([#656](https://github.com/pybamm-team/PyBaMM/pull/656))
- Avoid recalculating `_evaluation_array` when making a copy of a `StateVector` object ([#653](https://github.com/pybamm-team/PyBaMM/pull/653))

## Bug fixes

- Fixed a bug where current loaded from data was incorrectly scaled with the cell capacity ([#852](https://github.com/pybamm-team/PyBaMM/pull/852))
- Moved evaluation of initial conditions to solver ([#839](https://github.com/pybamm-team/PyBaMM/pull/839))
- Fixed a bug where the first line of the data wasn't loaded when parameters are loaded from data ([#819](https://github.com/pybamm-team/PyBaMM/pull/819))
- Made `graphviz` an optional dependency ([#810](https://github.com/pybamm-team/PyBaMM/pull/810))
- Fixed examples to run with basic pip installation ([#800](https://github.com/pybamm-team/PyBaMM/pull/800))
- Added events for CasADi solver when stepping ([#800](https://github.com/pybamm-team/PyBaMM/pull/800))
- Improved implementation of broadcasts ([#776](https://github.com/pybamm-team/PyBaMM/pull/776))
- Fixed a bug which meant that the Ohmic heating in the current collectors was incorrect if using the Finite Element Method ([#767](https://github.com/pybamm-team/PyBaMM/pull/767))
- Improved automatic broadcasting ([#747](https://github.com/pybamm-team/PyBaMM/pull/747))
- Fixed bug with wrong temperature in initial conditions ([#737](https://github.com/pybamm-team/PyBaMM/pull/737))
- Improved flexibility of parameter values so that parameters (such as diffusivity or current) can be set as functions or scalars ([#723](https://github.com/pybamm-team/PyBaMM/pull/723))
- Fixed a bug where boundary conditions were sometimes handled incorrectly in 1+1D models ([#713](https://github.com/pybamm-team/PyBaMM/pull/713))
- Corrected a sign error in Dirichlet boundary conditions in the Finite Element Method ([#706](https://github.com/pybamm-team/PyBaMM/pull/706))
- Passed the correct dimensional temperature to open circuit potential ([#702](https://github.com/pybamm-team/PyBaMM/pull/702))
- Added missing temperature dependence in electrolyte and interface submodels ([#698](https://github.com/pybamm-team/PyBaMM/pull/698))
- Fixed differentiation of functions that have more than one argument ([#687](https://github.com/pybamm-team/PyBaMM/pull/687))
- Added warning if `ProcessedVariable` is called outside its interpolation range ([#681](https://github.com/pybamm-team/PyBaMM/pull/681))
- Updated installation instructions for Mac OS ([#680](https://github.com/pybamm-team/PyBaMM/pull/680))
- Improved the way `ProcessedVariable` objects are created in higher dimensions ([#581](https://github.com/pybamm-team/PyBaMM/pull/581))

## Breaking changes

- Time for solver should now be given in seconds ([#832](https://github.com/pybamm-team/PyBaMM/pull/832))
- Model events are now represented as a list of `pybamm.Event` ([#759](https://github.com/pybamm-team/PyBaMM/issues/759)
- Removed `ParameterValues.update_model`, whose functionality is now replaced by `InputParameter` ([#801](https://github.com/pybamm-team/PyBaMM/pull/801))
- Removed `Outer` and `Kron` nodes as no longer used ([#777](https://github.com/pybamm-team/PyBaMM/pull/777))
- Moved `results` to separate repositories ([#761](https://github.com/pybamm-team/PyBaMM/pull/761))
- The parameters "Bruggeman coefficient" must now be specified separately as "Bruggeman coefficient (electrolyte)" and "Bruggeman coefficient (electrode)"
- The current classes (`GetConstantCurrent`, `GetUserCurrent` and `GetUserData`) have now been removed. Please refer to the [`change-input-current` notebook](https://github.com/pybamm-team/PyBaMM/blob/main/examples/notebooks/change-input-current.ipynb) for information on how to specify an input current
- Parameter functions must now use pybamm functions instead of numpy functions (e.g. `pybamm.exp` instead of `numpy.exp`), as these are then used to construct the expression tree directly. Generally, pybamm syntax follows numpy syntax; please get in touch if a function you need is missing.
- The current must now be updated by changing "Current function [A]" or "C-rate" instead of "Typical current [A]"

# [v0.1.0](https://github.com/pybamm-team/PyBaMM/tree/v0.1.0) - 2019-10-08

This is the first official version of PyBaMM.
Please note that PyBaMM in still under active development, and so the API may change in the future.

## Features

### Models

#### Lithium-ion

- Single Particle Model (SPM)
- Single Particle Model with electrolyte (SPMe)
- Doyle-Fuller-Newman (DFN) model

with the following optional physics:

- Thermal effects
- Fast diffusion in particles
- 2+1D (pouch cell)

#### Lead-acid

- Leading-Order Quasi-Static model
- First-Order Quasi-Static model
- Composite model
- Full model

with the following optional physics:

- Hydrolysis side reaction
- Capacitance effects
- 2+1D

### Spatial discretisations

- Finite Volume (1D only)
- Finite Element (scikit, 2D only)

### Solvers

- Scipy
- Scikits ODE
- Scikits DAE
- IDA KLU sparse linear solver (Sundials)
- Algebraic (root-finding)<|MERGE_RESOLUTION|>--- conflicted
+++ resolved
@@ -29,11 +29,8 @@
 ## Breaking changes
 
 - Deprecate functionality to load parameter set from a csv file. Parameter sets must now be provided as python dictionaries ([#2959](https://github.com/pybamm-team/PyBaMM/pull/2959))
-<<<<<<< HEAD
 - PyBaMM now has optional dependencies that can be installed with `pip install pybamm[option]` e.g. `pybamm[dev]` ([#3044](https://github.com/pybamm-team/PyBaMM/pull/3044))
-=======
 - Tox support for Installation & testing has now been replaced by Nox ([#3005](https://github.com/pybamm-team/PyBaMM/pull/3005))
->>>>>>> e87c5421
 
 # [v23.4.1](https://github.com/pybamm-team/PyBaMM/tree/v23.4) - 2023-05-01
 
