--- conflicted
+++ resolved
@@ -15,13 +15,9 @@
 
 ## Bug fixes
 
-<<<<<<< HEAD
--   Added default values to base model so that it works with the `Simulation` class
-=======
 -   Changed simulation attributes to assign copies rather than the objects themselves ([#952](https://github.com/pybamm-team/PyBaMM/pull/952)
 -   Added default values to base model so that it works with the `Simulation` class ([#952](https://github.com/pybamm-team/PyBaMM/pull/952)
 -   Fixed solver to recompute initial conditions when inputs are changed ([#951](https://github.com/pybamm-team/PyBaMM/pull/951)
->>>>>>> 514d49ba
 -   Reformatted thermal submodels ([#938](https://github.com/pybamm-team/PyBaMM/pull/938)
 -   Reformatted electrolyte submodels ([#927](https://github.com/pybamm-team/PyBaMM/pull/927))
 -   Reformatted convection submodels ([#635](https://github.com/pybamm-team/PyBaMM/pull/635))
@@ -30,11 +26,7 @@
 
 -   Removed some inputs like `T_inf`, `R_g` and activation energies to some of the standard function parameters. This is because each of those inputs is specific to a particular function (e.g. the reference temperature at which the function was measured). To change a property such as the activation energy, users should create a new function, specifying the relevant property as a `Parameter` or `InputParameter` ([#942](https://github.com/pybamm-team/PyBaMM/pull/942))
 -   The thermal option 'xyz-lumped' has been removed. The option 'thermal current collector' has also been removed ([#938](https://github.com/pybamm-team/PyBaMM/pull/938)
-<<<<<<< HEAD
--   The 'C-rate' parameter has been deprecated. Use 'Current function [A]' instead. The cell capacity can be accessed as 'Cell capacity [A.h]', and used to calculate current from C-rate 
-=======
 -   The 'C-rate' parameter has been deprecated. Use 'Current function [A]' instead. The cell capacity can be accessed as 'Cell capacity [A.h]', and used to calculate current from C-rate ([#952](https://github.com/pybamm-team/PyBaMM/pull/952)
->>>>>>> 514d49ba
 
 # [v0.2.1](https://github.com/pybamm-team/PyBaMM/tree/v0.2.1) - 2020-03-31
 
