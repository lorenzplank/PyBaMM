--- conflicted
+++ resolved
@@ -279,54 +279,6 @@
             second_dim_repeats = self._get_auxiliary_domain_repeats(domains)
             # generate full matrix from the submatrix
             matrix = kron(eye(second_dim_repeats), d_edges)
-<<<<<<< HEAD
-        elif integration_dimension == "secondary":
-            # Create appropriate submesh by combining submeshes in domain
-            primary_submesh = self.mesh[domains["primary"]]
-
-            # Create matrix which integrates in the secondary dimension
-            # Different number of edges depending on whether child evaluates on edges
-            # in the primary dimensions
-            if child.evaluates_on_edges("primary"):
-                n_primary_pts = primary_submesh.npts + 1
-            else:
-                n_primary_pts = primary_submesh.npts
-            int_matrix = hstack([d_edge * eye(n_primary_pts) for d_edge in d_edges])
-
-            # repeat matrix for each node in higher dimensions
-            third_dim_repeats = self._get_auxiliary_domain_repeats(
-                {
-                    k: v
-                    for k, v in domains.items()
-                    if (k == "tertiary" or k == "quaternary")
-                }
-            )
-            # generate full matrix from the submatrix
-            matrix = kron(eye(third_dim_repeats), int_matrix)
-        elif integration_dimension == "tertiary":
-            # Create appropriate submesh by combining submeshes in domain
-            primary_submesh = self.mesh[domains["primary"]]
-            secondary_submesh = self.mesh[domains["secondary"]]
-
-            # Create matrix which integrates in the tertiary dimension
-            # Different number of edges depending on whether child evaluates on edges
-            # in the primary and secondary dimensions
-            if child.evaluates_on_edges("primary"):
-                n_primary_pts = primary_submesh.npts + 1
-            else:
-                n_primary_pts = primary_submesh.npts
-            if child.evaluates_on_edges("secondary"):
-                n_secondary_pts = secondary_submesh.npts + 1
-            else:
-                n_secondary_pts = secondary_submesh.npts
-            int_matrix = hstack(
-                [d_edge * eye(n_primary_pts * n_secondary_pts) for d_edge in d_edges]
-            )
-
-            # repeat matrix for each node in higher dimensions
-            fourth_dim_repeats = self._get_auxiliary_domain_repeats(
-                {k: v for k, v in domains.items() if k == "quaternary"}
-=======
         elif integration_dimension in possible_dimensions[1:]:
             this_dimension_index = possible_dimensions.index(integration_dimension)
             # get lower dimensions and the corresponding domains, i.e. if integration_dimension is "secondary",
@@ -348,7 +300,6 @@
             # Higher dimensions should be tiled, so repeat the matrix for each higher dimension.
             higher_repeats = self._get_auxiliary_domain_repeats(
                 {k: v for k, v in domains.items() if (k in higher_dimensions)}
->>>>>>> 10e9cc1f
             )
             matrix = kron(eye(higher_repeats), int_matrix)
         else:
