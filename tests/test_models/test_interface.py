--- conflicted
+++ resolved
@@ -80,16 +80,8 @@
 
         submesh = disc.mesh.combine_submeshes(*whole_cell)
 
-<<<<<<< HEAD
-        combined_submeshes = disc.mesh.combine_submeshes(*whole_cell)
-        # processed_rxn should be a vector with the right shape
-        self.assertIsInstance(processed_rxn, pybamm.Vector)
-        self.assertEqual(processed_rxn.shape, combined_submeshes[0].nodes.shape)
-=======
-        # processed_rxn should be a concatenation with the right shape
         self.assertIsInstance(processed_rxn, pybamm.Concatenation)
-        self.assertEqual(processed_rxn.evaluate(0, None).shape, submesh.nodes.shape)
->>>>>>> 10f0feea
+        self.assertEqual(processed_rxn.evaluate(0, None).shape, submesh[0].nodes.shape)
 
         # test values
         l_n = param.process_symbol(pybamm.standard_parameters.l_n)
@@ -322,18 +314,18 @@
         processed_bv_p = disc.process_symbol(param_bv_p)
 
         submesh = np.concatenate(
-            [mesh["negative electrode"].nodes, mesh["positive electrode"].nodes]
+            [mesh["negative electrode"][0].nodes, mesh["positive electrode"][0].nodes]
         )
         y = np.concatenate([submesh ** 2, submesh ** 3])
 
         # should evaluate to vectors with the right shape
         self.assertEqual(
             processed_bv_n.evaluate(None, y).shape,
-            mesh["negative electrode"].nodes.shape,
+            mesh["negative electrode"][0].nodes.shape,
         )
         self.assertEqual(
             processed_bv_p.evaluate(None, y).shape,
-            mesh["positive electrode"].nodes.shape,
+            mesh["positive electrode"][0].nodes.shape,
         )
 
     def test_discretisation_with_particles(self):
@@ -420,9 +412,11 @@
         # test
         whole_cell = ["negative electrode", "separator", "positive electrode"]
         whole_cell_mesh = disc.mesh.combine_submeshes(*whole_cell)
-        y = np.concatenate([whole_cell_mesh.nodes ** 2, whole_cell_mesh.nodes ** 3])
-        self.assertEqual(
-            processed_bv_whole.evaluate(None, y).shape, whole_cell_mesh.nodes.shape
+        y = np.concatenate(
+            [whole_cell_mesh[0].nodes ** 2, whole_cell_mesh[0].nodes ** 3]
+        )
+        self.assertEqual(
+            processed_bv_whole.evaluate(None, y).shape, whole_cell_mesh[0].nodes.shape
         )
 
     def test_discretisation_whole_with_particles(self):
@@ -461,15 +455,10 @@
             [mesh["negative electrode"][0].nodes, mesh["positive electrode"][0].nodes]
         )
         y = np.concatenate(
-            [whole_cell_mesh.nodes ** 2, whole_cell_mesh.nodes ** 3, submesh]
-        )
-        self.assertEqual(
-<<<<<<< HEAD
-            processed_bv_whole.evaluate(None, y).shape,
-            combined_submeshes[0].nodes.shape,
-=======
-            processed_bv_whole.evaluate(None, y).shape, whole_cell_mesh.nodes.shape
->>>>>>> 10f0feea
+            [whole_cell_mesh[0].nodes ** 2, whole_cell_mesh[0].nodes ** 3, submesh]
+        )
+        self.assertEqual(
+            processed_bv_whole.evaluate(None, y).shape, whole_cell_mesh[0].nodes.shape
         )
 
 
@@ -594,19 +583,19 @@
 
         submesh = np.concatenate(
             [
-                mesh["negative electrode"].nodes,
-                mesh["positive electrode"].nodes,
-                mesh["negative electrode"].nodes,
-                mesh["positive electrode"].nodes,
+                mesh["negative electrode"][0].nodes,
+                mesh["positive electrode"][0].nodes,
+                mesh["negative electrode"][0].nodes,
+                mesh["positive electrode"][0].nodes,
             ]
         )
         y = submesh ** 2
         # should evaluate to vectors with the right shape
         self.assertEqual(
-            processed_j0n.evaluate(y=y).shape, mesh["negative electrode"].nodes.shape
-        )
-        self.assertEqual(
-            processed_j0p.evaluate(y=y).shape, mesh["positive electrode"].nodes.shape
+            processed_j0n.evaluate(y=y).shape, mesh["negative electrode"][0].nodes.shape
+        )
+        self.assertEqual(
+            processed_j0p.evaluate(y=y).shape, mesh["positive electrode"][0].nodes.shape
         )
 
 
