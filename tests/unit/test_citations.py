#
# Tests the citations class.
#
import pytest
import pybamm
import os
import io
import contextlib
import warnings
from pybtex.database import Entry
from tempfile import NamedTemporaryFile


@contextlib.contextmanager
def temporary_filename():
    """Create a temporary-file and return yield its filename"""

    f = NamedTemporaryFile(delete=False)
    try:
        f.close()
        yield f.name
    finally:
        os.remove(f.name)


class TestCitations:
    def test_citations(self):
        citations = pybamm.citations
        # Default papers should be in both _all_citations dict and in the papers to cite
        assert "Sulzer2021" in citations._all_citations.keys()
        assert "Sulzer2021" in citations._papers_to_cite
        assert "Harris2020" in citations._papers_to_cite
        # Non-default papers should only be in the _all_citations dict
        assert "Sulzer2019physical" in citations._all_citations.keys()
        assert "Sulzer2019physical" not in citations._papers_to_cite

        # Register a citation that does not exist
        citations.register("not a citation")

        # Test key error
        with pytest.raises(KeyError):
            citations._parse_citation("not a citation")  # this should raise key error

        # Test unknown citations at registration
        assert "not a citation" in citations._unknown_citations

    def test_print_citations(self):
        pybamm.citations._reset()

        # Text Style
        with temporary_filename() as filename:
            pybamm.print_citations(filename, "text")
            with open(filename) as f:
                assert len(f.readlines()) > 0

        # Bibtext Style
        with temporary_filename() as filename:
            pybamm.print_citations(filename, "bibtex")
            with open(filename) as f:
                assert len(f.readlines()) > 0

        # Write to stdout
        f = io.StringIO()
        with contextlib.redirect_stdout(f):
            pybamm.print_citations()
        assert "Python Battery Mathematical Modelling (PyBaMM)." in f.getvalue()

        with pytest.raises(pybamm.OptionError, match="'text' or 'bibtex'"):
            pybamm.print_citations("test_citations.txt", "bad format")

        # Test that unknown citation raises warning message on printing
        pybamm.citations._reset()
        pybamm.citations.register("not a citation")
        with pytest.warns(UserWarning, match="not a citation"):
            pybamm.print_citations()

    def test_overwrite_citation(self):
        # Unknown citation
        fake_citation = r"@article{NotACitation, title = {This Doesn't Exist}}"
        with warnings.catch_warnings():
            pybamm.citations.register(fake_citation)
            pybamm.citations._parse_citation(fake_citation)
        assert "NotACitation" in pybamm.citations._papers_to_cite

        # Same NotACitation
        with warnings.catch_warnings():
            pybamm.citations.register(fake_citation)
            pybamm.citations._parse_citation(fake_citation)
        assert "NotACitation" in pybamm.citations._papers_to_cite

        # Overwrite NotACitation
        old_citation = pybamm.citations._all_citations["NotACitation"]
        with pytest.warns(Warning):
            pybamm.citations.register(r"@article{NotACitation, title = {A New Title}}")
            pybamm.citations._parse_citation(
                r"@article{NotACitation, title = {A New Title}}"
            )
        assert "NotACitation" in pybamm.citations._papers_to_cite
        assert pybamm.citations._all_citations["NotACitation"] != old_citation

    def test_input_validation(self):
        """Test type validation of ``_add_citation``"""
        pybamm.citations.register(1)

        with pytest.raises(TypeError):
            pybamm.citations._parse_citation(1)

        with pytest.raises(TypeError):
            pybamm.citations._add_citation("NotACitation", "NotAEntry")

        with pytest.raises(TypeError):
            pybamm.citations._add_citation(1001, Entry("misc"))

    def test_andersson_2019(self):
        citations = pybamm.citations
        citations._reset()
        assert "Andersson2019" not in citations._papers_to_cite
        pybamm.CasadiConverter()
        assert "Andersson2019" in citations._papers_to_cite

    def test_marquis_2019(self):
        # Test that calling relevant bits of code adds the right paper to citations
        citations = pybamm.citations

        citations._reset()
        assert "Marquis2019" not in citations._papers_to_cite
        pybamm.lithium_ion.SPM(build=False)
        assert "Marquis2019" in citations._papers_to_cite
        assert "Marquis2019" in citations._citation_tags.keys()

        citations._reset()
        pybamm.lithium_ion.SPMe(build=False)
        assert "Marquis2019" in citations._papers_to_cite

    def test_doyle_1993(self):
        citations = pybamm.citations
        citations._reset()
        assert "Doyle1993" not in citations._papers_to_cite
        pybamm.lithium_ion.DFN(build=False)
        assert "Doyle1993" in citations._papers_to_cite
        assert "Doyle1993" in citations._citation_tags.keys()

    def test_sulzer_2019(self):
        # Test that calling relevant bits of code adds the right paper to citations
        citations = pybamm.citations

        citations._reset()
        assert "Sulzer2019asymptotic" not in citations._papers_to_cite
        pybamm.lead_acid.LOQS(build=False)
        assert "Sulzer2019asymptotic" in citations._papers_to_cite
        assert "Sulzer2019asymptotic" in citations._citation_tags.keys()

        citations._reset()
        pybamm.lead_acid.Full(build=False)
        assert "Sulzer2019physical" in citations._papers_to_cite
        assert "Sulzer2019physical" in citations._citation_tags.keys()

    def test_timms_2021(self):
        # Test that calling relevant bits of code adds the right paper to citations
        citations = pybamm.citations

        citations._reset()
        assert "Timms2021" not in citations._papers_to_cite
        pybamm.current_collector.BasePotentialPair(param=None)
        assert "Timms2021" in citations._papers_to_cite
        assert "Timms2021" in citations._citation_tags.keys()

        citations._reset()
        assert "Timms2021" not in citations._papers_to_cite
        pybamm.current_collector.EffectiveResistance()
        assert "Timms2021" in citations._papers_to_cite
        assert "Timms2021" in citations._citation_tags.keys()

        citations._reset()
        assert "Timms2021" not in citations._papers_to_cite
        pybamm.current_collector.AlternativeEffectiveResistance2D()
        assert "Timms2021" in citations._papers_to_cite
        assert "Timms2021" in citations._citation_tags.keys()

        citations._reset()
        assert "Timms2021" not in citations._papers_to_cite
        pybamm.thermal.pouch_cell.CurrentCollector1D(param=None)
        assert "Timms2021" in citations._papers_to_cite
        assert "Timms2021" in citations._citation_tags.keys()

        citations._reset()
        assert "Timms2021" not in citations._papers_to_cite
        pybamm.thermal.pouch_cell.CurrentCollector2D(param=None)
        assert "Timms2021" in citations._papers_to_cite
        assert "Timms2021" in citations._citation_tags.keys()

        citations._reset()
        assert "Timms2021" not in citations._papers_to_cite
        pybamm.thermal.Lumped(param=None)
        assert "Timms2021" in citations._papers_to_cite
        assert "Timms2021" in citations._citation_tags.keys()

        citations._reset()
        assert "Timms2021" not in citations._papers_to_cite
        pybamm.thermal.pouch_cell.OneDimensionalX(param=None)
        assert "Timms2021" in citations._papers_to_cite
        assert "Timms2021" in citations._citation_tags.keys()

    def test_subramanian_2005(self):
        # Test that calling relevant bits of code adds the right paper to citations
        citations = pybamm.citations

        citations._reset()
        assert "Subramanian2005" not in citations._papers_to_cite
        pybamm.particle.XAveragedPolynomialProfile(
            None, "negative", {"particle": "quadratic profile"}, "primary"
        )
        assert "Subramanian2005" in citations._papers_to_cite
        assert "Subramanian2005" in citations._citation_tags.keys()

        citations._reset()
        assert "Subramanian2005" not in citations._papers_to_cite
        pybamm.particle.PolynomialProfile(
            None, "negative", {"particle": "quadratic profile"}, "primary"
        )
        assert "Subramanian2005" in citations._papers_to_cite
        assert "Subramanian2005" in citations._citation_tags.keys()

<<<<<<< HEAD
=======
    def test_brosaplanella_2021(self):
        # Test that calling relevant bits of code adds the right paper to citations
        citations = pybamm.citations

        citations._reset()
        assert "BrosaPlanella2021" not in citations._papers_to_cite
        pybamm.electrolyte_conductivity.Integrated(None)
        assert "BrosaPlanella2021" in citations._papers_to_cite
        assert "BrosaPlanella2021" in citations._citation_tags.keys()

>>>>>>> 4d391fa6
    def test_brosaplanella_2022(self):
        # Test that calling relevant bits of code adds the right paper to citations
        citations = pybamm.citations

        citations._reset()
        assert "BrosaPlanella2022" not in citations._papers_to_cite
        pybamm.lithium_ion.SPM(build=False, options={"SEI": "none"})
        pybamm.lithium_ion.SPM(build=False, options={"SEI": "constant"})
        pybamm.lithium_ion.SPMe(build=False, options={"SEI": "none"})
        pybamm.lithium_ion.SPMe(build=False, options={"SEI": "constant"})
        assert "BrosaPlanella2022" not in citations._papers_to_cite

        pybamm.lithium_ion.SPM(build=False, options={"SEI": "ec reaction limited"})
        assert "BrosaPlanella2022" in citations._papers_to_cite
        citations._reset()

        pybamm.lithium_ion.SPMe(build=False, options={"SEI": "ec reaction limited"})
        assert "BrosaPlanella2022" in citations._papers_to_cite
        citations._reset()

        pybamm.lithium_ion.SPM(build=False, options={"lithium plating": "irreversible"})
        assert "BrosaPlanella2022" in citations._papers_to_cite
        citations._reset()

        pybamm.lithium_ion.SPMe(
            build=False, options={"lithium plating": "irreversible"}
        )
        assert "BrosaPlanella2022" in citations._papers_to_cite
        assert "BrosaPlanella2022" in citations._citation_tags.keys()
        citations._reset()

    def test_newman_tobias(self):
        # Test that calling relevant bits of code adds the right paper to citations
        citations = pybamm.citations

        citations._reset()
        assert "Newman1962" not in citations._papers_to_cite
        assert "Chu2020" not in citations._papers_to_cite
        pybamm.lithium_ion.NewmanTobias()
        assert "Newman1962" in citations._papers_to_cite
        assert "Newman1962" in citations._citation_tags.keys()
        assert "Chu2020" in citations._papers_to_cite
        assert "Chu2020" in citations._citation_tags.keys()

    def test_scikit_fem(self):
        citations = pybamm.citations

        citations._reset()
        assert "Gustafsson2020" not in citations._papers_to_cite
        pybamm.ScikitFiniteElement()
        assert "Gustafsson2020" in citations._papers_to_cite
        assert "Gustafsson2020" in citations._citation_tags.keys()

    def test_reniers_2019(self):
        # Test that calling relevant bits of code adds the right paper to citations
        citations = pybamm.citations

        citations._reset()
        assert "Reniers2019" not in citations._papers_to_cite
        pybamm.active_material.LossActiveMaterial(None, "negative", None, True)
        assert "Reniers2019" in citations._papers_to_cite
        assert "Reniers2019" in citations._citation_tags.keys()

    def test_mohtat_2019(self):
        citations = pybamm.citations

        citations._reset()
        assert "Mohtat2019" not in citations._papers_to_cite
        pybamm.lithium_ion.ElectrodeSOHSolver(
            pybamm.ParameterValues("Marquis2019")
        )._get_electrode_soh_sims_full()
        assert "Mohtat2019" in citations._papers_to_cite
        assert "Mohtat2019" in citations._citation_tags.keys()

    def test_mohtat_2021(self):
        citations = pybamm.citations

        citations._reset()
        assert "Mohtat2021" not in citations._papers_to_cite
        pybamm.external_circuit.CCCVFunctionControl(None, None)
        assert "Mohtat2021" in citations._papers_to_cite
        assert "Mohtat2021" in citations._citation_tags.keys()

    def test_sripad_2020(self):
        citations = pybamm.citations

        citations._reset()
        assert "Sripad2020" not in citations._papers_to_cite
        pybamm.kinetics.Marcus(None, None, None, None, None)
        assert "Sripad2020" in citations._papers_to_cite
        assert "Sripad2020" in citations._citation_tags.keys()

        citations._reset()
        assert "Sripad2020" not in citations._papers_to_cite
        pybamm.kinetics.MarcusHushChidsey(None, None, None, None, None)
        assert "Sripad2020" in citations._papers_to_cite
        assert "Sripad2020" in citations._citation_tags.keys()

    def test_msmr(self):
        citations = pybamm.citations

        citations._reset()
        assert "Baker2018" not in citations._papers_to_cite
        assert "Verbrugge2017" not in citations._papers_to_cite
        pybamm.particle.MSMRDiffusion(None, "negative", None, None, None)
        assert "Baker2018" in citations._papers_to_cite
        assert "Baker2018" in citations._citation_tags.keys()
        assert "Verbrugge2017" in citations._papers_to_cite
        assert "Verbrugge2017" in citations._citation_tags.keys()

    def test_thevenin(self):
        citations = pybamm.citations

        citations._reset()
        pybamm.equivalent_circuit.Thevenin()
        assert "Fan2022" not in citations._papers_to_cite
        assert "Fan2022" not in citations._citation_tags.keys()

        pybamm.equivalent_circuit.Thevenin(options={"diffusion element": "true"})
        assert "Fan2022" in citations._papers_to_cite
        assert "Fan2022" in citations._citation_tags.keys()

    def test_parameter_citations(self):
        citations = pybamm.citations

        citations._reset()
        pybamm.ParameterValues("Chen2020")
        assert "Chen2020" in citations._papers_to_cite
        assert "Chen2020" in citations._citation_tags.keys()

        citations._reset()
        pybamm.ParameterValues("NCA_Kim2011")
        assert "Kim2011" in citations._papers_to_cite
        assert "Kim2011" in citations._citation_tags.keys()

        citations._reset()
        pybamm.ParameterValues("Marquis2019")
        assert "Marquis2019" in citations._papers_to_cite
        assert "Marquis2019" in citations._citation_tags.keys()

        citations._reset()
        pybamm.ParameterValues("Sulzer2019")
        assert "Sulzer2019physical" in citations._papers_to_cite
        assert "Sulzer2019physical" in citations._citation_tags.keys()

        citations._reset()
        pybamm.ParameterValues("Ecker2015")
        assert "Ecker2015i" in citations._papers_to_cite
        assert "Ecker2015i" in citations._citation_tags.keys()
        assert "Ecker2015ii" in citations._papers_to_cite
        assert "Ecker2015ii" in citations._citation_tags.keys()
        assert "Zhao2018" in citations._papers_to_cite
        assert "Zhao2018" in citations._citation_tags.keys()
        assert "Hales2019" in citations._papers_to_cite
        assert "Hales2019" in citations._citation_tags.keys()
        assert "Richardson2020" in citations._papers_to_cite
        assert "Richardson2020" in citations._citation_tags.keys()

        citations._reset()
        pybamm.ParameterValues("ORegan2022")
        assert "ORegan2022" in citations._papers_to_cite
        assert "ORegan2022" in citations._citation_tags.keys()

        citations._reset()
        pybamm.ParameterValues("MSMR_Example")
        assert "Baker2018" in citations._papers_to_cite
        assert "Baker2018" in citations._citation_tags.keys()
        assert "Verbrugge2017" in citations._papers_to_cite
        assert "Verbrugge2017" in citations._citation_tags.keys()

    def test_solver_citations(self):
        # Test that solving each solver adds the right citations
        citations = pybamm.citations

        citations._reset()
        assert "Virtanen2020" not in citations._papers_to_cite
        pybamm.ScipySolver()
        assert "Virtanen2020" in citations._papers_to_cite
        assert "Virtanen2020" in citations._citation_tags.keys()

        citations._reset()
        assert "Virtanen2020" not in citations._papers_to_cite
        pybamm.AlgebraicSolver()
        assert "Virtanen2020" in citations._papers_to_cite
        assert "Virtanen2020" in citations._citation_tags.keys()

        if pybamm.have_idaklu():
            citations._reset()
            assert "Hindmarsh2005" not in citations._papers_to_cite
            pybamm.IDAKLUSolver()
            assert "Hindmarsh2005" in citations._papers_to_cite
            assert "Hindmarsh2005" in citations._citation_tags.keys()

    @pytest.mark.skipif(not pybamm.have_jax(), reason="jax or jaxlib is not installed")
    def test_jax_citations(self):
        citations = pybamm.citations
        citations._reset()
        assert "jax2018" not in citations._papers_to_cite
        pybamm.JaxSolver()
        assert "jax2018" in citations._papers_to_cite
        assert "jax2018" in citations._citation_tags.keys()<|MERGE_RESOLUTION|>--- conflicted
+++ resolved
@@ -221,19 +221,6 @@
         assert "Subramanian2005" in citations._papers_to_cite
         assert "Subramanian2005" in citations._citation_tags.keys()
 
-<<<<<<< HEAD
-=======
-    def test_brosaplanella_2021(self):
-        # Test that calling relevant bits of code adds the right paper to citations
-        citations = pybamm.citations
-
-        citations._reset()
-        assert "BrosaPlanella2021" not in citations._papers_to_cite
-        pybamm.electrolyte_conductivity.Integrated(None)
-        assert "BrosaPlanella2021" in citations._papers_to_cite
-        assert "BrosaPlanella2021" in citations._citation_tags.keys()
-
->>>>>>> 4d391fa6
     def test_brosaplanella_2022(self):
         # Test that calling relevant bits of code adds the right paper to citations
         citations = pybamm.citations
