#
# Test for the standard lead acid parameters
#
import pybamm
from tests import get_discretisation_for_testing

import os
import unittest


class TestStandardParametersLeadAcid(unittest.TestCase):
    def test_scipy_constants(self):
        R = pybamm.standard_parameters_lead_acid.R
        self.assertAlmostEqual(R.evaluate(), 8.314, places=3)
        F = pybamm.standard_parameters_lead_acid.F
        self.assertAlmostEqual(F.evaluate(), 96485, places=0)

    def test_parameters_defaults_lead_acid(self):
        # Load parameters to be tested
        parameters = {
            "C_e": pybamm.standard_parameters_lead_acid.C_e,
            "C_rate": pybamm.standard_parameters_lead_acid.C_rate,
            "sigma_n": pybamm.standard_parameters_lead_acid.sigma_n,
            "sigma_p": pybamm.standard_parameters_lead_acid.sigma_p,
            "C_dl_n": pybamm.standard_parameters_lead_acid.C_dl_n,
            "C_dl_p": pybamm.standard_parameters_lead_acid.C_dl_p,
            "DeltaVsurf_n": pybamm.standard_parameters_lead_acid.DeltaVsurf_n,
            "DeltaVsurf_p": pybamm.standard_parameters_lead_acid.DeltaVsurf_p,
        }
        # Process
        input_path = os.path.join(os.getcwd(), "input", "parameters", "lead-acid")
        parameter_values = pybamm.ParameterValues(
            "input/parameters/lead-acid/default.csv",
            {
<<<<<<< HEAD
                "Typical current [A]": 1,
=======
                "Typical current": 1,
>>>>>>> 4cfdc054
                "Electrolyte diffusivity": os.path.join(
                    input_path, "electrolyte_diffusivity_Gu1997.py"
                ),
            },
        )
        param_eval = {
            name: parameter_values.process_symbol(parameter).evaluate()
            for name, parameter in parameters.items()
        }

        # Diffusional C-rate should be smaller than C-rate
        self.assertLess(param_eval["C_e"], param_eval["C_rate"])

        # Dimensionless electrode conductivities should be large
        self.assertGreater(param_eval["sigma_n"], 10)
        self.assertGreater(param_eval["sigma_p"], 10)
        # Dimensionless double-layer capacity should be small
        self.assertLess(param_eval["C_dl_n"], 1e-3)
        self.assertLess(param_eval["C_dl_p"], 1e-3)
        # Volume change positive in negative electrode and negative in positive
        # electrode
        self.assertLess(param_eval["DeltaVsurf_n"], 0)
        self.assertGreater(param_eval["DeltaVsurf_p"], 0)

    def test_concatenated_parameters(self):
        # create
        s_param = pybamm.standard_parameters_lead_acid.s
        self.assertIsInstance(s_param, pybamm.Concatenation)
        self.assertEqual(
            s_param.domain, ["negative electrode", "separator", "positive electrode"]
        )

        # process parameters and discretise
        parameter_values = pybamm.ParameterValues(
<<<<<<< HEAD
            "input/parameters/lead-acid/default.csv", {"Typical current [A]": 1}
=======
            "input/parameters/lead-acid/default.csv", {"Typical current": 1}
>>>>>>> 4cfdc054
        )
        disc = get_discretisation_for_testing()
        processed_s = disc.process_symbol(parameter_values.process_symbol(s_param))

        # test output
        combined_submeshes = disc.mesh.combine_submeshes(
            "negative electrode", "separator", "positive electrode"
        )
        self.assertEqual(processed_s.shape, combined_submeshes[0].nodes.shape)

    def test_current_functions(self):
        # create current functions
        dimensional_current = (
            pybamm.standard_parameters_lead_acid.dimensional_current_density_with_time
        )
        dimensionless_current = pybamm.standard_parameters_lead_acid.current_with_time

        # process
        parameter_values = pybamm.ParameterValues(
            {
                "Electrode height": 0.1,
                "Electrode depth": 0.1,
                "Number of electrodes connected in parallel to make a cell": 8,
<<<<<<< HEAD
                "Typical current [A]": 2,
=======
                "Typical current": 2,
>>>>>>> 4cfdc054
                "Current function": os.path.join(
                    os.getcwd(),
                    "pybamm",
                    "parameters",
                    "standard_current_functions",
                    "constant_current.py",
                ),
            }
        )
        dimensional_current_eval = parameter_values.process_symbol(dimensional_current)
        dimensionless_current_eval = parameter_values.process_symbol(
            dimensionless_current
        )
        self.assertAlmostEqual(
            dimensional_current_eval.evaluate(t=3), 2 / (8 * 0.1 * 0.1)
        )
        self.assertEqual(dimensionless_current_eval.evaluate(t=3), 1)

    def test_functions_lead_acid(self):
        # Load parameters to be tested
        parameters = {
            "D_e_1": pybamm.standard_parameters_lead_acid.D_e(pybamm.Scalar(1)),
            "kappa_e_0": pybamm.standard_parameters_lead_acid.kappa_e(pybamm.Scalar(0)),
            "chi_1": pybamm.standard_parameters_lead_acid.chi(pybamm.Scalar(1)),
            "chi_0.5": pybamm.standard_parameters_lead_acid.chi(pybamm.Scalar(0.5)),
            "U_n_1": pybamm.standard_parameters_lead_acid.U_n(pybamm.Scalar(1)),
            "U_n_0.5": pybamm.standard_parameters_lead_acid.U_n(pybamm.Scalar(0.5)),
            "U_p_1": pybamm.standard_parameters_lead_acid.U_p(pybamm.Scalar(1)),
            "U_p_0.5": pybamm.standard_parameters_lead_acid.U_p(pybamm.Scalar(0.5)),
        }
        # Process
        input_path = os.path.join(os.getcwd(), "input", "parameters", "lead-acid")
        parameter_values = pybamm.ParameterValues(
            "input/parameters/lead-acid/default.csv",
            {
<<<<<<< HEAD
                "Typical current [A]": 1,
=======
                "Typical current": 1,
>>>>>>> 4cfdc054
                "Current function": os.path.join(
                    os.getcwd(),
                    "pybamm",
                    "parameters",
                    "standard_current_functions",
                    "constant_current.py",
                ),
                "Electrolyte diffusivity": os.path.join(
                    input_path, "electrolyte_diffusivity_Gu1997.py"
                ),
                "Electrolyte conductivity": os.path.join(
                    input_path, "electrolyte_conductivity_Gu1997.py"
                ),
                "Darken thermodynamic factor": os.path.join(
                    input_path, "darken_thermodynamic_factor_Chapman1968.py"
                ),
                "Negative electrode OCV": os.path.join(
                    input_path, "lead_electrode_ocv_Bode1977.py"
                ),
                "Positive electrode OCV": os.path.join(
                    input_path, "lead_dioxide_electrode_ocv_Bode1977.py"
                ),
            },
        )
        param_eval = {
            name: parameter_values.process_symbol(parameter).evaluate()
            for name, parameter in parameters.items()
        }

        # Known values for dimensionless functions
        self.assertEqual(param_eval["D_e_1"], 1)
        self.assertEqual(param_eval["kappa_e_0"], 0)
        # Known monotonicity for dimensionless functions
        self.assertGreater(param_eval["chi_1"], param_eval["chi_0.5"])
        self.assertLess(param_eval["U_n_1"], param_eval["U_n_0.5"])
        self.assertGreater(param_eval["U_p_1"], param_eval["U_p_0.5"])


if __name__ == "__main__":
    print("Add -v for more debug output")
    import sys

    if "-v" in sys.argv:
        debug = True
    unittest.main()<|MERGE_RESOLUTION|>--- conflicted
+++ resolved
@@ -32,11 +32,7 @@
         parameter_values = pybamm.ParameterValues(
             "input/parameters/lead-acid/default.csv",
             {
-<<<<<<< HEAD
                 "Typical current [A]": 1,
-=======
-                "Typical current": 1,
->>>>>>> 4cfdc054
                 "Electrolyte diffusivity": os.path.join(
                     input_path, "electrolyte_diffusivity_Gu1997.py"
                 ),
@@ -71,11 +67,7 @@
 
         # process parameters and discretise
         parameter_values = pybamm.ParameterValues(
-<<<<<<< HEAD
             "input/parameters/lead-acid/default.csv", {"Typical current [A]": 1}
-=======
-            "input/parameters/lead-acid/default.csv", {"Typical current": 1}
->>>>>>> 4cfdc054
         )
         disc = get_discretisation_for_testing()
         processed_s = disc.process_symbol(parameter_values.process_symbol(s_param))
@@ -99,11 +91,7 @@
                 "Electrode height": 0.1,
                 "Electrode depth": 0.1,
                 "Number of electrodes connected in parallel to make a cell": 8,
-<<<<<<< HEAD
                 "Typical current [A]": 2,
-=======
-                "Typical current": 2,
->>>>>>> 4cfdc054
                 "Current function": os.path.join(
                     os.getcwd(),
                     "pybamm",
@@ -139,11 +127,7 @@
         parameter_values = pybamm.ParameterValues(
             "input/parameters/lead-acid/default.csv",
             {
-<<<<<<< HEAD
                 "Typical current [A]": 1,
-=======
-                "Typical current": 1,
->>>>>>> 4cfdc054
                 "Current function": os.path.join(
                     os.getcwd(),
                     "pybamm",
