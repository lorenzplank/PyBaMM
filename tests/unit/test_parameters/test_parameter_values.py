--- conflicted
+++ resolved
@@ -492,7 +492,6 @@
             decimal=2,
         )
 
-<<<<<<< HEAD
     def test_process_integral_broadcast(self):
         # Test that the x-average of a broadcast, created outside of x-average, gets
         # processed correctly
@@ -604,7 +603,7 @@
             func_proc.id,
             pybamm.PrimaryBroadcast(pybamm.Scalar(3), "current collector").id,
         )
-=======
+
     def test_process_not_constant_one(self):
         param = pybamm.ParameterValues({})
 
@@ -614,7 +613,6 @@
         var = pybamm.Variable("var", domain="test")
         var_times_a_disc = param.process_symbol(var * a)
         self.assertEqual(var_times_a_disc.id, (var * a).id)
->>>>>>> 8ad8aea4
 
     def test_process_complex_expression(self):
         var1 = pybamm.Variable("var1")
