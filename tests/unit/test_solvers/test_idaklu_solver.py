#
# Tests for the KLU Solver class
#
import pybamm
import numpy as np
import unittest
from tests import get_discretisation_for_testing


@unittest.skipIf(not pybamm.have_idaklu(), "idaklu solver is not installed")
class TestIDAKLUSolver(unittest.TestCase):
    def test_ida_roberts_klu(self):
        # this test implements a python version of the ida Roberts
        # example provided in sundials
        # see sundials ida examples pdf
        for form in ["python", "casadi", "jax"]:
            if form == "jax" and not pybamm.have_jax():
                continue
            if form == "casadi":
                root_method = "casadi"
            else:
                root_method = "lm"
            model = pybamm.BaseModel()
            model.convert_to_format = form
            u = pybamm.Variable("u")
            v = pybamm.Variable("v")
            model.rhs = {u: 0.1 * v}
            model.algebraic = {v: 1 - v}
            model.initial_conditions = {u: 0, v: 1}
            model.events = [pybamm.Event("1", u - 0.2), pybamm.Event("2", v)]

            disc = pybamm.Discretisation()
            disc.process_model(model)

            solver = pybamm.IDAKLUSolver(root_method=root_method)

            t_eval = np.linspace(0, 3, 100)
            solution = solver.solve(model, t_eval)

            # test that final time is time of event
            # y = 0.1 t + y0 so y=0.2 when t=2
            np.testing.assert_array_almost_equal(solution.t[-1], 2.0)

            # test that final value is the event value
            np.testing.assert_array_almost_equal(solution.y[0, -1], 0.2)

            # test that y[1] remains constant
            np.testing.assert_array_almost_equal(
                solution.y[1, :], np.ones(solution.t.shape)
            )

            # test that y[0] = to true solution
            true_solution = 0.1 * solution.t
            np.testing.assert_array_almost_equal(solution.y[0, :], true_solution)

    def test_model_events(self):
        for form in ["python", "casadi", "jax"]:
            if form == "jax" and not pybamm.have_jax():
                continue
            if form == "casadi":
                root_method = "casadi"
            else:
                root_method = "lm"
            # Create model
            model = pybamm.BaseModel()
            model.convert_to_format = form
            var = pybamm.Variable("var")
            model.rhs = {var: 0.1 * var}
            model.initial_conditions = {var: 1}

            # create discretisation
            disc = pybamm.Discretisation()
            model_disc = disc.process_model(model, inplace=False)
            # Solve
            solver = pybamm.IDAKLUSolver(
                rtol=1e-8, atol=1e-8, root_method=root_method
            )
            t_eval = np.linspace(0, 1, 100)
            solution = solver.solve(model_disc, t_eval)
            np.testing.assert_array_equal(solution.t, t_eval)
            np.testing.assert_array_almost_equal(
                solution.y[0], np.exp(0.1 * solution.t), decimal=5
            )

            # enforce events that won't be triggered
            model.events = [pybamm.Event("an event", var + 1)]
            model_disc = disc.process_model(model, inplace=False)
            solver = pybamm.IDAKLUSolver(
                rtol=1e-8, atol=1e-8, root_method=root_method
            )
            solution = solver.solve(model_disc, t_eval)
            np.testing.assert_array_equal(solution.t, t_eval)
            np.testing.assert_array_almost_equal(
                solution.y[0], np.exp(0.1 * solution.t), decimal=5
            )

            # enforce events that will be triggered
            model.events = [pybamm.Event("an event", var - 1.01)]
            model_disc = disc.process_model(model, inplace=False)
            solver = pybamm.IDAKLUSolver(
                rtol=1e-8, atol=1e-8, root_method=root_method
            )
            solution = solver.solve(model_disc, t_eval)
            self.assertLess(len(solution.t), len(t_eval))
            np.testing.assert_array_almost_equal(
                solution.y[0], np.exp(0.1 * solution.t), decimal=5
            )

            # bigger dae model with multiple events
            model = pybamm.BaseModel()
            whole_cell = ["negative electrode", "separator", "positive electrode"]
            var1 = pybamm.Variable("var1", domain=whole_cell)
            var2 = pybamm.Variable("var2", domain=whole_cell)
            model.rhs = {var1: 0.1 * var1}
            model.algebraic = {var2: 2 * var1 - var2}
            model.initial_conditions = {var1: 1, var2: 2}
            model.events = [
                pybamm.Event("var1 = 1.5", pybamm.min(var1 - 1.5)),
                pybamm.Event("var2 = 2.5", pybamm.min(var2 - 2.5)),
            ]
            disc = get_discretisation_for_testing()
            disc.process_model(model)

            solver = pybamm.IDAKLUSolver(
                rtol=1e-8, atol=1e-8, root_method=root_method
            )
            t_eval = np.linspace(0, 5, 100)
            solution = solver.solve(model, t_eval)
            np.testing.assert_array_less(solution.y[0, :-1], 1.5)
            np.testing.assert_array_less(solution.y[-1, :-1], 2.5)
            np.testing.assert_equal(solution.t_event[0], solution.t[-1])
            np.testing.assert_array_equal(solution.y_event[:, 0], solution.y[:, -1])
            np.testing.assert_array_almost_equal(
                solution.y[0], np.exp(0.1 * solution.t), decimal=5
            )
            np.testing.assert_array_almost_equal(
                solution.y[-1], 2 * np.exp(0.1 * solution.t), decimal=5
            )

    def test_input_params(self):
        # test a mix of scalar and vector input params
        for form in ["python", "casadi", "jax"]:
            if form == "jax" and not pybamm.have_jax():
                continue
            if form == "casadi":
                root_method = "casadi"
            else:
                root_method = "lm"
            model = pybamm.BaseModel()
            model.convert_to_format = form
            u1 = pybamm.Variable("u1")
            u2 = pybamm.Variable("u2")
            u3 = pybamm.Variable("u3")
            v = pybamm.Variable("v")
            a = pybamm.InputParameter("a")
            b = pybamm.InputParameter("b", expected_size=2)
            model.rhs = {u1: a * v, u2: pybamm.Index(b, 0), u3: pybamm.Index(b, 1)}
            model.algebraic = {v: 1 - v}
            model.initial_conditions = {u1: 0, u2: 0, u3: 0, v: 1}

            disc = pybamm.Discretisation()
            disc.process_model(model)

            solver = pybamm.IDAKLUSolver(root_method=root_method)

            t_eval = np.linspace(0, 3, 100)
            a_value = 0.1
            b_value = np.array([[0.2], [0.3]])

            sol = solver.solve(
                model, t_eval, inputs={"a": a_value, "b": b_value},
            )

            # test that y[3] remains constant
            np.testing.assert_array_almost_equal(
                sol.y[3, :], np.ones(sol.t.shape)
            )

            # test that y[0] = to true solution
            true_solution = a_value * sol.t
            np.testing.assert_array_almost_equal(sol.y[0, :], true_solution)

            # test that y[1:3] = to true solution
            true_solution = b_value * sol.t
            np.testing.assert_array_almost_equal(sol.y[1:3, :], true_solution)

    def test_ida_roberts_klu_sensitivities(self):
        # this test implements a python version of the ida Roberts
        # example provided in sundials
        # see sundials ida examples pdf
        for form in ["python", "casadi", "jax"]:
            if form == "jax" and not pybamm.have_jax():
                continue
            if form == "casadi":
                root_method = "casadi"
            else:
                root_method = "lm"
            model = pybamm.BaseModel()
            model.convert_to_format = form
            u = pybamm.Variable("u")
            v = pybamm.Variable("v")
            a = pybamm.InputParameter("a")
            model.rhs = {u: a * v}
            model.algebraic = {v: 1 - v}
            model.initial_conditions = {u: 0, v: 1}

            disc = pybamm.Discretisation()
            disc.process_model(model)

            solver = pybamm.IDAKLUSolver(root_method=root_method)

            t_eval = np.linspace(0, 3, 100)
            a_value = 0.1

            # solve first without sensitivities
            sol = solver.solve(
                model,
                t_eval,
                inputs={"a": a_value},
            )

            # test that y[1] remains constant
            np.testing.assert_array_almost_equal(sol.y[1, :], np.ones(sol.t.shape))

            # test that y[0] = to true solution
            true_solution = a_value * sol.t
            np.testing.assert_array_almost_equal(sol.y[0, :], true_solution)

            # should be no sensitivities calculated
            with self.assertRaises(KeyError):
                print(sol.sensitivities["a"])

            # now solve with sensitivities (this should cause set_up to be run again)
            sol = solver.solve(
                model, t_eval, inputs={"a": a_value}, calculate_sensitivities=True
            )

            # test that y[1] remains constant
            np.testing.assert_array_almost_equal(sol.y[1, :], np.ones(sol.t.shape))

            # test that y[0] = to true solution
            true_solution = a_value * sol.t
            np.testing.assert_array_almost_equal(sol.y[0, :], true_solution)

            # evaluate the sensitivities using idas
            dyda_ida = sol.sensitivities["a"]

            # evaluate the sensitivities using finite difference
            h = 1e-6
            sol_plus = solver.solve(model, t_eval, inputs={"a": a_value + 0.5 * h})
            sol_neg = solver.solve(model, t_eval, inputs={"a": a_value - 0.5 * h})
            dyda_fd = (sol_plus.y - sol_neg.y) / h
            dyda_fd = dyda_fd.transpose().reshape(-1, 1)

            np.testing.assert_array_almost_equal(dyda_ida, dyda_fd)

    def test_set_atol(self):
        model = pybamm.lithium_ion.DFN()
        geometry = model.default_geometry
        param = model.default_parameter_values
        param.process_model(model)
        param.process_geometry(geometry)
        mesh = pybamm.Mesh(geometry, model.default_submesh_types, model.default_var_pts)
        disc = pybamm.Discretisation(mesh, model.default_spatial_methods)
        disc.process_model(model)
        solver = pybamm.IDAKLUSolver()

        variable_tols = {"Porosity times concentration": 1e-3}
        solver.set_atol_by_variable(variable_tols, model)

        model = pybamm.BaseModel()
        u = pybamm.Variable("u")
        model.rhs = {u: -0.1 * u}
        model.initial_conditions = {u: 1}
        t_eval = np.linspace(0, 3, 100)

        disc = pybamm.Discretisation()
        disc.process_model(model)

        # numpy array atol
        atol = np.zeros(1)
        solver = pybamm.IDAKLUSolver(atol=atol)
        solver.solve(model, t_eval)

        # list atol
        atol = [1]
        solver = pybamm.IDAKLUSolver(atol=atol)
        solver.solve(model, t_eval)

        # wrong size (should fail)
        atol = [1, 2]
<<<<<<< HEAD
        solver = pybamm.IDAKLUSolver(root_method="lm", atol=atol)
        with self.assertRaisesRegex(pybamm.SolverError, "Absolute tolerances"):
=======
        solver = pybamm.IDAKLUSolver(atol=atol)
        with self.assertRaisesRegex(pybamm.SolverError, 'Absolute tolerances'):
>>>>>>> f94978ee
            solver.solve(model, t_eval)

    def test_failures(self):
        # this test implements a python version of the ida Roberts
        # example provided in sundials
        # see sundials ida examples pdf
        model = pybamm.BaseModel()
        model.use_jacobian = False
        u = pybamm.Variable("u")
        model.rhs = {u: -0.1 * u}
        model.initial_conditions = {u: 1}

        disc = pybamm.Discretisation()
        disc.process_model(model)

        solver = pybamm.IDAKLUSolver()

        t_eval = np.linspace(0, 3, 100)
        with self.assertRaisesRegex(pybamm.SolverError, "KLU requires the Jacobian"):
            solver.solve(model, t_eval)

        model = pybamm.BaseModel()
        u = pybamm.Variable("u")
        model.rhs = {u: -0.1 * u}
        model.initial_conditions = {u: 1}

        disc = pybamm.Discretisation()
        disc.process_model(model)

        solver = pybamm.IDAKLUSolver()

        # will give solver error
        t_eval = np.linspace(0, -3, 100)
        with self.assertRaisesRegex(
            pybamm.SolverError, "t_eval must increase monotonically"
        ):
            solver.solve(model, t_eval)

        # try and solve model with numerical issues so the solver fails
        model = pybamm.BaseModel()
        u = pybamm.Variable("u")
        model.rhs = {u: -0.1 / u}
        model.initial_conditions = {u: 0}

        disc = pybamm.Discretisation()
        disc.process_model(model)

        solver = pybamm.IDAKLUSolver()

        t_eval = np.linspace(0, 3, 100)
        with self.assertRaisesRegex(
            pybamm.SolverError, 'idaklu solver failed'
        ):
            solver.solve(model, t_eval)

    def test_dae_solver_algebraic_model(self):
        for form in ["python", "casadi", "jax"]:
            if form == "jax" and not pybamm.have_jax():
                continue
            if form == "casadi":
                root_method = "casadi"
            else:
                root_method = "lm"
            model = pybamm.BaseModel()
            model.convert_to_format = form
            var = pybamm.Variable("var")
            model.algebraic = {var: var + 1}
            model.initial_conditions = {var: 0}

            disc = pybamm.Discretisation()
            disc.process_model(model)

            solver = pybamm.IDAKLUSolver(root_method=root_method)
            t_eval = np.linspace(0, 1)
            solution = solver.solve(model, t_eval)
            np.testing.assert_array_equal(solution.y, -1)

            # change initial_conditions and re-solve (to test if ics_only works)
            model.concatenated_initial_conditions = pybamm.Vector(np.array([[1]]))
            solution = solver.solve(model, t_eval)
            np.testing.assert_array_equal(solution.y, -1)


if __name__ == "__main__":
    print("Add -v for more debug output")
    import sys

    if "-v" in sys.argv:
        debug = True
    pybamm.settings.debug_mode = True

    unittest.main()<|MERGE_RESOLUTION|>--- conflicted
+++ resolved
@@ -72,9 +72,7 @@
             disc = pybamm.Discretisation()
             model_disc = disc.process_model(model, inplace=False)
             # Solve
-            solver = pybamm.IDAKLUSolver(
-                rtol=1e-8, atol=1e-8, root_method=root_method
-            )
+            solver = pybamm.IDAKLUSolver(rtol=1e-8, atol=1e-8, root_method=root_method)
             t_eval = np.linspace(0, 1, 100)
             solution = solver.solve(model_disc, t_eval)
             np.testing.assert_array_equal(solution.t, t_eval)
@@ -85,9 +83,7 @@
             # enforce events that won't be triggered
             model.events = [pybamm.Event("an event", var + 1)]
             model_disc = disc.process_model(model, inplace=False)
-            solver = pybamm.IDAKLUSolver(
-                rtol=1e-8, atol=1e-8, root_method=root_method
-            )
+            solver = pybamm.IDAKLUSolver(rtol=1e-8, atol=1e-8, root_method=root_method)
             solution = solver.solve(model_disc, t_eval)
             np.testing.assert_array_equal(solution.t, t_eval)
             np.testing.assert_array_almost_equal(
@@ -97,9 +93,7 @@
             # enforce events that will be triggered
             model.events = [pybamm.Event("an event", var - 1.01)]
             model_disc = disc.process_model(model, inplace=False)
-            solver = pybamm.IDAKLUSolver(
-                rtol=1e-8, atol=1e-8, root_method=root_method
-            )
+            solver = pybamm.IDAKLUSolver(rtol=1e-8, atol=1e-8, root_method=root_method)
             solution = solver.solve(model_disc, t_eval)
             self.assertLess(len(solution.t), len(t_eval))
             np.testing.assert_array_almost_equal(
@@ -121,9 +115,7 @@
             disc = get_discretisation_for_testing()
             disc.process_model(model)
 
-            solver = pybamm.IDAKLUSolver(
-                rtol=1e-8, atol=1e-8, root_method=root_method
-            )
+            solver = pybamm.IDAKLUSolver(rtol=1e-8, atol=1e-8, root_method=root_method)
             t_eval = np.linspace(0, 5, 100)
             solution = solver.solve(model, t_eval)
             np.testing.assert_array_less(solution.y[0, :-1], 1.5)
@@ -168,13 +160,13 @@
             b_value = np.array([[0.2], [0.3]])
 
             sol = solver.solve(
-                model, t_eval, inputs={"a": a_value, "b": b_value},
+                model,
+                t_eval,
+                inputs={"a": a_value, "b": b_value},
             )
 
             # test that y[3] remains constant
-            np.testing.assert_array_almost_equal(
-                sol.y[3, :], np.ones(sol.t.shape)
-            )
+            np.testing.assert_array_almost_equal(sol.y[3, :], np.ones(sol.t.shape))
 
             # test that y[0] = to true solution
             true_solution = a_value * sol.t
@@ -289,13 +281,8 @@
 
         # wrong size (should fail)
         atol = [1, 2]
-<<<<<<< HEAD
-        solver = pybamm.IDAKLUSolver(root_method="lm", atol=atol)
+        solver = pybamm.IDAKLUSolver(atol=atol)
         with self.assertRaisesRegex(pybamm.SolverError, "Absolute tolerances"):
-=======
-        solver = pybamm.IDAKLUSolver(atol=atol)
-        with self.assertRaisesRegex(pybamm.SolverError, 'Absolute tolerances'):
->>>>>>> f94978ee
             solver.solve(model, t_eval)
 
     def test_failures(self):
@@ -346,9 +333,7 @@
         solver = pybamm.IDAKLUSolver()
 
         t_eval = np.linspace(0, 3, 100)
-        with self.assertRaisesRegex(
-            pybamm.SolverError, 'idaklu solver failed'
-        ):
+        with self.assertRaisesRegex(pybamm.SolverError, "idaklu solver failed"):
             solver.solve(model, t_eval)
 
     def test_dae_solver_algebraic_model(self):
