--- conflicted
+++ resolved
@@ -78,14 +78,11 @@
         # State Vector
         self.assert_casadi_equal(pybamm_y.to_casadi(casadi_t, casadi_y), casadi_y)
 
-<<<<<<< HEAD
-=======
         # State Vector Dot
         self.assert_casadi_equal(
             pybamm_y_dot.to_casadi(casadi_t, casadi_y, casadi_y_dot), casadi_y_dot
         )
 
->>>>>>> 282ff825
     def test_special_functions(self):
         a = pybamm.Array(np.array([1, 2, 3, 4, 5]))
         self.assert_casadi_equal(pybamm.max(a).to_casadi(), casadi.MX(5), evalf=True)
@@ -222,30 +219,6 @@
             casadi_inputs["External 2"] + casadi_y,
         )
 
-    def test_convert_external_variable(self):
-        casadi_t = casadi.MX.sym("t")
-        casadi_y = casadi.MX.sym("y", 10)
-        casadi_us = {
-            "External 1": casadi.MX.sym("External 1", 3),
-            "External 2": casadi.MX.sym("External 2", 10),
-        }
-
-        pybamm_y = pybamm.StateVector(slice(0, 10))
-        pybamm_u1 = pybamm.ExternalVariable("External 1", 3)
-        pybamm_u2 = pybamm.ExternalVariable("External 2", 10)
-
-        # External only
-        self.assert_casadi_equal(
-            pybamm_u1.to_casadi(casadi_t, casadi_y, casadi_us), casadi_us["External 1"]
-        )
-
-        # More complex
-        expr = pybamm_u2 + pybamm_y
-        self.assert_casadi_equal(
-            expr.to_casadi(casadi_t, casadi_y, casadi_us),
-            casadi_us["External 2"] + casadi_y,
-        )
-
     def test_errors(self):
         y = pybamm.StateVector(slice(0, 10))
         with self.assertRaisesRegex(
