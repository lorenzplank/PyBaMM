--- conflicted
+++ resolved
@@ -35,11 +35,7 @@
 param = models[0].default_parameter_values
 param.update(
     {
-<<<<<<< HEAD
-        "Typical current [A]": 200,
-=======
         "Typical current [A]": -20,
->>>>>>> 3ee47bb0
         "Initial State of Charge": 1,
         "Typical electrolyte concentration [mol.m-3]": 5600,
         "Negative electrode reference exchange-current density [A.m-2]": 0.08,
@@ -64,18 +60,13 @@
 
 # solve model
 solutions = [None] * len(models)
-<<<<<<< HEAD
 t_eval = np.linspace(0, 1, 1000)
-=======
-t_eval = np.linspace(0, 2, 100)
->>>>>>> 3ee47bb0
 for i, model in enumerate(models):
     solution = model.default_solver.solve(model, t_eval)
     solutions[i] = solution
 
 # plot
 output_variables = [
-<<<<<<< HEAD
     # [
     #     "Average negative electrode interfacial current density [A.m-2]",
     #     "Average positive electrode interfacial current density [A.m-2]",
@@ -88,19 +79,6 @@
     # "Electrolyte current density [A.m-2]",
     # "Electrolyte potential [V]",
     "Terminal voltage [V]"
-=======
-    [
-        "Average positive electrode interfacial current density",
-        "Average positive electrode oxygen interfacial current density",
-        "Average negative electrode interfacial current density",
-        "Average negative electrode oxygen interfacial current density",
-    ],
-    "Average negative electrode reaction overpotential [V]",
-    "Average positive electrode reaction overpotential [V]",
-    "State of Charge",
-    "Oxygen concentration [mol.m-3]",
-    "Terminal voltage [V]",
->>>>>>> 3ee47bb0
 ]
 plot = pybamm.QuickPlot(models, mesh, solutions, output_variables)
 plot.dynamic_plot()