{
 "cells": [
  {
   "cell_type": "markdown",
   "metadata": {},
   "source": [
    "# Tutorial 4 - Setting parameter values"
   ]
  },
  {
   "cell_type": "markdown",
   "metadata": {},
   "source": [
    "In [Tutorial 1](./Tutorial%201%20-%20How%20to%20run%20a%20model.ipynb) and [Tutorial 2](./Tutorial%202%20-%20Compare%20models.ipynb), we saw how to run a PyBaMM model with all the default settings. However, PyBaMM also allows you to tweak these settings for your application. In this tutorial, we will see how to change the parameters in PyBaMM."
   ]
  },
  {
   "cell_type": "code",
   "execution_count": 1,
   "metadata": {},
   "outputs": [
    {
     "name": "stdout",
     "output_type": "stream",
     "text": [
      "Note: you may need to restart the kernel to use updated packages.\n"
     ]
    }
   ],
   "source": [
    "%pip install pybamm -q    # install PyBaMM if it is not installed\n",
    "import pybamm\n",
    "import os\n",
    "os.chdir(pybamm.__path__[0]+'/..')"
   ]
  },
  {
   "cell_type": "markdown",
   "metadata": {},
   "source": [
    "## Change the whole parameter set"
   ]
  },
  {
   "attachments": {},
   "cell_type": "markdown",
   "metadata": {},
   "source": [
    "PyBaMM has a number of in-built parameter sets (check the list [here](https://pybamm.readthedocs.io/en/latest/source/api/parameters/parameter_sets.html)), which can be selected doing"
   ]
  },
  {
   "cell_type": "code",
   "execution_count": 2,
   "metadata": {},
   "outputs": [],
   "source": [
    "parameter_values = pybamm.ParameterValues(\"Chen2020\")"
   ]
  },
  {
   "cell_type": "markdown",
   "metadata": {},
   "source": [
    "We can see all the parameters stored in the dictionary"
   ]
  },
  {
   "cell_type": "code",
   "execution_count": 3,
   "metadata": {},
   "outputs": [
    {
     "data": {
      "text/plain": [
       "{'1 + dlnf/dlnc': 1.0,\n",
       " 'Ambient temperature [K]': 298.15,\n",
       " 'Bulk solvent concentration [mol.m-3]': 2636.0,\n",
       " 'Cation transference number': 0.2594,\n",
       " 'Cell cooling surface area [m2]': 0.00531,\n",
       " 'Cell thermal expansion coefficient [m.K-1]': 1.1e-06,\n",
       " 'Cell volume [m3]': 2.42e-05,\n",
       " 'Current function [A]': 5.0,\n",
       " 'EC diffusivity [m2.s-1]': 2e-18,\n",
       " 'EC initial concentration in electrolyte [mol.m-3]': 4541.0,\n",
       " 'Electrode height [m]': 0.065,\n",
       " 'Electrode width [m]': 1.58,\n",
       " 'Electrolyte conductivity [S.m-1]': <function electrolyte_conductivity_Nyman2008 at 0x16dae3160>,\n",
       " 'Electrolyte diffusivity [m2.s-1]': <function electrolyte_diffusivity_Nyman2008 at 0x16dae30d0>,\n",
       " 'Initial concentration in electrolyte [mol.m-3]': 1000.0,\n",
       " 'Initial concentration in negative electrode [mol.m-3]': 29866.0,\n",
       " 'Initial concentration in positive electrode [mol.m-3]': 17038.0,\n",
       " 'Initial inner SEI thickness [m]': 2.5e-09,\n",
       " 'Initial outer SEI thickness [m]': 2.5e-09,\n",
       " 'Initial temperature [K]': 298.15,\n",
       " 'Inner SEI electron conductivity [S.m-1]': 8.95e-14,\n",
       " 'Inner SEI lithium interstitial diffusivity [m2.s-1]': 1e-20,\n",
       " 'Inner SEI open-circuit potential [V]': 0.1,\n",
       " 'Inner SEI partial molar volume [m3.mol-1]': 9.585e-05,\n",
       " 'Inner SEI reaction proportion': 0.5,\n",
       " 'Lithium interstitial reference concentration [mol.m-3]': 15.0,\n",
       " 'Lower voltage cut-off [V]': 2.5,\n",
       " 'Maximum concentration in negative electrode [mol.m-3]': 33133.0,\n",
       " 'Maximum concentration in positive electrode [mol.m-3]': 63104.0,\n",
       " 'Negative current collector conductivity [S.m-1]': 58411000.0,\n",
       " 'Negative current collector density [kg.m-3]': 8960.0,\n",
       " 'Negative current collector specific heat capacity [J.kg-1.K-1]': 385.0,\n",
       " 'Negative current collector thermal conductivity [W.m-1.K-1]': 401.0,\n",
       " 'Negative current collector thickness [m]': 1.2e-05,\n",
       " 'Negative electrode Bruggeman coefficient (electrode)': 1.5,\n",
       " 'Negative electrode Bruggeman coefficient (electrolyte)': 1.5,\n",
       " 'Negative electrode OCP [V]': <function graphite_LGM50_ocp_Chen2020 at 0x16dadae50>,\n",
       " 'Negative electrode OCP entropic change [V.K-1]': 0.0,\n",
       " 'Negative electrode active material volume fraction': 0.75,\n",
       " 'Negative electrode cation signed stoichiometry': -1.0,\n",
       " 'Negative electrode charge transfer coefficient': 0.5,\n",
       " 'Negative electrode conductivity [S.m-1]': 215.0,\n",
       " 'Negative electrode density [kg.m-3]': 1657.0,\n",
       " 'Negative electrode diffusivity [m2.s-1]': 3.3e-14,\n",
       " 'Negative electrode double-layer capacity [F.m-2]': 0.2,\n",
       " 'Negative electrode electrons in reaction': 1.0,\n",
       " 'Negative electrode exchange-current density [A.m-2]': <function graphite_LGM50_electrolyte_exchange_current_density_Chen2020 at 0x16dadaee0>,\n",
       " 'Negative electrode porosity': 0.25,\n",
       " 'Negative electrode reaction-driven LAM factor [m3.mol-1]': 0.0,\n",
       " 'Negative electrode specific heat capacity [J.kg-1.K-1]': 700.0,\n",
       " 'Negative electrode thermal conductivity [W.m-1.K-1]': 1.7,\n",
       " 'Negative electrode thickness [m]': 8.52e-05,\n",
       " 'Negative particle radius [m]': 5.86e-06,\n",
       " 'Nominal cell capacity [A.h]': 5.0,\n",
       " 'Number of cells connected in series to make a battery': 1.0,\n",
       " 'Number of electrodes connected in parallel to make a cell': 1.0,\n",
       " 'Outer SEI open-circuit potential [V]': 0.8,\n",
       " 'Outer SEI partial molar volume [m3.mol-1]': 9.585e-05,\n",
       " 'Outer SEI solvent diffusivity [m2.s-1]': 2.5000000000000002e-22,\n",
       " 'Positive current collector conductivity [S.m-1]': 36914000.0,\n",
       " 'Positive current collector density [kg.m-3]': 2700.0,\n",
       " 'Positive current collector specific heat capacity [J.kg-1.K-1]': 897.0,\n",
       " 'Positive current collector thermal conductivity [W.m-1.K-1]': 237.0,\n",
       " 'Positive current collector thickness [m]': 1.6e-05,\n",
       " 'Positive electrode Bruggeman coefficient (electrode)': 1.5,\n",
       " 'Positive electrode Bruggeman coefficient (electrolyte)': 1.5,\n",
       " 'Positive electrode OCP [V]': <function nmc_LGM50_ocp_Chen2020 at 0x16dadaf70>,\n",
       " 'Positive electrode OCP entropic change [V.K-1]': 0.0,\n",
       " 'Positive electrode active material volume fraction': 0.665,\n",
       " 'Positive electrode cation signed stoichiometry': -1.0,\n",
       " 'Positive electrode charge transfer coefficient': 0.5,\n",
       " 'Positive electrode conductivity [S.m-1]': 0.18,\n",
       " 'Positive electrode density [kg.m-3]': 3262.0,\n",
       " 'Positive electrode diffusivity [m2.s-1]': 4e-15,\n",
       " 'Positive electrode double-layer capacity [F.m-2]': 0.2,\n",
       " 'Positive electrode electrons in reaction': 1.0,\n",
       " 'Positive electrode exchange-current density [A.m-2]': <function nmc_LGM50_electrolyte_exchange_current_density_Chen2020 at 0x16dae3040>,\n",
       " 'Positive electrode porosity': 0.335,\n",
       " 'Positive electrode reaction-driven LAM factor [m3.mol-1]': 0.0,\n",
       " 'Positive electrode specific heat capacity [J.kg-1.K-1]': 700.0,\n",
       " 'Positive electrode thermal conductivity [W.m-1.K-1]': 2.1,\n",
       " 'Positive electrode thickness [m]': 7.56e-05,\n",
       " 'Positive particle radius [m]': 5.22e-06,\n",
       " 'Ratio of lithium moles to SEI moles': 2.0,\n",
       " 'Reference temperature [K]': 298.15,\n",
       " 'SEI growth activation energy [J.mol-1]': 0.0,\n",
       " 'SEI kinetic rate constant [m.s-1]': 1e-12,\n",
       " 'SEI open-circuit potential [V]': 0.4,\n",
       " 'SEI reaction exchange current density [A.m-2]': 1.5e-07,\n",
       " 'SEI resistivity [Ohm.m]': 200000.0,\n",
       " 'Separator Bruggeman coefficient (electrolyte)': 1.5,\n",
       " 'Separator density [kg.m-3]': 397.0,\n",
       " 'Separator porosity': 0.47,\n",
       " 'Separator specific heat capacity [J.kg-1.K-1]': 700.0,\n",
       " 'Separator thermal conductivity [W.m-1.K-1]': 0.16,\n",
       " 'Separator thickness [m]': 1.2e-05,\n",
       " 'Total heat transfer coefficient [W.m-2.K-1]': 10.0,\n",
       " 'Typical current [A]': 5.0,\n",
       " 'Typical electrolyte concentration [mol.m-3]': 1000.0,\n",
       " 'Upper voltage cut-off [V]': 4.2,\n",
       " 'citations': ['Chen2020']}"
      ]
     },
     "execution_count": 3,
     "metadata": {},
     "output_type": "execute_result"
    }
   ],
   "source": [
    "parameter_values"
   ]
  },
  {
   "cell_type": "markdown",
   "metadata": {},
   "source": [
    "or we can search for a particular parameter"
   ]
  },
  {
   "cell_type": "code",
   "execution_count": 4,
   "metadata": {},
   "outputs": [
    {
     "name": "stdout",
     "output_type": "stream",
     "text": [
      "EC initial concentration in electrolyte [mol.m-3]\t4541.0\n",
      "Electrolyte conductivity [S.m-1]\t<function electrolyte_conductivity_Nyman2008 at 0x16dae3160>\n",
      "Electrolyte diffusivity [m2.s-1]\t<function electrolyte_diffusivity_Nyman2008 at 0x16dae30d0>\n",
      "Initial concentration in electrolyte [mol.m-3]\t1000.0\n",
      "Negative electrode Bruggeman coefficient (electrolyte)\t1.5\n",
      "Positive electrode Bruggeman coefficient (electrolyte)\t1.5\n",
      "Separator Bruggeman coefficient (electrolyte)\t1.5\n",
      "Typical electrolyte concentration [mol.m-3]\t1000.0\n"
     ]
    }
   ],
   "source": [
    "parameter_values.search(\"electrolyte\")"
   ]
  },
  {
   "cell_type": "markdown",
   "metadata": {},
   "source": [
    "To run a simulation with this parameter set, we can proceed as usual but passing the parameters as a keyword argument"
   ]
  },
  {
   "cell_type": "code",
   "execution_count": 5,
   "metadata": {
    "scrolled": true
   },
   "outputs": [
    {
     "data": {
      "application/vnd.jupyter.widget-view+json": {
       "model_id": "df9a1674a5644448b4393864a0533e10",
       "version_major": 2,
       "version_minor": 0
      },
      "text/plain": [
       "interactive(children=(FloatSlider(value=0.0, description='t', max=3554.1847186165564, step=35.54184718616556),…"
      ]
     },
     "metadata": {},
     "output_type": "display_data"
    },
    {
     "data": {
      "text/plain": [
       "<pybamm.plotting.quick_plot.QuickPlot at 0x16e23a940>"
      ]
     },
     "execution_count": 5,
     "metadata": {},
     "output_type": "execute_result"
    }
   ],
   "source": [
    "model = pybamm.lithium_ion.DFN()\n",
    "sim = pybamm.Simulation(model, parameter_values=parameter_values)\n",
    "sim.solve([0, 3600])\n",
    "sim.plot()"
   ]
  },
  {
   "cell_type": "markdown",
   "metadata": {},
   "source": [
    "More details on each subset can be found [here](https://github.com/pybamm-team/PyBaMM/tree/develop/pybamm/input/parameters)."
   ]
  },
  {
   "cell_type": "markdown",
   "metadata": {},
   "source": [
    "## Change individual parameters"
   ]
  },
  {
   "cell_type": "markdown",
   "metadata": {},
   "source": [
    "We often want to quickly change a small number of parameter values to investigate how the behaviour or the battery changes. In such cases, we can change parameter values without having to leave the notebook or script you are working in. \n",
    "\n",
    "We start initialising the model and the parameter values"
   ]
  },
  {
   "cell_type": "code",
   "execution_count": 6,
   "metadata": {},
   "outputs": [],
   "source": [
    "model = pybamm.lithium_ion.DFN()\n",
    "parameter_values = pybamm.ParameterValues(\"Chen2020\")"
   ]
  },
  {
   "cell_type": "markdown",
   "metadata": {},
   "source": [
    "In this example we will change the current to 10 A"
   ]
  },
  {
   "cell_type": "code",
   "execution_count": 7,
   "metadata": {},
   "outputs": [],
   "source": [
    "parameter_values[\"Current function [A]\"] = 10"
   ]
  },
  {
   "cell_type": "markdown",
   "metadata": {},
   "source": [
    "Now we just need to run the simulation with the new parameter values"
   ]
  },
  {
   "cell_type": "code",
   "execution_count": 8,
   "metadata": {},
   "outputs": [
    {
     "data": {
      "application/vnd.jupyter.widget-view+json": {
       "model_id": "4b7cb49d27bd4a9490af4b8db4703208",
       "version_major": 2,
       "version_minor": 0
      },
      "text/plain": [
       "interactive(children=(FloatSlider(value=0.0, description='t', max=1701.48201799429, step=17.014820179942898), …"
      ]
     },
     "metadata": {},
     "output_type": "display_data"
    },
    {
     "data": {
      "text/plain": [
       "<pybamm.plotting.quick_plot.QuickPlot at 0x170912910>"
      ]
     },
     "execution_count": 8,
     "metadata": {},
     "output_type": "execute_result"
    }
   ],
   "source": [
    "sim = pybamm.Simulation(model, parameter_values=parameter_values)\n",
    "sim.solve([0, 3600])\n",
    "sim.plot()"
   ]
  },
  {
   "cell_type": "markdown",
   "metadata": {},
   "source": [
    "Note that we still passed the interval `[0, 3600]` to `sim.solve()`, but the simulation terminated early as the lower voltage cut-off was reached."
   ]
  },
  {
   "cell_type": "markdown",
   "metadata": {},
   "source": [
    "### Drive cycle"
   ]
  },
  {
   "cell_type": "markdown",
   "metadata": {},
   "source": [
    "You can implement drive cycles importing the dataset and creating an interpolant to pass as the current function."
   ]
  },
  {
   "cell_type": "code",
   "execution_count": 9,
   "metadata": {},
   "outputs": [],
   "source": [
    "import pandas as pd    # needed to read the csv data file\n",
    "\n",
    "# Import drive cycle from file\n",
    "drive_cycle = pd.read_csv(\"pybamm/input/drive_cycles/US06.csv\", comment=\"#\", header=None).to_numpy()\n",
    "\n",
    "# Create interpolant\n",
    "current_interpolant = pybamm.Interpolant(drive_cycle[:, 0], drive_cycle[:, 1], pybamm.t)\n",
    "\n",
    "# Set drive cycle\n",
    "parameter_values[\"Current function [A]\"] = current_interpolant"
   ]
  },
  {
   "cell_type": "markdown",
   "metadata": {},
   "source": [
    "Note that your drive cycle data can be stored anywhere, you just need to pass the path of the file. Then, again, the model can be solved as usual but notice that now, if `t_eval` is not specified, the solver will take the time points from the data set."
   ]
  },
  {
   "cell_type": "code",
   "execution_count": 10,
   "metadata": {},
   "outputs": [
    {
     "data": {
      "application/vnd.jupyter.widget-view+json": {
       "model_id": "3a75b81b2efa41e589c6e7b2b3eea9c0",
       "version_major": 2,
       "version_minor": 0
      },
      "text/plain": [
       "interactive(children=(FloatSlider(value=0.0, description='t', max=97.84206605173407, step=0.9784206605173407),…"
      ]
     },
     "metadata": {},
     "output_type": "display_data"
    },
    {
     "data": {
      "text/plain": [
       "<pybamm.plotting.quick_plot.QuickPlot at 0x10d9dbfa0>"
      ]
     },
     "execution_count": 10,
     "metadata": {},
     "output_type": "execute_result"
    }
   ],
   "source": [
    "model = pybamm.lithium_ion.SPMe()\n",
    "sim = pybamm.Simulation(model, parameter_values=parameter_values)\n",
    "sim.solve()\n",
    "sim.plot([\"Current [A]\", \"Terminal voltage [V]\"])"
   ]
  },
  {
   "cell_type": "markdown",
   "metadata": {},
   "source": [
    "### Custom current function"
   ]
  },
  {
   "cell_type": "markdown",
   "metadata": {},
   "source": [
    "Alternatively, we can define the current to be an arbitrary function of time"
   ]
  },
  {
   "cell_type": "code",
   "execution_count": 11,
   "metadata": {},
   "outputs": [],
   "source": [
    "import numpy as np\n",
    "\n",
    "def my_current(t):\n",
    "    return pybamm.sin(2 * np.pi * t / 60)\n",
    "\n",
    "parameter_values[\"Current function [A]\"] = my_current"
   ]
  },
  {
   "cell_type": "markdown",
   "metadata": {},
   "source": [
    "and we can now solve the model again. In this case, we can pass `t_eval` to the solver to make sure we have enough time points to resolve the function in our output."
   ]
  },
  {
   "cell_type": "code",
   "execution_count": 12,
   "metadata": {},
   "outputs": [
    {
     "data": {
      "application/vnd.jupyter.widget-view+json": {
       "model_id": "533d0807b902446882bd219335ec1d64",
       "version_major": 2,
       "version_minor": 0
      },
      "text/plain": [
       "interactive(children=(FloatSlider(value=0.0, description='t', max=36.02438855650833, step=0.3602438855650833),…"
      ]
     },
     "metadata": {},
     "output_type": "display_data"
    },
    {
     "data": {
      "text/plain": [
       "<pybamm.plotting.quick_plot.QuickPlot at 0x170f4fc40>"
      ]
     },
     "execution_count": 12,
     "metadata": {},
     "output_type": "execute_result"
    }
   ],
   "source": [
    "model = pybamm.lithium_ion.SPMe()\n",
    "sim = pybamm.Simulation(model, parameter_values=parameter_values)\n",
    "t_eval = np.arange(0, 121, 1)\n",
    "sim.solve(t_eval=t_eval)\n",
    "sim.plot([\"Current [A]\", \"Terminal voltage [V]\"])"
   ]
  },
  {
   "cell_type": "markdown",
   "metadata": {},
   "source": [
    "In this notebook we have seen how we can change the parameters of our model. In [Tutorial 5](./Tutorial%205%20-%20Run%20experiments.ipynb) we show how can we define and run experiments."
   ]
  },
  {
   "cell_type": "markdown",
   "metadata": {},
   "source": [
    "## References\n",
    "\n",
    "The relevant papers for this notebook are:"
   ]
  },
  {
   "cell_type": "code",
   "execution_count": 13,
   "metadata": {},
   "outputs": [
    {
     "name": "stdout",
     "output_type": "stream",
     "text": [
      "[1] Weilong Ai, Ludwig Kraft, Johannes Sturm, Andreas Jossen, and Billy Wu. Electrochemical thermal-mechanical modelling of stress inhomogeneity in lithium-ion pouch cells. Journal of The Electrochemical Society, 167(1):013512, 2019. doi:10.1149/2.0122001JES.\n",
      "[2] Joel A. E. Andersson, Joris Gillis, Greg Horn, James B. Rawlings, and Moritz Diehl. CasADi – A software framework for nonlinear optimization and optimal control. Mathematical Programming Computation, 11(1):1–36, 2019. doi:10.1007/s12532-018-0139-4.\n",
      "[3] Chang-Hui Chen, Ferran Brosa Planella, Kieran O'Regan, Dominika Gastol, W. Dhammika Widanage, and Emma Kendrick. Development of Experimental Techniques for Parameterization of Multi-scale Lithium-ion Battery Models. Journal of The Electrochemical Society, 167(8):080534, 2020. doi:10.1149/1945-7111/ab9050.\n",
      "[4] Rutooj Deshpande, Mark Verbrugge, Yang-Tse Cheng, John Wang, and Ping Liu. Battery cycle life prediction with coupled chemical degradation and fatigue mechanics. Journal of the Electrochemical Society, 159(10):A1730, 2012. doi:10.1149/2.049210jes.\n",
      "[5] Marc Doyle, Thomas F. Fuller, and John Newman. Modeling of galvanostatic charge and discharge of the lithium/polymer/insertion cell. Journal of the Electrochemical society, 140(6):1526–1533, 1993. doi:10.1149/1.2221597.\n",
      "[6] Charles R. Harris, K. Jarrod Millman, Stéfan J. van der Walt, Ralf Gommers, Pauli Virtanen, David Cournapeau, Eric Wieser, Julian Taylor, Sebastian Berg, Nathaniel J. Smith, and others. Array programming with NumPy. Nature, 585(7825):357–362, 2020. doi:10.1038/s41586-020-2649-2.\n",
      "[7] Scott G. Marquis, Valentin Sulzer, Robert Timms, Colin P. Please, and S. Jon Chapman. An asymptotic derivation of a single particle model with electrolyte. Journal of The Electrochemical Society, 166(15):A3693–A3706, 2019. doi:10.1149/2.0341915jes.\n",
      "[8] Valentin Sulzer, Scott G. Marquis, Robert Timms, Martin Robinson, and S. Jon Chapman. Python Battery Mathematical Modelling (PyBaMM). Journal of Open Research Software, 9(1):14, 2021. doi:10.5334/jors.309.\n",
      "\n"
     ]
    }
   ],
   "source": [
    "pybamm.print_citations()"
   ]
  }
 ],
 "metadata": {
  "kernelspec": {
<<<<<<< HEAD
   "display_name": "pybamm",
=======
   "display_name": "Python 3",
>>>>>>> 6ab6c159
   "language": "python",
   "name": "python3"
  },
  "language_info": {
   "codemirror_mode": {
    "name": "ipython",
    "version": 3
   },
   "file_extension": ".py",
   "mimetype": "text/x-python",
   "name": "python",
   "nbconvert_exporter": "python",
   "pygments_lexer": "ipython3",
   "version": "3.9.16"
  },
  "toc": {
   "base_numbering": 1,
   "nav_menu": {},
   "number_sections": true,
   "sideBar": true,
   "skip_h1_title": false,
   "title_cell": "Table of Contents",
   "title_sidebar": "Contents",
   "toc_cell": false,
   "toc_position": {},
   "toc_section_display": true,
   "toc_window_display": true
  },
  "vscode": {
   "interpreter": {
<<<<<<< HEAD
    "hash": "187972e187ab8dfbecfab9e8e194ae6d08262b2d51a54fa40644e3ddb6b5f74c"
=======
    "hash": "1a781583db2df3c2e87436f6d22cce842c2e50a5670da93a3bd820b97dc43011"
>>>>>>> 6ab6c159
   }
  }
 },
 "nbformat": 4,
 "nbformat_minor": 2
}<|MERGE_RESOLUTION|>--- conflicted
+++ resolved
@@ -554,11 +554,7 @@
  ],
  "metadata": {
   "kernelspec": {
-<<<<<<< HEAD
    "display_name": "pybamm",
-=======
-   "display_name": "Python 3",
->>>>>>> 6ab6c159
    "language": "python",
    "name": "python3"
   },
@@ -589,11 +585,7 @@
   },
   "vscode": {
    "interpreter": {
-<<<<<<< HEAD
     "hash": "187972e187ab8dfbecfab9e8e194ae6d08262b2d51a54fa40644e3ddb6b5f74c"
-=======
-    "hash": "1a781583db2df3c2e87436f6d22cce842c2e50a5670da93a3bd820b97dc43011"
->>>>>>> 6ab6c159
    }
   }
  },
